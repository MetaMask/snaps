--- conflicted
+++ resolved
@@ -20,14 +20,8 @@
   ComponentOrElement,
 } from '@metamask/snaps-sdk';
 import type { InferMatching } from '@metamask/snaps-utils';
-<<<<<<< HEAD
+import { createUnion } from '@metamask/snaps-utils';
 import type { Infer, Struct } from '@metamask/superstruct';
-=======
-import { createUnion } from '@metamask/snaps-utils';
-import type { Json } from '@metamask/utils';
-import { hasProperty, isObject, type NonEmptyArray } from '@metamask/utils';
-import type { Infer, Struct } from 'superstruct';
->>>>>>> ad0eae47
 import {
   create,
   enums,
@@ -37,7 +31,8 @@
   string,
   type,
 } from '@metamask/superstruct';
-import { hasProperty, type NonEmptyArray } from '@metamask/utils';
+import type { Json, NonEmptyArray } from '@metamask/utils';
+import { hasProperty, isObject } from '@metamask/utils';
 
 import { type MethodHooksObject } from '../utils';
 
