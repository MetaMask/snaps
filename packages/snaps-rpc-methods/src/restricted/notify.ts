import type {
  PermissionSpecificationBuilder,
  RestrictedMethodOptions,
  ValidPermissionSpecification,
} from '@metamask/permission-controller';
import { PermissionType, SubjectType } from '@metamask/permission-controller';
import { rpcErrors } from '@metamask/rpc-errors';
import { enumValue, NotificationType, union } from '@metamask/snaps-sdk';
import type {
  NotifyParams,
  NotifyResult,
  NotificationComponent,
} from '@metamask/snaps-sdk';
<<<<<<< HEAD
import { NotificationComponentsStruct } from '@metamask/snaps-sdk/jsx';
import {
  createUnion,
  validateLink,
  validateTextLinks,
} from '@metamask/snaps-utils';
import type { InferMatching } from '@metamask/snaps-utils';
import { object, string } from '@metamask/superstruct';
=======
import { type Snap, validateTextLinks } from '@metamask/snaps-utils';
>>>>>>> 8b194d65
import type { NonEmptyArray } from '@metamask/utils';
import { hasProperty, isObject } from '@metamask/utils';

import { type MethodHooksObject } from '../utils';

const methodName = 'snap_notify';

const NativeNotificationStruct = object({
  type: enumValue(NotificationType.Native),
  message: string(),
});

const InAppNotificationStruct = object({
  type: enumValue(NotificationType.InApp),
  message: string(),
});

const InAppNotificationWithDetailsStruct = object({
  type: enumValue(NotificationType.InApp),
  message: string(),
  content: NotificationComponentsStruct,
  title: string(),
});

const InAppNotificationWithDetailsAndFooterStruct = object({
  type: enumValue(NotificationType.InApp),
  message: string(),
  content: NotificationComponentsStruct,
  title: string(),
  footerLink: object({
    href: string(),
    text: string(),
  }),
});

const NotificationParametersStruct = union([
  InAppNotificationStruct,
  InAppNotificationWithDetailsStruct,
  InAppNotificationWithDetailsAndFooterStruct,
  NativeNotificationStruct,
]);

export type NotificationParameters = InferMatching<
  typeof NotificationParametersStruct,
  NotifyParams
>;

export type NotifyMethodHooks = {
  /**
   * @param snapId - The ID of the Snap that created the notification.
   * @param args - The notification arguments.
   */
  showNativeNotification: (
    snapId: string,
    args: NotificationParameters,
  ) => Promise<null>;

  /**
   * @param snapId - The ID of the Snap that created the notification.
   * @param args - The notification arguments.
   */
  showInAppNotification: (
    snapId: string,
    args: NotificationParameters,
  ) => Promise<null>;

  isOnPhishingList: (url: string) => boolean;

  maybeUpdatePhishingList: () => Promise<void>;

<<<<<<< HEAD
  createInterface: (
    origin: string,
    content: NotificationComponent,
  ) => Promise<string>;
=======
  getSnap: (snapId: string) => Snap | undefined;
>>>>>>> 8b194d65
};

type SpecificationBuilderOptions = {
  allowedCaveats?: Readonly<NonEmptyArray<string>> | null;
  methodHooks: NotifyMethodHooks;
};

type Specification = ValidPermissionSpecification<{
  permissionType: PermissionType.RestrictedMethod;
  targetName: typeof methodName;
  methodImplementation: ReturnType<typeof getImplementation>;
  allowedCaveats: Readonly<NonEmptyArray<string>> | null;
}>;

/**
 * The specification builder for the `snap_notify` permission.
 * `snap_notify` allows snaps to send multiple types of notifications to its users.
 *
 * @param options - The specification builder options.
 * @param options.allowedCaveats - The optional allowed caveats for the permission.
 * @param options.methodHooks - The RPC method hooks needed by the method implementation.
 * @returns The specification for the `snap_notify` permission.
 */
export const specificationBuilder: PermissionSpecificationBuilder<
  PermissionType.RestrictedMethod,
  SpecificationBuilderOptions,
  Specification
> = ({ allowedCaveats = null, methodHooks }: SpecificationBuilderOptions) => {
  return {
    permissionType: PermissionType.RestrictedMethod,
    targetName: methodName,
    allowedCaveats,
    methodImplementation: getImplementation(methodHooks),
    subjectTypes: [SubjectType.Snap],
  };
};

const methodHooks: MethodHooksObject<NotifyMethodHooks> = {
  showNativeNotification: true,
  showInAppNotification: true,
  isOnPhishingList: true,
  maybeUpdatePhishingList: true,
<<<<<<< HEAD
  createInterface: true,
=======
  getSnap: true,
>>>>>>> 8b194d65
};

export const notifyBuilder = Object.freeze({
  targetName: methodName,
  specificationBuilder,
  methodHooks,
} as const);

/**
 * Builds the method implementation for `snap_notify`.
 *
 * @param hooks - The RPC method hooks.
 * @param hooks.showNativeNotification - A function that shows a native browser notification.
 * @param hooks.showInAppNotification - A function that shows a notification in the MetaMask UI.
 * @param hooks.isOnPhishingList - A function that checks for links against the phishing list.
 * @param hooks.maybeUpdatePhishingList - A function that updates the phishing list if needed.
<<<<<<< HEAD
 * @param hooks.createInterface - A function that creates the interface in SnapInterfaceController.
=======
 * @param hooks.getSnap - A function that checks if a snap is installed.
>>>>>>> 8b194d65
 * @returns The method implementation which returns `null` on success.
 * @throws If the params are invalid.
 */
export function getImplementation({
  showNativeNotification,
  showInAppNotification,
  isOnPhishingList,
  maybeUpdatePhishingList,
<<<<<<< HEAD
  createInterface,
=======
  getSnap,
>>>>>>> 8b194d65
}: NotifyMethodHooks) {
  return async function implementation(
    args: RestrictedMethodOptions<NotifyParams>,
  ): Promise<NotifyResult> {
    const {
      params,
      context: { origin },
    } = args;

    await maybeUpdatePhishingList();

<<<<<<< HEAD
    const validatedParams = getValidatedParams(params, isOnPhishingList);

    let id;
    if (hasProperty(validatedParams, 'content')) {
      id = await createInterface(
        origin,
        validatedParams.content as NotificationComponent,
      );
      validatedParams.content = id;
    }
=======
    validateTextLinks(validatedParams.message, isOnPhishingList, getSnap);
>>>>>>> 8b194d65

    switch (validatedParams.type) {
      case NotificationType.Native:
        return await showNativeNotification(origin, validatedParams);
      case NotificationType.InApp:
        return await showInAppNotification(origin, validatedParams);
      default:
        throw rpcErrors.invalidParams({
          message: 'Must specify a valid notification "type".',
        });
    }
  };
}

/**
 * Validates the notify method `params` and returns them cast to the correct
 * type. Throws if validation fails.
 *
 * @param params - The unvalidated params object from the method request.
 * @param isOnPhishingList - The function that checks for links against the phishing list.
 * @returns The validated method parameter object.
 * @throws If the params are invalid.
 */
export function getValidatedParams(
  params: unknown,
  isOnPhishingList: NotifyMethodHooks['isOnPhishingList'],
): NotifyParams {
  if (!isObject(params)) {
    throw rpcErrors.invalidParams({
      message: 'Expected params to be a single object.',
    });
  }

  const { type, message } = params;

  if (
    !type ||
    typeof type !== 'string' ||
    !Object.values(NotificationType).includes(type as NotificationType)
  ) {
    throw rpcErrors.invalidParams({
      message: 'Must specify a valid notification "type".',
    });
  }

  const isNotString = !message || typeof message !== 'string';
  // Set to the max message length on a Mac notification for now.
  if (
    type === NotificationType.Native &&
    (isNotString || message.length >= 50)
  ) {
    throw rpcErrors.invalidParams({
      message:
        'Must specify a non-empty string "message" less than 50 characters long.',
    });
  }

  if (
    type === NotificationType.InApp &&
    (isNotString || message.length >= 500)
  ) {
    throw rpcErrors.invalidParams({
      message:
        'Must specify a non-empty string "message" less than 500 characters long.',
    });
  }

  try {
    const validatedParams = createUnion(
      params,
      NotificationParametersStruct,
      'type',
    );

    validateTextLinks(validatedParams.message, isOnPhishingList);

    if (hasProperty(validatedParams, 'footerLink')) {
      validateTextLinks(validatedParams.footerLink.text, isOnPhishingList);
      validateLink(validatedParams.footerLink.href, isOnPhishingList);
    }

    return validatedParams;
  } catch (error) {
    throw rpcErrors.invalidParams({
      message: `Invalid params: ${error.message}`,
    });
  }
}<|MERGE_RESOLUTION|>--- conflicted
+++ resolved
@@ -11,18 +11,15 @@
   NotifyResult,
   NotificationComponent,
 } from '@metamask/snaps-sdk';
-<<<<<<< HEAD
 import { NotificationComponentsStruct } from '@metamask/snaps-sdk/jsx';
 import {
   createUnion,
   validateLink,
   validateTextLinks,
+  type Snap,
 } from '@metamask/snaps-utils';
 import type { InferMatching } from '@metamask/snaps-utils';
 import { object, string } from '@metamask/superstruct';
-=======
-import { type Snap, validateTextLinks } from '@metamask/snaps-utils';
->>>>>>> 8b194d65
 import type { NonEmptyArray } from '@metamask/utils';
 import { hasProperty, isObject } from '@metamask/utils';
 
@@ -93,14 +90,11 @@
 
   maybeUpdatePhishingList: () => Promise<void>;
 
-<<<<<<< HEAD
   createInterface: (
     origin: string,
     content: NotificationComponent,
   ) => Promise<string>;
-=======
   getSnap: (snapId: string) => Snap | undefined;
->>>>>>> 8b194d65
 };
 
 type SpecificationBuilderOptions = {
@@ -143,11 +137,8 @@
   showInAppNotification: true,
   isOnPhishingList: true,
   maybeUpdatePhishingList: true,
-<<<<<<< HEAD
   createInterface: true,
-=======
   getSnap: true,
->>>>>>> 8b194d65
 };
 
 export const notifyBuilder = Object.freeze({
@@ -164,11 +155,8 @@
  * @param hooks.showInAppNotification - A function that shows a notification in the MetaMask UI.
  * @param hooks.isOnPhishingList - A function that checks for links against the phishing list.
  * @param hooks.maybeUpdatePhishingList - A function that updates the phishing list if needed.
-<<<<<<< HEAD
  * @param hooks.createInterface - A function that creates the interface in SnapInterfaceController.
-=======
  * @param hooks.getSnap - A function that checks if a snap is installed.
->>>>>>> 8b194d65
  * @returns The method implementation which returns `null` on success.
  * @throws If the params are invalid.
  */
@@ -177,11 +165,8 @@
   showInAppNotification,
   isOnPhishingList,
   maybeUpdatePhishingList,
-<<<<<<< HEAD
   createInterface,
-=======
   getSnap,
->>>>>>> 8b194d65
 }: NotifyMethodHooks) {
   return async function implementation(
     args: RestrictedMethodOptions<NotifyParams>,
@@ -193,8 +178,11 @@
 
     await maybeUpdatePhishingList();
 
-<<<<<<< HEAD
-    const validatedParams = getValidatedParams(params, isOnPhishingList);
+    const validatedParams = getValidatedParams(
+      params,
+      isOnPhishingList,
+      getSnap,
+    );
 
     let id;
     if (hasProperty(validatedParams, 'content')) {
@@ -204,9 +192,6 @@
       );
       validatedParams.content = id;
     }
-=======
-    validateTextLinks(validatedParams.message, isOnPhishingList, getSnap);
->>>>>>> 8b194d65
 
     switch (validatedParams.type) {
       case NotificationType.Native:
@@ -227,12 +212,14 @@
  *
  * @param params - The unvalidated params object from the method request.
  * @param isOnPhishingList - The function that checks for links against the phishing list.
+ * @param getSnap - A function that checks if a snap is installed.
  * @returns The validated method parameter object.
  * @throws If the params are invalid.
  */
 export function getValidatedParams(
   params: unknown,
   isOnPhishingList: NotifyMethodHooks['isOnPhishingList'],
+  getSnap: NotifyMethodHooks['getSnap'],
 ): NotifyParams {
   if (!isObject(params)) {
     throw rpcErrors.invalidParams({
@@ -281,11 +268,15 @@
       'type',
     );
 
-    validateTextLinks(validatedParams.message, isOnPhishingList);
+    validateTextLinks(validatedParams.message, isOnPhishingList, getSnap);
 
     if (hasProperty(validatedParams, 'footerLink')) {
-      validateTextLinks(validatedParams.footerLink.text, isOnPhishingList);
-      validateLink(validatedParams.footerLink.href, isOnPhishingList);
+      validateTextLinks(
+        validatedParams.footerLink.text,
+        isOnPhishingList,
+        getSnap,
+      );
+      validateLink(validatedParams.footerLink.href, isOnPhishingList, getSnap);
     }
 
     return validatedParams;
