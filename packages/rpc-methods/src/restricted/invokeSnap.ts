import {
  PermissionSpecificationBuilder,
  RestrictedMethodOptions,
  ValidPermissionSpecification,
  PermissionType,
  PermissionValidatorConstraint,
  PermissionSideEffect,
} from '@metamask/permission-controller';
import {
  Snap,
  SnapId,
  HandlerType,
  SnapRpcHookArgs,
  SnapCaveatType,
<<<<<<< HEAD
=======
  assertIsValidSnapId,
  RequestedSnapPermissions,
  InstallSnapsResult,
>>>>>>> 61a0ae20
} from '@metamask/snaps-utils';
import { isJsonRpcRequest, Json, NonEmptyArray } from '@metamask/utils';
import { ethErrors } from 'eth-rpc-errors';
import { nanoid } from 'nanoid';

import { MethodHooksObject } from '../utils';

export const WALLET_SNAP_PERMISSION_KEY = 'wallet_snap';

// Redeclare installSnaps action type to avoid circular dependencies
export type InstallSnaps = {
  type: `SnapController:install`;
  handler: (
    origin: string,
    requestedSnaps: RequestedSnapPermissions,
  ) => Promise<InstallSnapsResult>;
};

type AllowedActions = InstallSnaps;

export type InvokeSnapMethodHooks = {
  getSnap: (snapId: SnapId) => Snap | undefined;
  handleSnapRpcRequest: ({
    snapId,
    origin,
    handler,
    request,
  }: SnapRpcHookArgs & { snapId: SnapId }) => Promise<unknown>;
};

type InvokeSnapSpecificationBuilderOptions = {
  allowedCaveats?: Readonly<NonEmptyArray<string>> | null;
  methodHooks: InvokeSnapMethodHooks;
};

type InvokeSnapSpecification = ValidPermissionSpecification<{
  permissionType: PermissionType.RestrictedMethod;
  targetKey: typeof WALLET_SNAP_PERMISSION_KEY;
  methodImplementation: ReturnType<typeof getInvokeSnapImplementation>;
  allowedCaveats: Readonly<NonEmptyArray<string>> | null;
  validator: PermissionValidatorConstraint;
  sideEffect: {
    onPermitted: PermissionSideEffect<AllowedActions, never>['onPermitted'];
  };
}>;

export type InvokeSnapParams = {
  snapId: string;
  request: Record<string, unknown>;
};

/**
<<<<<<< HEAD
=======
 * Validates that the caveat value exists and is a non-empty object.
 *
 * @param caveat - The caveat to validate.
 * @throws If the caveat is invalid.
 */
export function validateCaveat(caveat: Caveat<string, any>) {
  if (!isObject(caveat.value) || Object.keys(caveat.value).length === 0) {
    throw ethErrors.rpc.invalidParams({
      message:
        'Expected caveat to have a value property of a non-empty object of snap IDs.',
    });
  }
  const snapIds = Object.keys(caveat.value);
  for (const snapId of snapIds) {
    assertIsValidSnapId(snapId);
  }
}

/**
 * The side-effect method to handle the snap install.
 *
 * @param params - The side-effect params.
 * @param params.requestData - The request data associated to the requested permission.
 * @param params.messagingSystem - The messenger to call an action.
 */
export const handleSnapInstall: PermissionSideEffect<
  AllowedActions,
  never
>['onPermitted'] = async ({ requestData, messagingSystem }) => {
  const snaps = requestData.permissions[WALLET_SNAP_PERMISSION_KEY].caveats?.[0]
    .value as RequestedSnapPermissions;

  return messagingSystem.call(
    `SnapController:install`,
    requestData.metadata.origin,
    snaps,
  );
};
/**
>>>>>>> 61a0ae20
 * The specification builder for the `wallet_snap_*` permission.
 *
 * `wallet_snap_*` attempts to invoke an RPC method of the specified Snap.
 *
 * Requesting its corresponding permission will attempt to connect to the Snap,
 * and install it if it's not available yet.
 *
 * @param options - The specification builder options.
 * @param options.methodHooks - The RPC method hooks needed by the method implementation.
 * @returns The specification for the `wallet_snap_*` permission.
 */
const specificationBuilder: PermissionSpecificationBuilder<
  PermissionType.RestrictedMethod,
  InvokeSnapSpecificationBuilderOptions,
  InvokeSnapSpecification
> = ({ methodHooks }: InvokeSnapSpecificationBuilderOptions) => {
  return {
    permissionType: PermissionType.RestrictedMethod,
    targetKey: WALLET_SNAP_PERMISSION_KEY,
    allowedCaveats: [SnapCaveatType.SnapIds],
    methodImplementation: getInvokeSnapImplementation(methodHooks),
    validator: ({ caveats }) => {
      if (caveats?.length !== 1 || caveats[0].type !== SnapCaveatType.SnapIds) {
        throw ethErrors.rpc.invalidParams({
          message: `Expected a single "${SnapCaveatType.SnapIds}" caveat.`,
        });
      }
    },
    sideEffect: {
      onPermitted: handleSnapInstall,
    },
  };
};

const methodHooks: MethodHooksObject<InvokeSnapMethodHooks> = {
  getSnap: true,
  handleSnapRpcRequest: true,
};

export const invokeSnapBuilder = Object.freeze({
  targetKey: WALLET_SNAP_PERMISSION_KEY,
  specificationBuilder,
  methodHooks,
} as const);

/**
 * Builds the method implementation for `wallet_snap_*`.
 *
 * @param hooks - The RPC method hooks.
 * @param hooks.getSnap - A function that retrieves all information stored about a snap.
 * @param hooks.handleSnapRpcRequest - A function that sends an RPC request to a snap's RPC handler or throws if that fails.
 * @returns The method implementation which returns the result of `handleSnapRpcRequest`.
 * @throws If the params are invalid.
 */
export function getInvokeSnapImplementation({
  getSnap,
  handleSnapRpcRequest,
}: InvokeSnapMethodHooks) {
  return async function invokeSnap(
    options: RestrictedMethodOptions<Record<string, Json>>,
  ): Promise<Json> {
    const { params = {}, context } = options;

    const { snapId, request } = params as InvokeSnapParams;

    const rpcRequest = {
      jsonrpc: '2.0',
      id: nanoid(),
      ...request,
    };

    if (!isJsonRpcRequest(rpcRequest)) {
      throw ethErrors.rpc.invalidParams({
        message:
          'Must specify a valid JSON-RPC request object as single parameter.',
      });
    }

    if (!getSnap(snapId)) {
      throw ethErrors.rpc.invalidRequest({
        message: `The snap "${snapId}" is not installed. Please install it first, before invoking the snap.`,
      });
    }

    const { origin } = context;

    return (await handleSnapRpcRequest({
      snapId,
      origin,
      request: rpcRequest,
      handler: HandlerType.OnRpcRequest,
    })) as Json;
  };
}<|MERGE_RESOLUTION|>--- conflicted
+++ resolved
@@ -12,12 +12,8 @@
   HandlerType,
   SnapRpcHookArgs,
   SnapCaveatType,
-<<<<<<< HEAD
-=======
-  assertIsValidSnapId,
   RequestedSnapPermissions,
   InstallSnapsResult,
->>>>>>> 61a0ae20
 } from '@metamask/snaps-utils';
 import { isJsonRpcRequest, Json, NonEmptyArray } from '@metamask/utils';
 import { ethErrors } from 'eth-rpc-errors';
@@ -70,27 +66,6 @@
 };
 
 /**
-<<<<<<< HEAD
-=======
- * Validates that the caveat value exists and is a non-empty object.
- *
- * @param caveat - The caveat to validate.
- * @throws If the caveat is invalid.
- */
-export function validateCaveat(caveat: Caveat<string, any>) {
-  if (!isObject(caveat.value) || Object.keys(caveat.value).length === 0) {
-    throw ethErrors.rpc.invalidParams({
-      message:
-        'Expected caveat to have a value property of a non-empty object of snap IDs.',
-    });
-  }
-  const snapIds = Object.keys(caveat.value);
-  for (const snapId of snapIds) {
-    assertIsValidSnapId(snapId);
-  }
-}
-
-/**
  * The side-effect method to handle the snap install.
  *
  * @param params - The side-effect params.
@@ -111,7 +86,6 @@
   );
 };
 /**
->>>>>>> 61a0ae20
  * The specification builder for the `wallet_snap_*` permission.
  *
  * `wallet_snap_*` attempts to invoke an RPC method of the specified Snap.
