--- conflicted
+++ resolved
@@ -11,14 +11,9 @@
   coverageThreshold: {
     global: {
       branches: 85.45,
-      functions: 94.73,
-<<<<<<< HEAD
-      lines: 94.62,
-      statements: 94.64,
-=======
-      lines: 95.01,
-      statements: 95.03,
->>>>>>> 61a0ae20
+      functions: 94.8,
+      lines: 95.12,
+      statements: 95.14,
     },
   },
 });