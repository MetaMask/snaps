--- conflicted
+++ resolved
@@ -30,11 +30,7 @@
   },
   "dependencies": {
     "@metamask/key-tree": "^7.0.0",
-<<<<<<< HEAD
-    "@metamask/permission-controller": "^3.0.0",
-=======
     "@metamask/permission-controller": "^4.0.0",
->>>>>>> e2f321d3
     "@metamask/snaps-ui": "workspace:^",
     "@metamask/snaps-utils": "workspace:^",
     "@metamask/types": "^1.1.0",
