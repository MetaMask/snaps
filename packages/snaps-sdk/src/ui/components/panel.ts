--- conflicted
+++ resolved
@@ -1,4 +1,3 @@
-<<<<<<< HEAD
 import type { Infer, Struct } from '@metamask/superstruct';
 import {
   array,
@@ -8,10 +7,6 @@
   object,
   union,
 } from '@metamask/superstruct';
-=======
-import type { Infer, Struct } from 'superstruct';
-import { array, assign, lazy, literal, object } from 'superstruct';
->>>>>>> b7caba9e
 
 import { typedUnion } from '../../internals';
 import { createBuilder } from '../builder';
