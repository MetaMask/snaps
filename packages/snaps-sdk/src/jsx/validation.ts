--- conflicted
+++ resolved
@@ -90,16 +90,12 @@
   svg,
   typedUnion,
 } from '../internals';
-<<<<<<< HEAD
-import type { CaipChainId, EmptyObject } from '../types';
-=======
 import {
   NonEip155AssetTypeStruct,
   NonEip155ChainIdStruct,
   NonEip155CaipAccountIdsMatchedByAddressAndNamespaceStruct,
   type EmptyObject,
 } from '../types';
->>>>>>> e859203c
 
 /**
  * A struct for the {@link Key} type.
@@ -359,11 +355,7 @@
   'AddressInput',
   {
     name: string(),
-<<<<<<< HEAD
-    chainId: CaipChainIdStruct as unknown as Struct<CaipChainId, CaipChainId>,
-=======
     chainId: CaipChainIdStruct,
->>>>>>> e859203c
     value: optional(string()),
     placeholder: optional(string()),
     disabled: optional(boolean()),
@@ -523,10 +515,7 @@
  * A subset of JSX elements that are allowed as single children of the Field component.
  */
 const FIELD_CHILDREN_ARRAY = [
-<<<<<<< HEAD
-=======
   AssetSelectorStruct,
->>>>>>> e859203c
   AddressInputStruct,
   InputStruct,
   DropdownStruct,
@@ -535,10 +524,7 @@
   CheckboxStruct,
   SelectorStruct,
 ] as [
-<<<<<<< HEAD
-=======
   typeof AssetSelectorStruct,
->>>>>>> e859203c
   typeof AddressInputStruct,
   typeof InputStruct,
   typeof DropdownStruct,
@@ -585,10 +571,7 @@
   | InputElement
   | CheckboxElement
   | SelectorElement
-<<<<<<< HEAD
-=======
   | AssetSelectorElement
->>>>>>> e859203c
   | AddressInputElement,
   null
 >;
@@ -936,10 +919,7 @@
  */
 export const BoxChildStruct = typedUnion([
   AddressStruct,
-<<<<<<< HEAD
-=======
   AssetSelectorStruct,
->>>>>>> e859203c
   AddressInputStruct,
   BoldStruct,
   BoxStruct,
@@ -1004,10 +984,7 @@
  * A struct for the {@link JSXElement} type.
  */
 export const JSXElementStruct: Describe<JSXElement> = typedUnion([
-<<<<<<< HEAD
-=======
   AssetSelectorStruct,
->>>>>>> e859203c
   AddressInputStruct,
   ButtonStruct,
   InputStruct,
