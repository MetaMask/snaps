--- conflicted
+++ resolved
@@ -35,10 +35,7 @@
   Avatar,
   Banner,
   Skeleton,
-<<<<<<< HEAD
-=======
   AssetSelector,
->>>>>>> e859203c
   AddressInput,
 } from './components';
 import {
@@ -79,10 +76,7 @@
   AvatarStruct,
   BannerStruct,
   SkeletonStruct,
-<<<<<<< HEAD
-=======
   AssetSelectorStruct,
->>>>>>> e859203c
   AddressInputStruct,
 } from './validation';
 
@@ -359,8 +353,6 @@
       </Selector>
     </Field>,
     <Field label="foo">
-<<<<<<< HEAD
-=======
       <AssetSelector
         name="foo"
         addresses={[
@@ -369,7 +361,6 @@
       />
     </Field>,
     <Field label="foo">
->>>>>>> e859203c
       <AddressInput name="address" chainId="eip155:1" />
     </Field>,
   ])('validates a field element', (value) => {
