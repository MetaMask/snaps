import type { AddressInputElement } from './AddressInput';
<<<<<<< HEAD
=======
import type { AssetSelectorElement } from './AssetSelector';
>>>>>>> e859203c
import type { CheckboxElement } from './Checkbox';
import type { DropdownElement } from './Dropdown';
import type { FileInputElement } from './FileInput';
import type { InputElement } from './Input';
import type { RadioGroupElement } from './RadioGroup';
import type { SelectorElement } from './Selector';
import type { GenericSnapChildren } from '../../component';
import { createSnapComponent } from '../../component';

/**
 * The props of the {@link Field} component.
 *
 * @property label - The label of the field.
 * @property error - The error message of the field.
 * @property children - The input field and the submit button.
 */
export type FieldProps = {
  label?: string | undefined;
  error?: string | undefined;
  children:
    | [InputElement, GenericSnapChildren]
    | [GenericSnapChildren, InputElement]
    | [GenericSnapChildren, InputElement, GenericSnapChildren]
    | DropdownElement
    | RadioGroupElement
    | FileInputElement
    | InputElement
    | CheckboxElement
    | SelectorElement
<<<<<<< HEAD
=======
    | AssetSelectorElement
>>>>>>> e859203c
    | AddressInputElement;
};

const TYPE = 'Field';

/**
 * A field component, which is used to create a form field.
 *
 * @param props - The props of the component.
 * @param props.label - The label of the field.
 * @param props.error - The error message of the field.
 * @param props.children - The input field and the submit button.
 * @returns A field element.
 * @example
 * <Field label="Username">
 *   <Input name="username" type="text" />
 *   <Button type="submit">Submit</Button>
 * </Field>
 * @example
 * <Field label="Upload file">
 *   <FileInput name="file" accept={['image/*']} multiple />
 * </Field>
 */
export const Field = createSnapComponent<FieldProps, typeof TYPE>(TYPE);

/**
 * A field element.
 *
 * @see Field
 */
export type FieldElement = ReturnType<typeof Field>;<|MERGE_RESOLUTION|>--- conflicted
+++ resolved
@@ -1,8 +1,5 @@
 import type { AddressInputElement } from './AddressInput';
-<<<<<<< HEAD
-=======
 import type { AssetSelectorElement } from './AssetSelector';
->>>>>>> e859203c
 import type { CheckboxElement } from './Checkbox';
 import type { DropdownElement } from './Dropdown';
 import type { FileInputElement } from './FileInput';
@@ -32,10 +29,7 @@
     | InputElement
     | CheckboxElement
     | SelectorElement
-<<<<<<< HEAD
-=======
     | AssetSelectorElement
->>>>>>> e859203c
     | AddressInputElement;
 };
 
