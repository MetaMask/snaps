<<<<<<< HEAD
import { Box } from '../Box';
import { Text } from '../Text';
import { AddressInput } from './AddressInput';
=======
>>>>>>> 75de3dcb
import { Button } from './Button';
import { Dropdown } from './Dropdown';
import { Field } from './Field';
import { Input } from './Input';
import { Option } from './Option';
import { Radio } from './Radio';
import { RadioGroup } from './RadioGroup';
import { Box } from '../Box';
import { Text } from '../Text';

describe('Field', () => {
  it('renders a field element', () => {
    const result = (
      <Field label="Label">
        <Input name="foo" type="text" />
      </Field>
    );

    expect(result).toStrictEqual({
      type: 'Field',
      key: null,
      props: {
        label: 'Label',
        children: {
          type: 'Input',
          key: null,
          props: {
            name: 'foo',
            type: 'text',
          },
        },
      },
    });
  });

  it('renders a field element with an error', () => {
    const result = (
      <Field label="Label" error="Error">
        <Input name="foo" type="text" />
      </Field>
    );

    expect(result).toStrictEqual({
      type: 'Field',
      key: null,
      props: {
        label: 'Label',
        error: 'Error',
        children: {
          type: 'Input',
          key: null,
          props: {
            name: 'foo',
            type: 'text',
          },
        },
      },
    });
  });

  it('renders a field element with an input and a button', () => {
    const result = (
      <Field label="Label">
        <Input name="foo" type="text" />
        <Button type="submit">Submit</Button>
      </Field>
    );

    expect(result).toStrictEqual({
      type: 'Field',
      key: null,
      props: {
        label: 'Label',
        children: [
          {
            type: 'Input',
            key: null,
            props: {
              name: 'foo',
              type: 'text',
            },
          },
          {
            type: 'Button',
            key: null,
            props: {
              type: 'submit',
              children: 'Submit',
            },
          },
        ],
      },
    });
  });

  it('renders a field element with an input and box on the left', () => {
    const result = (
      <Field label="Label">
        <Box>
          <Text>Hello</Text>
        </Box>
        <Input name="foo" type="text" />
      </Field>
    );

    expect(result).toStrictEqual({
      type: 'Field',
      key: null,
      props: {
        label: 'Label',
        children: [
          {
            type: 'Box',
            key: null,
            props: {
              children: {
                type: 'Text',
                key: null,
                props: {
                  children: 'Hello',
                },
              },
            },
          },
          {
            type: 'Input',
            key: null,
            props: {
              name: 'foo',
              type: 'text',
            },
          },
        ],
      },
    });
  });

  it('renders a field element with an input and box on the right', () => {
    const result = (
      <Field label="Label">
        <Input name="foo" type="text" />
        <Box>
          <Text>Hello</Text>
        </Box>
      </Field>
    );

    expect(result).toStrictEqual({
      type: 'Field',
      key: null,
      props: {
        label: 'Label',
        children: [
          {
            type: 'Input',
            key: null,
            props: {
              name: 'foo',
              type: 'text',
            },
          },
          {
            type: 'Box',
            key: null,
            props: {
              children: {
                type: 'Text',
                key: null,
                props: {
                  children: 'Hello',
                },
              },
            },
          },
        ],
      },
    });
  });

  it('renders a field element with an input and box on both sides', () => {
    const result = (
      <Field label="Label">
        <Box>
          <Text>Hello</Text>
        </Box>
        <Input name="foo" type="text" />
        <Box>
          <Text>Hello</Text>
        </Box>
      </Field>
    );

    expect(result).toStrictEqual({
      type: 'Field',
      key: null,
      props: {
        label: 'Label',
        children: [
          {
            type: 'Box',
            key: null,
            props: {
              children: {
                type: 'Text',
                key: null,
                props: {
                  children: 'Hello',
                },
              },
            },
          },
          {
            type: 'Input',
            key: null,
            props: {
              name: 'foo',
              type: 'text',
            },
          },
          {
            type: 'Box',
            key: null,
            props: {
              children: {
                type: 'Text',
                key: null,
                props: {
                  children: 'Hello',
                },
              },
            },
          },
        ],
      },
    });
  });

  it('renders a dropdown element', () => {
    const result = (
      <Field label="Label">
        <Dropdown name="foo">
          <Option value="option1">Option 1</Option>
          <Option value="option2">Option 2</Option>
        </Dropdown>
      </Field>
    );

    expect(result).toStrictEqual({
      type: 'Field',
      key: null,
      props: {
        label: 'Label',
        children: {
          type: 'Dropdown',
          key: null,
          props: {
            name: 'foo',
            children: [
              {
                type: 'Option',
                key: null,
                props: {
                  children: 'Option 1',
                  value: 'option1',
                },
              },
              {
                type: 'Option',
                key: null,
                props: {
                  children: 'Option 2',
                  value: 'option2',
                },
              },
            ],
          },
        },
      },
    });
  });

  it('renders a radio group element', () => {
    const result = (
      <Field label="Label">
        <RadioGroup name="foo">
          <Radio value="option1">Option 1</Radio>
          <Radio value="option2">Option 2</Radio>
        </RadioGroup>
      </Field>
    );

    expect(result).toStrictEqual({
      type: 'Field',
      key: null,
      props: {
        label: 'Label',
        children: {
          type: 'RadioGroup',
          key: null,
          props: {
            name: 'foo',
            children: [
              {
                type: 'Radio',
                key: null,
                props: {
                  children: 'Option 1',
                  value: 'option1',
                },
              },
              {
                type: 'Radio',
                key: null,
                props: {
                  children: 'Option 2',
                  value: 'option2',
                },
              },
            ],
          },
        },
      },
    });
  });

  it('renders a field element with an address input', () => {
    const result = (
      <Field label="Label">
        <AddressInput name="address" chainId="eip155:1" />
      </Field>
    );

    expect(result).toStrictEqual({
      type: 'Field',
      key: null,
      props: {
        label: 'Label',
        children: {
          type: 'AddressInput',
          key: null,
          props: {
            name: 'address',
            chainId: 'eip155:1',
          },
        },
      },
    });
  });

  it('renders a field with a conditional', () => {
    const result = (
      <Field>
        <Input name="foo" />
        {/* eslint-disable-next-line no-constant-binary-expression */}
        {false && <Button type="submit">Submit</Button>}
      </Field>
    );

    expect(result).toStrictEqual({
      type: 'Field',
      key: null,
      props: {
        children: [
          {
            type: 'Input',
            key: null,
            props: {
              name: 'foo',
            },
          },
          false,
        ],
      },
    });
  });
});<|MERGE_RESOLUTION|>--- conflicted
+++ resolved
@@ -1,9 +1,4 @@
-<<<<<<< HEAD
-import { Box } from '../Box';
-import { Text } from '../Text';
 import { AddressInput } from './AddressInput';
-=======
->>>>>>> 75de3dcb
 import { Button } from './Button';
 import { Dropdown } from './Dropdown';
 import { Field } from './Field';
