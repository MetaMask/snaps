--- conflicted
+++ resolved
@@ -1,8 +1,5 @@
 import type { AddressInputElement } from './AddressInput';
-<<<<<<< HEAD
-=======
 import type { AssetSelectorElement } from './AssetSelector';
->>>>>>> e859203c
 import type { ButtonElement } from './Button';
 import type { CheckboxElement } from './Checkbox';
 import type { DropdownElement } from './Dropdown';
@@ -32,10 +29,7 @@
 export * from './AddressInput';
 
 export type StandardFormElement =
-<<<<<<< HEAD
-=======
   | AssetSelectorElement
->>>>>>> e859203c
   | AddressInputElement
   | ButtonElement
   | CheckboxElement
