--- conflicted
+++ resolved
@@ -30,20 +30,14 @@
   'endowment:keyring': {
     allowedOrigins?: string[];
   };
-<<<<<<< HEAD
-  'endowment:name-lookup'?: {
+  'endowment:lifecycle-hooks': EmptyObject;
+  'endowment:name-lookup': {
     chains?: ChainId[];
     matchers?: { tlds?: string[]; schemes?: string[] };
   };
-  'endowment:network-access'?: EmptyObject;
-  'endowment:rpc'?: {
-=======
-  'endowment:lifecycle-hooks': EmptyObject;
-  'endowment:name-lookup': ChainId[];
   'endowment:network-access': EmptyObject;
   'endowment:page-home': EmptyObject;
   'endowment:rpc': {
->>>>>>> 51eab98b
     dapps?: boolean;
     snaps?: boolean;
     allowedOrigins?: string[];
