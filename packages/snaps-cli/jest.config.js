--- conflicted
+++ resolved
@@ -27,17 +27,10 @@
   coveragePathIgnorePatterns: ['./src/types'],
   coverageThreshold: {
     global: {
-<<<<<<< HEAD
       branches: 98.64,
       functions: 93.75,
       lines: 98.09,
       statements: 98.11,
-=======
-      branches: 97.59,
-      functions: 94.66,
-      lines: 98.5,
-      statements: 98.51,
->>>>>>> 1617e553
     },
   },
   setupFiles: ['./test/setup.js'],
