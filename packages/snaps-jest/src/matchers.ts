/* eslint-disable no-invalid-this */

// Note: Because this file imports from `@jest/globals`, it can only be used in
// a Jest environment. This is why it's not exported from the index file.

import type { MatcherFunction } from '@jest/expect';
import { expect } from '@jest/globals';
import type {
  NotificationType,
  EnumToUnion,
  ComponentOrElement,
  Component,
} from '@metamask/snaps-sdk';
import type { JSXElement } from '@metamask/snaps-sdk/jsx';
import { isJSXElementUnsafe } from '@metamask/snaps-sdk/jsx';
<<<<<<< HEAD
import { getJsxElementFromComponent } from '@metamask/snaps-utils';
import { is } from '@metamask/superstruct';
=======
import {
  getJsxElementFromComponent,
  serialiseJsx,
} from '@metamask/snaps-utils';
>>>>>>> ad0eae47
import type { Json } from '@metamask/utils';
import { hasProperty } from '@metamask/utils';
import type { MatcherHintOptions } from 'jest-matcher-utils';
import {
  EXPECTED_COLOR,
  diff,
  matcherErrorMessage,
  matcherHint,
  printReceived,
  printWithType,
  RECEIVED_COLOR,
} from 'jest-matcher-utils';

import { InterfaceStruct, SnapResponseStruct } from './internals';
import type { SnapResponse } from './types';

/**
 * Ensure that the actual value is a response from the `request` function.
 *
 * @param actual - The actual value.
 * @param matcherName - The name of the matcher.
 * @param options - The matcher options.
 */
function assertActualIsSnapResponse(
  actual: unknown,
  matcherName: string,
  options?: MatcherHintOptions,
): asserts actual is SnapResponse {
  if (!is(actual, SnapResponseStruct)) {
    throw new Error(
      matcherErrorMessage(
        matcherHint(matcherName, undefined, undefined, options),
        `${RECEIVED_COLOR(
          'received',
        )} value must be a response from the \`request\` function`,
        printWithType('Received', actual, printReceived),
      ),
    );
  }
}

/**
 * Ensure that the actual value is a response from the `request` function, and
 * that it has a `ui` property.
 *
 * @param actual - The actual value.
 * @param matcherName - The name of the matcher.
 * @param options - The matcher options.
 */
function assertHasInterface(
  actual: unknown,
  matcherName: string,
  options?: MatcherHintOptions,
): asserts actual is { content: JSXElement } {
  if (!is(actual, InterfaceStruct) || !actual.content) {
    throw new Error(
      matcherErrorMessage(
        matcherHint(matcherName, undefined, undefined, options),
        `${RECEIVED_COLOR('received')} value must have a \`content\` property`,
        printWithType('Received', actual, printReceived),
      ),
    );
  }
}

/**
 * Check if a JSON-RPC response matches the expected value. This matcher is
 * intended to be used with the `expect` global.
 *
 * @param actual - The actual response.
 * @param expected - The expected response.
 * @returns The status and message.
 */
export const toRespondWith: MatcherFunction<[expected: Json]> = function (
  actual,
  expected,
) {
  assertActualIsSnapResponse(actual, 'toRespondWith');

  const { response } = actual;
  if (hasProperty(response, 'error')) {
    const message = () =>
      `${this.utils.matcherHint('.toRespondWith')}\n\n` +
      `Expected response: ${this.utils.printExpected(expected)}\n` +
      `Received error: ${this.utils.printReceived(response.error)}`;

    return { message, pass: false };
  }

  const pass = this.equals(response.result, expected);
  const message = pass
    ? () =>
        `${this.utils.matcherHint('.not.toRespondWith')}\n\n` +
        `Expected: ${this.utils.printExpected(expected)}\n` +
        `Received: ${this.utils.printReceived(response.result)}`
    : () =>
        `${this.utils.matcherHint('.toRespondWith')}\n\n` +
        `Expected: ${this.utils.printExpected(expected)}\n` +
        `Received: ${this.utils.printReceived(response.result)}`;

  return { message, pass };
};

export const toRespondWithError: MatcherFunction<[expected: Json]> = function (
  actual,
  expected,
) {
  assertActualIsSnapResponse(actual, 'toRespondWithError');

  const { response } = actual;
  if (hasProperty(response, 'result')) {
    const message = () =>
      `${this.utils.matcherHint('.toRespondWithError')}\n\n` +
      `Expected error: ${this.utils.printExpected(expected)}\n` +
      `Received result: ${this.utils.printReceived(response.result)}`;

    return { message, pass: false };
  }

  const pass = this.equals(response.error, expected);
  const message = pass
    ? () =>
        `${this.utils.matcherHint('.not.toRespondWithError')}\n\n` +
        `Expected: ${this.utils.printExpected(expected)}\n` +
        `Received: ${this.utils.printReceived(response.error)}`
    : () =>
        `${this.utils.matcherHint('.toRespondWithError')}\n\n` +
        `Expected: ${this.utils.printExpected(expected)}\n` +
        `Received: ${this.utils.printReceived(response.error)}`;

  return { message, pass };
};

/**
 * Check if the snap sent a notification with the expected message. This matcher
 * is intended to be used with the `expect` global.
 *
 * @param actual - The actual response.
 * @param expected - The expected notification message.
 * @param type - The expected notification type.
 * @returns The status and message.
 */
export const toSendNotification: MatcherFunction<
  [expected: string, type?: EnumToUnion<NotificationType> | undefined]
> = function (actual, expected, type) {
  assertActualIsSnapResponse(actual, 'toSendNotification');

  const { notifications } = actual;
  const pass = notifications.some(
    (notification) =>
      this.equals(notification.message, expected) &&
      (type === undefined || notification.type === type),
  );

  const message = pass
    ? () =>
        `${this.utils.matcherHint('.not.toSendNotification')}\n\n` +
        `Expected: ${this.utils.printExpected(expected)}\n` +
        `Expected type: ${this.utils.printExpected(type)}\n` +
        `Received: ${this.utils.printReceived(notifications)}`
    : () =>
        `${this.utils.matcherHint('.toSendNotification')}\n\n` +
        `Expected: ${this.utils.printExpected(expected)}\n` +
        `Expected type: ${this.utils.printExpected(type)}\n` +
        `Received: ${this.utils.printReceived(notifications)}`;

  return { message, pass };
};

const toRenderLegacy: MatcherFunction<[expected: Component]> = function (
  actual,
  expected,
) {
  assertHasInterface(actual, 'toRender');

  const { content } = actual;
  const expectedElement = getJsxElementFromComponent(expected);
  const pass = this.equals(content, expectedElement);

  // This is typed as `string | null`, but in practice it's always a string.
  // The function only returns `null` if both the expected and actual values
  // are numbers, bigints, or booleans, which is never the case here.
  const difference = diff(expectedElement, content) as string;

  const message = pass
    ? () =>
        `${this.utils.matcherHint('.not.toRender')}\n\n` +
        `Expected:\n${this.utils.printExpected(expectedElement)}\n\n` +
        `Received:\n${this.utils.printReceived(content)}` +
        `\n\nDifference:\n\n${difference}`
    : () =>
        `${this.utils.matcherHint('.toRender')}\n\n` +
        `Expected:\n${this.utils.printExpected(expectedElement)}\n\n` +
        `Received:\n${this.utils.printReceived(content)}` +
        `\n\nDifference:\n\n${difference}`;

  return { message, pass };
};

export const toRender: MatcherFunction<[expected: ComponentOrElement]> =
  function (actual, expected) {
    assertHasInterface(actual, 'toRender');

    if (!isJSXElementUnsafe(expected)) {
      return toRenderLegacy.call(this, actual, expected);
    }

    const { content } = actual;
    const pass = this.equals(content, expected);

    // This is typed as `string | null`, but in practice it's always a string.
    // The function only returns `null` if both the expected and actual values
    // are numbers, bigints, or booleans, which is never the case here.
    const difference = diff(
      serialiseJsx(expected),
      serialiseJsx(content),
    ) as string;

    const message = pass
      ? () =>
          `${this.utils.matcherHint('.not.toRender')}\n\n` +
          `Expected:\n${EXPECTED_COLOR(serialiseJsx(expected))}\n\n` +
          `Received:\n${RECEIVED_COLOR(serialiseJsx(content))}` +
          `\n\nDifference:\n\n${difference}`
      : () =>
          `${this.utils.matcherHint('.toRender')}\n\n` +
          `Expected:\n${EXPECTED_COLOR(serialiseJsx(expected))}\n\n` +
          `Received:\n${RECEIVED_COLOR(serialiseJsx(content))}` +
          `\n\nDifference:\n\n${difference}`;

    return { message, pass };
  };

expect.extend({
  toRespondWith,
  toRespondWithError,
  toSendNotification,
  toRender,
});<|MERGE_RESOLUTION|>--- conflicted
+++ resolved
@@ -13,15 +13,11 @@
 } from '@metamask/snaps-sdk';
 import type { JSXElement } from '@metamask/snaps-sdk/jsx';
 import { isJSXElementUnsafe } from '@metamask/snaps-sdk/jsx';
-<<<<<<< HEAD
-import { getJsxElementFromComponent } from '@metamask/snaps-utils';
-import { is } from '@metamask/superstruct';
-=======
 import {
   getJsxElementFromComponent,
   serialiseJsx,
 } from '@metamask/snaps-utils';
->>>>>>> ad0eae47
+import { is } from '@metamask/superstruct';
 import type { Json } from '@metamask/utils';
 import { hasProperty } from '@metamask/utils';
 import type { MatcherHintOptions } from 'jest-matcher-utils';
