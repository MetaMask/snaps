--- conflicted
+++ resolved
@@ -223,6 +223,30 @@
     });
   };
 
+  const onSignature = async (request: unknown): Promise<SnapResponse> => {
+    log('Making signature request');
+
+    const { origin: signatureOrigin, ...signature } = create(
+      request,
+      SignatureOptionsStruct,
+    );
+
+    return handleRequest({
+      snapId: installedSnapId,
+      store,
+      executionService,
+      runSaga,
+      handler: HandlerType.OnSignature,
+      request: {
+        method: '',
+        params: {
+          signature,
+          signatureOrigin,
+        },
+      },
+    });
+  };
+
   const onCronjob = (request: CronjobOptions) => {
     log('Running cronjob %o.', options);
 
@@ -253,70 +277,10 @@
     onTransaction,
     sendTransaction: onTransaction,
 
-<<<<<<< HEAD
-      const {
-        origin: transactionOrigin,
-        chainId,
-        ...transaction
-      } = create(request, TransactionOptionsStruct);
-
-      return handleRequest({
-        snapId: installedSnapId,
-        store,
-        executionService,
-        runSaga,
-        handler: HandlerType.OnTransaction,
-        request: {
-          method: '',
-          params: {
-            chainId,
-            transaction,
-            transactionOrigin,
-          },
-        },
-      });
-    },
-
-    sendSignature: async (request): Promise<SnapResponse> => {
-      log('Making signature request');
-
-      const { origin: signatureOrigin, ...signature } = create(
-        request,
-        SignatureOptionsStruct,
-      );
-
-      return handleRequest({
-        snapId: installedSnapId,
-        store,
-        executionService,
-        runSaga,
-        handler: HandlerType.OnSignature,
-        request: {
-          method: '',
-          params: {
-            signature,
-            signatureOrigin,
-          },
-        },
-      });
-    },
-
-    runCronjob: (request) => {
-      log('Running cronjob %o.', options);
-
-      return handleRequest({
-        snapId: installedSnapId,
-        store,
-        executionService,
-        runSaga,
-        handler: HandlerType.OnCronjob,
-        request,
-      });
-    },
-=======
+    onSignature,
+
     onCronjob,
     runCronjob: onCronjob,
->>>>>>> 67fbcdb3
 
     onHomePage: async (): Promise<SnapResponse> => {
       log('Rendering home page.');
