{
  "branches": 94.2,
  "functions": 100,
<<<<<<< HEAD
  "lines": 98.51,
  "statements": 94.66
=======
  "lines": 98.52,
  "statements": 94.68
>>>>>>> bdcfcbbc
}<|MERGE_RESOLUTION|>--- conflicted
+++ resolved
@@ -1,11 +1,6 @@
 {
   "branches": 94.2,
   "functions": 100,
-<<<<<<< HEAD
-  "lines": 98.51,
-  "statements": 94.66
-=======
   "lines": 98.52,
   "statements": 94.68
->>>>>>> bdcfcbbc
 }