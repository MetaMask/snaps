--- conflicted
+++ resolved
@@ -1,11 +1,6 @@
 {
   "branches": 94.47,
   "functions": 100,
-<<<<<<< HEAD
   "lines": 98.52,
   "statements": 94.46
-=======
-  "lines": 98.45,
-  "statements": 95.35
->>>>>>> 1a0dd93b
 }