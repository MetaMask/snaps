--- conflicted
+++ resolved
@@ -1,11 +1,6 @@
 {
   "branches": 95.02,
   "functions": 100,
-<<<<<<< HEAD
-  "lines": 98.46,
-  "statements": 95.11
-=======
   "lines": 98.65,
   "statements": 95.89
->>>>>>> 4dfcc605
 }