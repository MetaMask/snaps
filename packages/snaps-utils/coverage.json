--- conflicted
+++ resolved
@@ -1,11 +1,6 @@
 {
   "branches": 94.52,
   "functions": 100,
-<<<<<<< HEAD
-  "lines": 98.54,
-  "statements": 94.75
-=======
   "lines": 98.45,
   "statements": 95.35
->>>>>>> 1f8abab4
 }