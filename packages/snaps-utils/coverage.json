{
<<<<<<< HEAD
  "branches": 91.53,
  "functions": 96.24,
  "lines": 96.81,
  "statements": 93.21
=======
  "branches": 96.05,
  "functions": 98.56,
  "lines": 98.63,
  "statements": 95.2
>>>>>>> 2bde2a16
}<|MERGE_RESOLUTION|>--- conflicted
+++ resolved
@@ -1,13 +1,6 @@
 {
-<<<<<<< HEAD
-  "branches": 91.53,
-  "functions": 96.24,
-  "lines": 96.81,
-  "statements": 93.21
-=======
   "branches": 96.05,
   "functions": 98.56,
   "lines": 98.63,
   "statements": 95.2
->>>>>>> 2bde2a16
 }