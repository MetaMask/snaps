{
<<<<<<< HEAD
  "branches": 93,
  "functions": 100,
  "lines": 98.94,
  "statements": 98.96
=======
  "branches": 94.14,
  "functions": 100,
  "lines": 98.5,
  "statements": 94.64
>>>>>>> e2f321d3
}<|MERGE_RESOLUTION|>--- conflicted
+++ resolved
@@ -1,13 +1,6 @@
 {
-<<<<<<< HEAD
-  "branches": 93,
+  "branches": 94.2,
   "functions": 100,
-  "lines": 98.94,
-  "statements": 98.96
-=======
-  "branches": 94.14,
-  "functions": 100,
-  "lines": 98.5,
-  "statements": 94.64
->>>>>>> e2f321d3
+  "lines": 98.51,
+  "statements": 94.66
 }