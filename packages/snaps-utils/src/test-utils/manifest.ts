import { SemVerVersion } from '@metamask/utils';

import { SnapManifest } from '../manifest/validation';
import {
  Chain,
  Namespace,
  RequestNamespace,
  SessionNamespace,
} from '../namespace';
import { getSnapChecksum } from '../snaps';
import { NpmSnapPackageJson, SnapFiles } from '../types';
import { VirtualFile } from '../virtual-file';
import { MakeSemVer } from './common';

type GetSnapManifestOptions = Partial<MakeSemVer<SnapManifest>> & {
  shasum?: string;
  filePath?: string;
  packageName?: string;
  registry?: string;
  iconPath?: string;
};

type GetPackageJsonOptions = Partial<MakeSemVer<NpmSnapPackageJson>>;

export const DEFAULT_SOURCE_PATH = 'dist/bundle.js';
export const DEFAULT_ICON_PATH = 'images/icon.svg';
export const DEFAULT_MANIFEST_PATH = 'snap.manifest.json';
export const DEFAULT_PACKAGE_JSON_PATH = 'package.json';

export const MOCK_SNAP_NAME = '@metamask/example-snap';
export const MOCK_SNAP_DESCRIPTION = 'The test example snap!';
export const MOCK_SNAP_VERSION = '1.0.0' as SemVerVersion;
// eslint-disable-next-line @typescript-eslint/naming-convention
export const MOCK_INITIAL_PERMISSIONS = { snap_confirm: {} };

/**
 * Get the default package repository, in a format compatible with
 * `package.json`.
 *
 * @returns The default package repository.
 */
export const getDefaultRepository = () => {
  return {
    type: 'git' as const,
    url: 'https://github.com/MetaMask/example-snap.git',
  };
};

/**
 * A mock snap source and its shasum.
 */
export const DEFAULT_SNAP_BUNDLE = `
  module.exports.onRpcRequest = ({ request }) => {
    console.log("Hello, world!");

    const { method, id } = request;
    return method + id;
  };
`;

export const DEFAULT_SNAP_ICON = '<svg />';

// Defined separately to prevent circular dependencies, should match getSnapManifest()
const SHASUM_MANIFEST = {
  version: MOCK_SNAP_VERSION,
  description: MOCK_SNAP_DESCRIPTION,
  proposedName: MOCK_SNAP_NAME,
  repository: getDefaultRepository(),
  source: {
    shasum: '',
    location: {
      npm: {
        filePath: DEFAULT_SOURCE_PATH,
        packageName: MOCK_SNAP_NAME,
        registry: 'https://registry.npmjs.org',
        iconPath: DEFAULT_ICON_PATH,
      } as const,
    },
  },
  initialPermissions: MOCK_INITIAL_PERMISSIONS,
  manifestVersion: '0.1' as const,
};

export const DEFAULT_SNAP_SHASUM = getSnapChecksum({
  sourceCode: new VirtualFile({
    value: DEFAULT_SNAP_BUNDLE,
    path: DEFAULT_SOURCE_PATH,
  }),
  svgIcon: new VirtualFile({
    value: DEFAULT_SNAP_ICON,
    path: DEFAULT_ICON_PATH,
  }),
  manifest: new VirtualFile({
    value: JSON.stringify(SHASUM_MANIFEST),
    result: SHASUM_MANIFEST,
    path: DEFAULT_MANIFEST_PATH,
  }),
});

/**
 * Get a mock snap manifest, based on the provided options. This is useful for
 * quickly generating a manifest file, while being able to override any of the
 * values.
 *
 * @param manifest - The optional manifest overrides.
 * @param manifest.version - The version of the snap.
 * @param manifest.description - The description of the snap.
 * @param manifest.proposedName - The proposed name of the snap.
 * @param manifest.initialPermissions - The initial permissions of the snap.
 * @param manifest.shasum - The shasum of the snap.
 * @param manifest.filePath - The path to the snap.
 * @param manifest.packageName - The name of the snap.
 * @param manifest.repository - The repository of the snap.
 * @param manifest.iconPath - The path to the icon of the snap.
 * @returns The snap manifest.
 */
export const getSnapManifest = ({
<<<<<<< HEAD
  version = '1.0.0' as SemVerVersion,
  description = 'The test example snap!',
  proposedName = '@metamask/example-snap',
  /* eslint-disable @typescript-eslint/naming-convention */
  initialPermissions = {
    snap_confirm: {},
    'endowment:rpc': { snaps: true, dapps: false },
  },
  /* eslint-enable @typescript-eslint/naming-convention */
=======
  version = MOCK_SNAP_VERSION,
  description = MOCK_SNAP_DESCRIPTION,
  proposedName = MOCK_SNAP_NAME,
  initialPermissions = MOCK_INITIAL_PERMISSIONS,
>>>>>>> 58ca166d
  shasum = DEFAULT_SNAP_SHASUM,
  filePath = DEFAULT_SOURCE_PATH,
  packageName = MOCK_SNAP_NAME,
  repository = getDefaultRepository(),
  iconPath = DEFAULT_ICON_PATH,
}: GetSnapManifestOptions = {}): SnapManifest => {
  return {
    version: version as SemVerVersion,
    description,
    proposedName,
    repository,
    source: {
      shasum,
      location: {
        npm: {
          filePath,
          packageName,
          registry: 'https://registry.npmjs.org',
          iconPath,
        } as const,
      },
    },
    initialPermissions,
    manifestVersion: '0.1' as const,
  };
};

/**
 * Get a mock `package.json`, based on the provided options. This is useful for
 * quickly generating a `package.json` file, while being able to override any of
 * the values.
 *
 * @param package - The optional `package.json` overrides.
 * @param package.name - The name of the package.
 * @param package.version - The version of the package.
 * @param package.description - The description of the package.
 * @param package.main - The entry point of the package.
 * @param package.repository - The repository of the package.
 * @returns The `package.json` object.
 */
export const getPackageJson = ({
  name = '@metamask/example-snap',
  version = '1.0.0' as SemVerVersion,
  description = 'The test example snap!',
  main = 'src/index.js',
  repository = getDefaultRepository(),
}: GetPackageJsonOptions = {}): NpmSnapPackageJson => {
  return {
    name,
    version: version as SemVerVersion,
    description,
    main,
    repository,
  };
};

export const getSnapFiles = ({
  manifest = SHASUM_MANIFEST,
  packageJson = getPackageJson(),
  sourceCode = DEFAULT_SNAP_BUNDLE,
  svgIcon = DEFAULT_SNAP_ICON,
  updateChecksum = true,
}: {
  manifest?: SnapManifest | VirtualFile<SnapManifest>;
  sourceCode?: string | VirtualFile;
  packageJson?: NpmSnapPackageJson;
  svgIcon?: string | VirtualFile;
  updateChecksum?: boolean;
} = {}): SnapFiles => {
  const files = {
    manifest:
      manifest instanceof VirtualFile
        ? manifest
        : new VirtualFile({
            value: JSON.stringify(manifest),
            result: manifest,
            path: DEFAULT_MANIFEST_PATH,
          }),
    packageJson: new VirtualFile({
      value: JSON.stringify(packageJson),
      result: packageJson,
      path: DEFAULT_PACKAGE_JSON_PATH,
    }),
    sourceCode:
      sourceCode instanceof VirtualFile
        ? sourceCode
        : new VirtualFile({
            value: sourceCode,
            path: DEFAULT_SOURCE_PATH,
          }),
    // eslint-disable-next-line no-nested-ternary
    svgIcon: svgIcon
      ? svgIcon instanceof VirtualFile
        ? svgIcon
        : new VirtualFile({
            value: svgIcon,
            path: DEFAULT_ICON_PATH,
          })
      : undefined,
  };
  if (updateChecksum) {
    files.manifest.result.source.shasum = getSnapChecksum(files);
    files.manifest.value = JSON.stringify(files.manifest.result);
  }
  return files;
};

export const getChain = ({
  id = 'eip155:1',
  name = 'Ethereum Mainnet',
}: Partial<Chain> = {}): Chain => ({
  id,
  name,
});

export const getNamespace = ({
  chains = [getChain()],
  methods = ['eth_signTransaction', 'eth_accounts'],
  events = ['accountsChanged'],
}: Partial<Namespace> = {}): Namespace => ({
  chains,
  methods,
  events,
});

export const getRequestNamespace = ({
  chains = ['eip155:1'],
  methods = ['eth_signTransaction', 'eth_accounts'],
  events = ['accountsChanged'],
}: Partial<RequestNamespace> = {}): RequestNamespace => ({
  chains,
  methods,
  events,
});

export const getSessionNamespace = ({
  chains = ['eip155:1'],
  methods = ['eth_signTransaction', 'eth_accounts'],
  events = ['accountsChanged'],
  accounts = ['eip155:1:0x0000000000000000000000000000000000000000'],
}: Partial<SessionNamespace> = {}): SessionNamespace => ({
  chains,
  methods,
  events,
  accounts,
});<|MERGE_RESOLUTION|>--- conflicted
+++ resolved
@@ -115,22 +115,15 @@
  * @returns The snap manifest.
  */
 export const getSnapManifest = ({
-<<<<<<< HEAD
-  version = '1.0.0' as SemVerVersion,
-  description = 'The test example snap!',
-  proposedName = '@metamask/example-snap',
+  version = MOCK_SNAP_VERSION,
+  description = MOCK_SNAP_DESCRIPTION,
+  proposedName = MOCK_SNAP_NAME,
   /* eslint-disable @typescript-eslint/naming-convention */
   initialPermissions = {
     snap_confirm: {},
     'endowment:rpc': { snaps: true, dapps: false },
   },
   /* eslint-enable @typescript-eslint/naming-convention */
-=======
-  version = MOCK_SNAP_VERSION,
-  description = MOCK_SNAP_DESCRIPTION,
-  proposedName = MOCK_SNAP_NAME,
-  initialPermissions = MOCK_INITIAL_PERMISSIONS,
->>>>>>> 58ca166d
   shasum = DEFAULT_SNAP_SHASUM,
   filePath = DEFAULT_SOURCE_PATH,
   packageName = MOCK_SNAP_NAME,
