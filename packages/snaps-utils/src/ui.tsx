import type { Component } from '@metamask/snaps-sdk';
import { NodeType } from '@metamask/snaps-sdk';
import type {
  BoldChildren,
  GenericSnapElement,
  ItalicChildren,
  JSXElement,
  LinkElement,
  Nestable,
  RowChildren,
  SnapNode,
  StandardFormattingElement,
  TextChildren,
} from '@metamask/snaps-sdk/jsx';
import {
  Italic,
  Link,
  Bold,
  Row,
  Text,
  Field,
  Image,
  Input,
  Heading,
  Form,
  Divider,
  Spinner,
  Copyable,
  Box,
  Button,
  Address,
} from '@metamask/snaps-sdk/jsx';
import {
  assert,
  assertExhaustive,
  hasProperty,
  isPlainObject,
} from '@metamask/utils';
import { lexer, walkTokens } from 'marked';
import type { Token, Tokens } from 'marked';

import type { Snap } from './snaps';
import { parseMetaMaskUrl } from './url';

const MAX_TEXT_LENGTH = 50_000; // 50 kb
const ALLOWED_PROTOCOLS = ['https:', 'mailto:', 'metamask:'];

/**
 * Get the button variant from a legacy button component variant.
 *
 * @param variant - The legacy button component variant.
 * @returns The button variant.
 */
function getButtonVariant(variant?: 'primary' | 'secondary' | undefined) {
  switch (variant) {
    case 'primary':
      return 'primary';
    case 'secondary':
      return 'destructive';
    default:
      return undefined;
  }
}

/**
 * Get the children of a JSX element. If there is only one child, the child is
 * returned directly. Otherwise, the children are returned as an array.
 *
 * @param elements - The JSX elements.
 * @returns The child or children.
 */
function getChildren<Type>(elements: Type[]) {
  if (elements.length === 1) {
    return elements[0];
  }

  return elements;
}

/**
 * Get the text of a link token.
 *
 * @param token - The link token.
 * @returns The text of the link token.
 */
function getLinkText(token: Tokens.Link | Tokens.Generic) {
  if (token.tokens && token.tokens.length > 0) {
    return getChildren(token.tokens.flatMap(getTextChildFromToken));
  }

  return token.href;
}

/**
 * Get the text child from a list of markdown tokens.
 *
 * @param tokens - The markdown tokens.
 * @returns The text child.
 */
function getTextChildFromTokens(tokens: Token[]) {
  return getChildren(tokens.flatMap(getTextChildFromToken));
}

/**
 * Get the text child from a markdown token.
 *
 * @param token - The markdown token.
 * @returns The text child.
 */
function getTextChildFromToken(token: Token): TextChildren {
  switch (token.type) {
    case 'link': {
      return <Link href={token.href} children={getLinkText(token)} />;
    }

    case 'text':
      return token.text;

    case 'strong':
      return (
        <Bold>
          {
            getTextChildFromTokens(
              // Due to the way `marked` is typed, `token.tokens` can be
              // `undefined`, but it's a required field of `Tokens.Bold`, so we
              // can safely cast it to `Token[]`.
              token.tokens as Token[],
            ) as BoldChildren
          }
        </Bold>
      );

    case 'em':
      return (
        <Italic>
          {
            getTextChildFromTokens(
              // Due to the way `marked` is typed, `token.tokens` can be
              // `undefined`, but it's a required field of `Tokens.Bold`, so we
              // can safely cast it to `Token[]`.
              token.tokens as Token[],
            ) as ItalicChildren
          }
        </Italic>
      );

    default:
      return null;
  }
}

/**
 * Get all text children from a markdown string.
 *
 * @param value - The markdown string.
 * @returns The text children.
 */
export function getTextChildren(
  value: string,
): (string | StandardFormattingElement | LinkElement)[] {
  const rootTokens = lexer(value, { gfm: false });
  const children: (string | StandardFormattingElement | LinkElement | null)[] =
    [];

  walkTokens(rootTokens, (token) => {
    if (token.type === 'paragraph') {
      if (children.length > 0) {
        children.push('\n\n');
      }

      const { tokens } = token as Tokens.Paragraph;
      // We do not need to consider nesting deeper than 1 level here and we can therefore cast.
      children.push(
        ...(tokens.flatMap(getTextChildFromToken) as (
          | string
          | StandardFormattingElement
          | LinkElement
          | null
        )[]),
      );
    }
  });

  // eslint-disable-next-line @typescript-eslint/no-unnecessary-type-assertion
  return children.filter((child) => child !== null) as (
    | string
    | StandardFormattingElement
    | LinkElement
  )[];
}

/**
 * Validate the text size of a component. The text size is the total length of
 * all text in the component.
 *
 * @param component - The component to validate.
 * @throws An error if the text size exceeds the maximum allowed size.
 */
function validateComponentTextSize(component: Component) {
  const textSize = getTotalTextLength(component);
  assert(
    textSize <= MAX_TEXT_LENGTH,
    `The text in a Snap UI may not be larger than ${
      MAX_TEXT_LENGTH / 1000
    } kB.`,
  );
}

/**
 * Get a JSX element from a legacy UI component. This supports all legacy UI
 * components, and maps them to their JSX equivalents where possible.
 *
 * This function validates the text size of the component, but does not validate
 * the total size. The total size of the component should be validated before
 * calling this function.
 *
 * @param legacyComponent - The legacy UI component.
 * @returns The JSX element.
 */
export function getJsxElementFromComponent(
  legacyComponent: Component,
): JSXElement {
  validateComponentTextSize(legacyComponent);

  /**
   * Get the JSX element for a component. This function is recursive and will
   * call itself for child components.
   *
   * @param component - The component to convert to a JSX element.
   * @returns The JSX element.
   */
  function getElement(component: Component) {
    switch (component.type) {
      case NodeType.Address:
        return <Address address={component.value} />;

      case NodeType.Button:
        return (
          <Button
            name={component.name}
            variant={getButtonVariant(component.variant)}
            type={component.buttonType}
          >
            {component.value}
          </Button>
        );

      case NodeType.Copyable:
        return (
          <Copyable value={component.value} sensitive={component.sensitive} />
        );

      case NodeType.Divider:
        return <Divider />;

      case NodeType.Form:
        return (
          <Form name={component.name}>
            {getChildren(component.children.map(getElement))}
          </Form>
        );

      case NodeType.Heading:
        return <Heading children={component.value} />;

      case NodeType.Image:
        // `Image` supports `alt`, but the legacy `Image` component does not.
        return <Image src={component.value} />;

      case NodeType.Input:
        return (
          <Field label={component.label} error={component.error}>
            <Input
              name={component.name}
              type={component.inputType}
              value={component.value}
              placeholder={component.placeholder}
            />
          </Field>
        );

      case NodeType.Panel:
        // `Panel` is renamed to `Box` in JSX.
        return (
          <Box children={getChildren(component.children.map(getElement))} />
        );

      case NodeType.Row:
        return (
          <Row label={component.label} variant={component.variant}>
            {getElement(component.value) as RowChildren}
          </Row>
        );

      case NodeType.Spinner:
        return <Spinner />;

      case NodeType.Text:
        return <Text>{getChildren(getTextChildren(component.value))}</Text>;

      /* istanbul ignore next 2 */
      default:
        return assertExhaustive(component);
    }
  }

  return getElement(legacyComponent);
}

/**
 * Extract all links from a Markdown text string using the `marked` lexer.
 *
 * @param text - The markdown text string.
 * @returns A list of URLs linked to in the string.
 */
function getMarkdownLinks(text: string) {
  const tokens = lexer(text, { gfm: false });
  const links: Tokens.Link[] = [];

  // Walk the lexed tokens and collect all link tokens
  walkTokens(tokens, (token) => {
    if (token.type === 'link') {
      links.push(token as Tokens.Link);
    }
  });

  return links;
}

/**
 * Validate a link against the phishing list.
 *
 * @param link - The link to validate.
 * @param isOnPhishingList - The function that checks the link against the
 * phishing list.
 * @param getSnap - The function that returns a snap if installed, undefined otherwise.
 * @throws If the link is invalid.
 */
export function validateLink(
  link: string,
  isOnPhishingList: (url: string) => boolean,
  getSnap: (id: string) => Snap | undefined,
) {
  try {
    const url = new URL(link);
    assert(
      ALLOWED_PROTOCOLS.includes(url.protocol),
      `Protocol must be one of: ${ALLOWED_PROTOCOLS.join(', ')}.`,
    );

<<<<<<< HEAD
    if (url.protocol === 'metamask:') {
      const linkData = parseMetaMaskUrl(link);
      if (linkData.snapId) {
        assert(
          getSnap(linkData.snapId),
          'The Snap being navigated to is not installed.',
        );
      }
    } else {
      const hostname =
        url.protocol === 'mailto:' ? url.pathname.split('@')[1] : url.hostname;

      assert(!isOnPhishingList(hostname), 'The specified URL is not allowed.');
    }
=======
    if (url.protocol === 'mailto:') {
      const emails = url.pathname.split(',');
      for (const email of emails) {
        const hostname = email.split('@')[1];
        assert(
          !isOnPhishingList(hostname),
          'The specified URL is not allowed.',
        );
      }

      return;
    }

    assert(
      !isOnPhishingList(url.hostname),
      'The specified URL is not allowed.',
    );
>>>>>>> 3a7cc20e
  } catch (error) {
    throw new Error(
      `Invalid URL: ${
        error?.code === 'ERR_ASSERTION' ? error.message : 'Unable to parse URL.'
      }`,
    );
  }
}

/**
 * Search for Markdown links in a string and checks them against the phishing
 * list.
 *
 * @param text - The text to verify.
 * @param isOnPhishingList - The function that checks the link against the
 * phishing list.
 * @param getSnap - The function that returns a snap if installed, undefined otherwise.
 * @throws If the text contains a link that is not allowed.
 */
export function validateTextLinks(
  text: string,
  isOnPhishingList: (url: string) => boolean,
  getSnap: (id: string) => Snap | undefined,
) {
  const links = getMarkdownLinks(text);

  for (const link of links) {
    validateLink(link.href, isOnPhishingList, getSnap);
  }
}

/**
 * Walk a JSX tree and validate each {@link LinkElement} node against the
 * phishing list.
 *
 * @param node - The JSX node to walk.
 * @param isOnPhishingList - The function that checks the link against the
 * phishing list.
 * @param getSnap - The function that returns a snap if installed, undefined otherwise.
 */
export function validateJsxLinks(
  node: JSXElement,
  isOnPhishingList: (url: string) => boolean,
  getSnap: (id: string) => Snap | undefined,
) {
  walkJsx(node, (childNode) => {
    if (childNode.type !== 'Link') {
      return;
    }

    validateLink(childNode.props.href, isOnPhishingList, getSnap);
  });
}

/**
 * Calculate the total length of all text in the component.
 *
 * @param component - A custom UI component.
 * @returns The total length of all text components in the component.
 */
export function getTotalTextLength(component: Component): number {
  const { type } = component;

  switch (type) {
    case NodeType.Panel:
      return component.children.reduce<number>(
        // This is a bug in TypeScript: https://github.com/microsoft/TypeScript/issues/48313
        // eslint-disable-next-line @typescript-eslint/restrict-plus-operands
        (sum, node) => sum + getTotalTextLength(node),
        0,
      );

    case NodeType.Row:
      return getTotalTextLength(component.value);

    case NodeType.Text:
      return component.value.length;

    default:
      return 0;
  }
}

/**
 * Check if a JSX element has children.
 *
 * @param element - A JSX element.
 * @returns `true` if the element has children, `false` otherwise.
 */
export function hasChildren<Element extends JSXElement>(
  element: Element,
): element is Element & {
  props: { children: Nestable<JSXElement | string> };
} {
  return hasProperty(element.props, 'children');
}

/**
 * Filter a JSX child to remove `null`, `undefined`, plain booleans, and empty
 * strings.
 *
 * @param child - The JSX child to filter.
 * @returns `true` if the child is not `null`, `undefined`, a plain boolean, or
 * an empty string, `false` otherwise.
 */
function filterJsxChild(child: JSXElement | string | boolean | null): boolean {
  return Boolean(child) && child !== true;
}

/**
 * Get the children of a JSX element as an array. If the element has only one
 * child, the child is returned as an array.
 *
 * @param element - A JSX element.
 * @returns The children of the element.
 */
export function getJsxChildren(element: JSXElement): (JSXElement | string)[] {
  if (hasChildren(element)) {
    if (Array.isArray(element.props.children)) {
      // @ts-expect-error - Each member of the union type has signatures, but
      // none of those signatures are compatible with each other.
      return element.props.children.filter(filterJsxChild).flat(Infinity);
    }

    if (element.props.children) {
      return [element.props.children];
    }
  }

  return [];
}

/**
 * Walk a JSX tree and call a callback on each node.
 *
 * @param node - The JSX node to walk.
 * @param callback - The callback to call on each node.
 * @param depth - The current depth in the JSX tree for a walk.
 * @returns The result of the callback, if any.
 */
export function walkJsx<Value>(
  node: JSXElement | JSXElement[],
  callback: (node: JSXElement, depth: number) => Value | undefined,
  depth = 0,
): Value | undefined {
  if (Array.isArray(node)) {
    for (const child of node) {
      const childResult = walkJsx(child as JSXElement, callback, depth);
      if (childResult !== undefined) {
        return childResult;
      }
    }

    return undefined;
  }

  const result = callback(node, depth);
  if (result !== undefined) {
    return result;
  }

  if (
    hasProperty(node, 'props') &&
    isPlainObject(node.props) &&
    hasProperty(node.props, 'children')
  ) {
    const children = getJsxChildren(node);
    for (const child of children) {
      if (isPlainObject(child)) {
        const childResult = walkJsx(child, callback, depth + 1);
        if (childResult !== undefined) {
          return childResult;
        }
      }
    }
  }

  return undefined;
}

/**
 * Serialise a JSX prop to a string.
 *
 * @param prop - The JSX prop.
 * @returns The serialised JSX prop.
 */
function serialiseProp(prop: unknown): string {
  if (typeof prop === 'string') {
    return `"${prop}"`;
  }

  return `{${JSON.stringify(prop)}}`;
}

/**
 * Serialise JSX props to a string.
 *
 * @param props - The JSX props.
 * @returns The serialised JSX props.
 */
function serialiseProps(props: Record<string, unknown>): string {
  return Object.entries(props)
    .filter(([key]) => key !== 'children')
    .sort(([a], [b]) => a.localeCompare(b))
    .map(([key, value]) => ` ${key}=${serialiseProp(value)}`)
    .join('');
}

/**
 * Serialise a JSX node to a string.
 *
 * @param node - The JSX node.
 * @param indentation - The indentation level. Defaults to `0`. This should not
 * be set by the caller, as it is used for recursion.
 * @returns The serialised JSX node.
 */
export function serialiseJsx(node: SnapNode, indentation = 0): string {
  if (Array.isArray(node)) {
    return node.map((child) => serialiseJsx(child, indentation)).join('');
  }

  const indent = '  '.repeat(indentation);
  if (typeof node === 'string') {
    return `${indent}${node}\n`;
  }

  if (!node) {
    return '';
  }

  const { type, props } = node as GenericSnapElement;
  const trailingNewline = indentation > 0 ? '\n' : '';

  if (hasProperty(props, 'children')) {
    const children = serialiseJsx(props.children as SnapNode, indentation + 1);
    return `${indent}<${type}${serialiseProps(
      props,
    )}>\n${children}${indent}</${type}>${trailingNewline}`;
  }

  return `${indent}<${type}${serialiseProps(props)} />${trailingNewline}`;
}<|MERGE_RESOLUTION|>--- conflicted
+++ resolved
@@ -348,7 +348,6 @@
       `Protocol must be one of: ${ALLOWED_PROTOCOLS.join(', ')}.`,
     );
 
-<<<<<<< HEAD
     if (url.protocol === 'metamask:') {
       const linkData = parseMetaMaskUrl(link);
       if (linkData.snapId) {
@@ -357,14 +356,7 @@
           'The Snap being navigated to is not installed.',
         );
       }
-    } else {
-      const hostname =
-        url.protocol === 'mailto:' ? url.pathname.split('@')[1] : url.hostname;
-
-      assert(!isOnPhishingList(hostname), 'The specified URL is not allowed.');
-    }
-=======
-    if (url.protocol === 'mailto:') {
+    } else if (url.protocol === 'mailto:') {
       const emails = url.pathname.split(',');
       for (const email of emails) {
         const hostname = email.split('@')[1];
@@ -381,7 +373,6 @@
       !isOnPhishingList(url.hostname),
       'The specified URL is not allowed.',
     );
->>>>>>> 3a7cc20e
   } catch (error) {
     throw new Error(
       `Invalid URL: ${
