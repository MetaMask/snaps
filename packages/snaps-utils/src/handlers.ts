import type { Component } from '@metamask/snaps-ui';
import type { Json, JsonRpcParams, JsonRpcRequest } from '@metamask/utils';

import type { EnumToUnion } from './enum';

export enum HandlerType {
  OnRpcRequest = 'onRpcRequest',
  OnTransaction = 'onTransaction',
  OnCronjob = 'onCronjob',
  OnInstall = 'onInstall',
  OnUpdate = 'onUpdate',
}

type SnapHandler = {
  /**
   * The type of handler.
   */
  type: HandlerType;

  /**
   * Whether the handler is required, i.e., whether the request will fail if the
   * handler is called, but the snap does not export it.
   *
   * This is primarily used for the lifecycle handlers, which are optional.
   */
  required: boolean;

  /**
   * Validate the given snap export. This should return a type guard for the
   * handler type.
   *
   * @param snapExport - The export to validate.
   * @returns Whether the export is valid.
   */
  validator: (snapExport: unknown) => boolean;
};

export const SNAP_EXPORTS = {
  [HandlerType.OnRpcRequest]: {
    type: HandlerType.OnRpcRequest,
    required: true,
    validator: (snapExport: unknown): snapExport is OnRpcRequestHandler => {
      return typeof snapExport === 'function';
    },
  },
  [HandlerType.OnTransaction]: {
    type: HandlerType.OnTransaction,
    required: true,
    validator: (snapExport: unknown): snapExport is OnTransactionHandler => {
      return typeof snapExport === 'function';
    },
  },
  [HandlerType.OnCronjob]: {
    type: HandlerType.OnCronjob,
    required: true,
    validator: (snapExport: unknown): snapExport is OnCronjobHandler => {
      return typeof snapExport === 'function';
    },
  },
  [HandlerType.OnInstall]: {
    type: HandlerType.OnInstall,
    required: false,
    validator: (snapExport: unknown): snapExport is OnInstallHandler => {
      return typeof snapExport === 'function';
    },
  },
  [HandlerType.OnUpdate]: {
    type: HandlerType.OnUpdate,
    required: false,
    validator: (snapExport: unknown): snapExport is OnUpdateHandler => {
      return typeof snapExport === 'function';
    },
  },
} as const;

import { AccountAddress, Caip2ChainId } from './namespace';

/**
 * The `onRpcRequest` handler. This is called whenever a JSON-RPC request is
 * made to the snap.
 *
 * @param args - The request arguments.
 * @param args.origin - The origin of the request. This can be the ID of another
 * snap, or the URL of a dapp.
 * @param args.request - The JSON-RPC request sent to the snap.
 * @returns The JSON-RPC response. This must be a JSON-serializable value.
 */
export type OnRpcRequestHandler<Params extends JsonRpcParams = JsonRpcParams> =
  (args: {
    origin: string;
    request: JsonRpcRequest<Params>;
  }) => Promise<unknown>;

/**
 * Enum used to specify the severity level of content being returned from a transaction insight.
 */
export enum SeverityLevel {
  Critical = 'critical',
}

/**
 * The response from a snap's `onTransaction` handler.
 *
 * @property content - A custom UI component, that will be shown in MetaMask. Can be created using `@metamask/snaps-ui`.
 *
 * If the snap has no insights about the transaction, this should be `null`.
 */
export type OnTransactionResponse = {
  content: Component | null;
  severity?: EnumToUnion<SeverityLevel>;
};

/**
 * The `onTransaction` handler. This is called whenever a transaction is
 * submitted to the snap. It can return insights about the transaction, which
 * will be displayed to the user.
 *
 * @param args - The request arguments.
 * @param args.transaction - The transaction object.
 * @param args.chainId - The CAIP-2 chain ID of the network the transaction is
 * being submitted to.
 * @param args.transactionOrigin - The origin of the transaction. This is the
 * URL of the dapp that submitted the transaction.
 * @returns Insights about the transaction. See {@link OnTransactionResponse}.
 */
// TODO: Improve type.
export type OnTransactionHandler = (args: {
  transaction: { [key: string]: Json };
  chainId: string;
  transactionOrigin?: string;
}) => Promise<OnTransactionResponse>;

/**
 * The `onCronjob` handler. This is called on a regular interval, as defined by
 * the snap's manifest.
 *
 * @param args - The request arguments.
 * @param args.request - The JSON-RPC request sent to the snap.
 */
export type OnCronjobHandler<Params extends JsonRpcParams = JsonRpcParams> =
  (args: { request: JsonRpcRequest<Params> }) => Promise<unknown>;

/**
 * A handler that can be used for the lifecycle hooks.
 */
export type LifecycleEventHandler = (args: {
  request: JsonRpcRequest;
}) => Promise<unknown>;

/**
 * The `onInstall` handler. This is called after the snap is installed.
 *
 * This type is an alias for {@link LifecycleEventHandler}.
 */
export type OnInstallHandler = LifecycleEventHandler;

/**
 * The `onUpdate` handler. This is called after the snap is updated.
 *
 * This type is an alias for {@link LifecycleEventHandler}.
 */
export type OnUpdateHandler = LifecycleEventHandler;

/**
 * Utility type for getting the handler function type from a handler type.
 */
export type HandlerFunction<Type extends SnapHandler> =
  Type['validator'] extends (snapExport: unknown) => snapExport is infer Handler
    ? Handler
    : never;

/**
 * The response from a snap's `onNameLookup` handler.
 *
 * @property protocolName - This refers to the protocol that was used for the address lookup.
 *
 * If the snap has no resolved addresses from its lookup, this should be `null`.
 */
export type OnNameLookupResponse = {
  resolvedAddress: AccountAddress;
} | null;

export type OnNameLookupArgs = {
  chainId: Caip2ChainId;
} & ({ domain: string } | { address: string });

/**
 * The `onNameLookup` handler. This is called whenever content is entered
 * into the send to field for sending assets to an EOA address.
 *
 * @param args - The request arguments.
 * @param args.content - The human-readable address that is to be resolved.
 * @param args.id - The CAIP-2 chain ID of the network the transaction is
 * being submitted to.
 * @returns Resolved address(es) from the content lookup. See {@link OnNameLookupResponse}.
 */
export type OnNameLookupHandler = (
  args: OnNameLookupArgs,
) => Promise<OnNameLookupResponse>;

/**
 * All the function-based handlers that a snap can implement.
 */
export type SnapFunctionExports = {
<<<<<<< HEAD
  onRpcRequest?: OnRpcRequestHandler;
  onTransaction?: OnTransactionHandler;
  onCronjob?: OnCronjobHandler;
  onNameLookup?: OnNameLookupHandler;
=======
  [Key in keyof typeof SNAP_EXPORTS]?: HandlerFunction<
    typeof SNAP_EXPORTS[Key]
  >;
>>>>>>> 4dfcc605
};

/**
 * All handlers that a snap can implement.
 */
export type SnapExports = SnapFunctionExports;<|MERGE_RESOLUTION|>--- conflicted
+++ resolved
@@ -2,6 +2,7 @@
 import type { Json, JsonRpcParams, JsonRpcRequest } from '@metamask/utils';
 
 import type { EnumToUnion } from './enum';
+import type { AccountAddress, Caip2ChainId } from './namespace';
 
 export enum HandlerType {
   OnRpcRequest = 'onRpcRequest',
@@ -9,6 +10,7 @@
   OnCronjob = 'onCronjob',
   OnInstall = 'onInstall',
   OnUpdate = 'onUpdate',
+  OnNameLookup = 'onNameLookup',
 }
 
 type SnapHandler = {
@@ -73,8 +75,6 @@
   },
 } as const;
 
-import { AccountAddress, Caip2ChainId } from './namespace';
-
 /**
  * The `onRpcRequest` handler. This is called whenever a JSON-RPC request is
  * made to the snap.
@@ -202,16 +202,9 @@
  * All the function-based handlers that a snap can implement.
  */
 export type SnapFunctionExports = {
-<<<<<<< HEAD
-  onRpcRequest?: OnRpcRequestHandler;
-  onTransaction?: OnTransactionHandler;
-  onCronjob?: OnCronjobHandler;
-  onNameLookup?: OnNameLookupHandler;
-=======
   [Key in keyof typeof SNAP_EXPORTS]?: HandlerFunction<
     typeof SNAP_EXPORTS[Key]
   >;
->>>>>>> 4dfcc605
 };
 
 /**
