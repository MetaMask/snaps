import type { ExecutionServiceArgs } from '../AbstractExecutionService';
import { ProxyExecutionService } from '../proxy/ProxyExecutionService';
import type { WebViewInterface } from './WebViewMessageStream';
import { WebViewMessageStream } from './WebViewMessageStream';

<<<<<<< HEAD
type WebviewExecutionServiceArgs = {
  stream: BasePostMessageStream;
} & ExecutionServiceArgs;
=======
type WebviewExecutionServiceArgs = ExecutionServiceArgs & {
  getWebView: () => Promise<WebViewInterface>;
};
>>>>>>> 5f1cc5d0

export class WebviewExecutionService extends ProxyExecutionService {
  #getWebView;

  constructor({
    messenger,
    setupSnapProvider,
<<<<<<< HEAD
    stream,
=======
    getWebView,
>>>>>>> 5f1cc5d0
  }: WebviewExecutionServiceArgs) {
    super({
      messenger,
      setupSnapProvider,
<<<<<<< HEAD
      stream,
=======
      stream: new WebViewMessageStream({
        name: 'parent',
        target: 'child',
        getWebView,
      }),
>>>>>>> 5f1cc5d0
    });
    this.#getWebView = getWebView;
  }

  /**
   * Create a new stream for the specified job. This wraps the runtime stream
   * in a stream specific to the job.
   *
   * @param jobId - The job ID.
   */
  protected async initEnvStream(jobId: string) {
    // Ensure that the WebView has been loaded before we proceed.
    await this.#ensureWebViewLoaded();

    return super.initEnvStream(jobId);
  }

  /**
   * Ensure that the WebView has been loaded by awaiting the getWebView promise.
   */
  async #ensureWebViewLoaded() {
    await this.#getWebView();
  }
}<|MERGE_RESOLUTION|>--- conflicted
+++ resolved
@@ -3,15 +3,9 @@
 import type { WebViewInterface } from './WebViewMessageStream';
 import { WebViewMessageStream } from './WebViewMessageStream';
 
-<<<<<<< HEAD
-type WebviewExecutionServiceArgs = {
-  stream: BasePostMessageStream;
-} & ExecutionServiceArgs;
-=======
 type WebviewExecutionServiceArgs = ExecutionServiceArgs & {
   getWebView: () => Promise<WebViewInterface>;
 };
->>>>>>> 5f1cc5d0
 
 export class WebviewExecutionService extends ProxyExecutionService {
   #getWebView;
@@ -19,24 +13,16 @@
   constructor({
     messenger,
     setupSnapProvider,
-<<<<<<< HEAD
-    stream,
-=======
     getWebView,
->>>>>>> 5f1cc5d0
   }: WebviewExecutionServiceArgs) {
     super({
       messenger,
       setupSnapProvider,
-<<<<<<< HEAD
-      stream,
-=======
       stream: new WebViewMessageStream({
         name: 'parent',
         target: 'child',
         getWebView,
       }),
->>>>>>> 5f1cc5d0
     });
     this.#getWebView = getWebView;
   }
