import { getPersistentState } from '@metamask/base-controller';
import type {
  Caveat,
  SubjectPermissions,
  ValidPermission,
} from '@metamask/permission-controller';
import { WALLET_SNAP_PERMISSION_KEY } from '@metamask/rpc-methods';
import type { SnapPermissions, ValidatedSnapId } from '@metamask/snaps-utils';
import {
  DEFAULT_ENDOWMENTS,
  DEFAULT_REQUESTED_SNAP_VERSION,
  getSnapChecksum,
  HandlerType,
  SnapCaveatType,
  SnapStatus,
  VirtualFile,
} from '@metamask/snaps-utils';
import {
  DEFAULT_SNAP_BUNDLE,
  DEFAULT_SNAP_ICON,
  DEFAULT_SNAP_SHASUM,
  getMockSnapData,
  getPersistedSnapObject,
  getSnapFiles,
  getSnapManifest,
  getSnapObject,
  getTruncatedSnap,
  MOCK_LOCAL_SNAP_ID,
  MOCK_ORIGIN,
  MOCK_SNAP_ID,
} from '@metamask/snaps-utils/test-utils';
import type { SemVerRange, SemVerVersion } from '@metamask/utils';
import { AssertionError } from '@metamask/utils';
import { ethErrors } from 'eth-rpc-errors';
import fetchMock from 'jest-fetch-mock';
import { createAsyncMiddleware, JsonRpcEngine } from 'json-rpc-engine';
import { createEngineStream } from 'json-rpc-middleware-stream';
import pump from 'pump';
import type { Duplex } from 'stream';

import type { NodeThreadExecutionService } from '../services';
import { setupMultiplex } from '../services';
import {
  approvalControllerMock,
  ExecutionEnvironmentStub,
  getControllerMessenger,
  getNodeEESMessenger,
  getPersistedSnapsState,
  getSnapController,
  getSnapControllerMessenger,
  getSnapControllerOptions,
  getSnapControllerWithEES,
  getSnapControllerWithEESOptions,
  loopbackDetect,
  LoopbackLocation,
  MOCK_BLOCK_NUMBER,
  MOCK_DAPP_SUBJECT_METADATA,
  MOCK_DAPPS_RPC_ORIGINS_PERMISSION,
  MOCK_ORIGIN_PERMISSIONS,
  MOCK_RPC_ORIGINS_PERMISSION,
  MOCK_SNAP_PERMISSIONS,
  MOCK_SNAP_SUBJECT_METADATA,
  MOCK_WALLET_SNAP_PERMISSION,
  MockSnapsRegistry,
  sleep,
} from '../test-utils';
import { delay } from '../utils';
import { handlerEndowments, SnapEndowments } from './endowments';
import { SnapsRegistryStatus } from './registry';
import type { SnapControllerState } from './SnapController';
import {
  SNAP_APPROVAL_INSTALL,
  SNAP_APPROVAL_RESULT,
  SNAP_APPROVAL_UPDATE,
} from './SnapController';

Object.defineProperty(globalThis, 'crypto', {
  value: {
    // eslint-disable-next-line @typescript-eslint/no-require-imports, @typescript-eslint/no-var-requires
    ...require('node:crypto').webcrypto,
    getRandomValues: jest.fn().mockReturnValue(new Uint32Array(32)),
  },
});

fetchMock.enableMocks();

describe('SnapController', () => {
  beforeEach(() => {
    // eslint-disable-next-line @typescript-eslint/require-await
    fetchMock.mockImplementation(async () => {
      throw new AssertionError({ message: 'Unmocked access to internet.' });
    });
  });

  it('creates a snap controller and execution service', async () => {
    const [snapController, service] = getSnapControllerWithEES();
    expect(service).toBeDefined();
    expect(snapController).toBeDefined();
    snapController.destroy();
    await service.terminateAllSnaps();
  });

  it('creates a worker and snap controller, adds a snap, and update its state', async () => {
    const [snapController, service] = getSnapControllerWithEES(
      getSnapControllerWithEESOptions({
        state: {
          snaps: getPersistedSnapsState(),
        },
      }),
    );

    const snap = snapController.getExpect(MOCK_SNAP_ID);
    const state = 'foo';

    await snapController.startSnap(snap.id);
    await snapController.updateSnapState(snap.id, state);
    const snapState = await snapController.getSnapState(snap.id);
    expect(snapState).toStrictEqual(state);

    expect(snapController.state.snapStates[MOCK_SNAP_ID]).toStrictEqual(state);
    snapController.destroy();
    await service.terminateAllSnaps();
  });

  it('adds a snap and uses its JSON-RPC api with a NodeThreadExecutionService', async () => {
    const [snapController, service] = getSnapControllerWithEES(
      getSnapControllerWithEESOptions({
        state: {
          snaps: getPersistedSnapsState(),
        },
      }),
    );

    const snap = snapController.getExpect(MOCK_SNAP_ID);
    await snapController.startSnap(snap.id);

    const result = await snapController.handleRequest({
      snapId: snap.id,
      origin: MOCK_ORIGIN,
      handler: HandlerType.OnRpcRequest,
      request: {
        jsonrpc: '2.0',
        method: 'test',
        params: {},
        id: 1,
      },
    });

    expect(result).toBe('test1');
    snapController.destroy();
    await service.terminateAllSnaps();
  });

  it('adds a snap and uses its JSON-RPC API', async () => {
    const rootMessenger = getControllerMessenger();
    const executionEnvironmentStub = new ExecutionEnvironmentStub(
      getNodeEESMessenger(rootMessenger),
    ) as unknown as NodeThreadExecutionService;

    const [snapController] = getSnapControllerWithEES(
      getSnapControllerWithEESOptions({
        rootMessenger,
        state: {
          snaps: getPersistedSnapsState(),
        },
      }),
      executionEnvironmentStub,
    );

    const snap = snapController.getExpect(MOCK_SNAP_ID);
    await snapController.startSnap(snap.id);

    const result = await snapController.handleRequest({
      snapId: snap.id,
      origin: MOCK_ORIGIN,
      handler: HandlerType.OnRpcRequest,
      request: {
        jsonrpc: '2.0',
        method: 'test',
        params: {},
        id: 1,
      },
    });

    expect(result).toBe('test1');
    snapController.destroy();
  });

  it('passes endowments to a snap when executing it', async () => {
    const rootMessenger = getControllerMessenger();
    const messenger = getSnapControllerMessenger(rootMessenger);
    const snapController = getSnapController(
      getSnapControllerOptions({
        environmentEndowmentPermissions: ['endowment:foo'],
        messenger,
        state: {
          snaps: getPersistedSnapsState(),
        },
      }),
    );

    rootMessenger.registerActionHandler(
      'PermissionController:getEndowments',
      async () => {
        return Promise.resolve(['fooEndowment']);
      },
    );

    const snap = snapController.getExpect(MOCK_SNAP_ID);

    await snapController.startSnap(snap.id);

    expect(messenger.call).toHaveBeenCalledTimes(4);
    expect(messenger.call).toHaveBeenNthCalledWith(
      1,
      'PermissionController:hasPermission',
      MOCK_SNAP_ID,
      'endowment:foo',
    );

    expect(messenger.call).toHaveBeenNthCalledWith(
      2,
      'PermissionController:getEndowments',
      MOCK_SNAP_ID,
      'endowment:foo',
    );

    expect(messenger.call).toHaveBeenNthCalledWith(
      3,
      'ExecutionService:executeSnap',
      {
        snapId: MOCK_SNAP_ID,
        sourceCode: DEFAULT_SNAP_BUNDLE,
        endowments: [...DEFAULT_ENDOWMENTS, 'fooEndowment'],
      },
    );

    expect(messenger.call).toHaveBeenNthCalledWith(
      4,
      'PermissionController:hasPermission',
      MOCK_SNAP_ID,
      SnapEndowments.LongRunning,
    );
    snapController.destroy();
  });

  it('errors if attempting to start a snap that was already started', async () => {
    const messenger = getSnapControllerMessenger();
    const snapController = getSnapController(
      getSnapControllerOptions({
        messenger,
        state: {
          snaps: getPersistedSnapsState(),
        },
      }),
    );

    await snapController.startSnap(MOCK_SNAP_ID);
    await expect(snapController.startSnap(MOCK_SNAP_ID)).rejects.toThrow(
      `Snap "${MOCK_SNAP_ID}" is already started.`,
    );

    expect(messenger.call).toHaveBeenCalledTimes(2);
    expect(messenger.call).toHaveBeenNthCalledWith(
      1,
      'ExecutionService:executeSnap',
      {
        snapId: MOCK_SNAP_ID,
        sourceCode: DEFAULT_SNAP_BUNDLE,
        endowments: [...DEFAULT_ENDOWMENTS],
      },
    );

    expect(messenger.call).toHaveBeenNthCalledWith(
      2,
      'PermissionController:hasPermission',
      MOCK_SNAP_ID,
      SnapEndowments.LongRunning,
    );

    snapController.destroy();
  });

  it('can rehydrate state', async () => {
    const id = 'npm:foo' as ValidatedSnapId;
    const firstSnapController = getSnapController(
      getSnapControllerOptions({
        state: {
          snaps: getPersistedSnapsState(
            getPersistedSnapObject({
              version: '0.0.1',
              sourceCode: DEFAULT_SNAP_BUNDLE,
              id,
              status: SnapStatus.Installing,
            }),
          ),
        },
      }),
    );

    // persist the state somewhere
    const persistedState = getPersistentState<SnapControllerState>(
      firstSnapController.state,
      firstSnapController.metadata,
    );

    // create a new controller
    const secondSnapController = getSnapController(
      getSnapControllerOptions({
        state: persistedState,
      }),
    );

    expect(secondSnapController.isRunning(id)).toBe(false);
    await secondSnapController.startSnap(id);

    expect(secondSnapController.state.snaps[id]).toBeDefined();
    expect(secondSnapController.isRunning(id)).toBe(true);
    firstSnapController.destroy();
    secondSnapController.destroy();
  });

  it(`adds errors to the controller's state`, () => {
    const rootMessenger = getControllerMessenger();
    const executionEnvironmentStub = new ExecutionEnvironmentStub(
      getNodeEESMessenger(rootMessenger),
    ) as unknown as NodeThreadExecutionService;

    const [snapController] = getSnapControllerWithEES(
      getSnapControllerWithEESOptions({ rootMessenger }),
      executionEnvironmentStub,
    );

    snapController.addSnapError({
      code: 1,
      data: {},
      message: 'error happened',
    });

    const arrayOfErrors = Object.entries(snapController.state.snapErrors);

    expect(arrayOfErrors.length > 0).toBe(true);

    snapController.removeSnapError(arrayOfErrors[0][0]);

    expect(Object.entries(snapController.state.snapErrors)).toHaveLength(0);

    snapController.addSnapError({
      code: 1,
      data: {},
      message: 'error happened',
    });

    snapController.addSnapError({
      code: 2,
      data: {},
      message: 'error 2',
    });

    snapController.removeSnapError(
      Object.entries(snapController.state.snapErrors)[0][0],
    );

    expect(Object.entries(snapController.state.snapErrors)).toHaveLength(1);
    expect(Object.entries(snapController.state.snapErrors)[0][1]).toStrictEqual(
      expect.objectContaining({
        code: 2,
        data: {},
        message: 'error 2',
      }),
    );
    snapController.destroy();
  });

  it('handles an error event on the controller messenger', async () => {
    const options = getSnapControllerWithEESOptions({
      state: {
        snaps: getPersistedSnapsState(),
      },
    });
    const { rootMessenger } = options;
    const [snapController, service] = getSnapControllerWithEES(options);

    const snap = snapController.getExpect(MOCK_SNAP_ID);
    await snapController.startSnap(snap.id);

    // defer
    setTimeout(() => {
      rootMessenger.publish('ExecutionService:unhandledError', snap.id, {
        message: 'foo',
        code: 123,
      });
    }, 1);

    await new Promise((resolve) => {
      rootMessenger.subscribe('SnapController:stateChange', (state) => {
        const crashedSnap = state.snaps[snap.id];
        expect(crashedSnap.status).toStrictEqual(SnapStatus.Crashed);
        resolve(undefined);
        snapController.destroy();
      });
    });
    await service.terminateAllSnaps();
  });

  it('adds a snap and uses its JSON-RPC API and then get stopped from idling too long', async () => {
    const [snapController, service] = getSnapControllerWithEES(
      getSnapControllerWithEESOptions({
        idleTimeCheckInterval: 10,
        maxIdleTime: 50,
        state: {
          snaps: getPersistedSnapsState(),
        },
      }),
    );

    const snap = snapController.getExpect(MOCK_SNAP_ID);
    await snapController.startSnap(snap.id);

    await snapController.handleRequest({
      snapId: snap.id,
      origin: 'foo.com',
      handler: HandlerType.OnRpcRequest,
      request: {
        jsonrpc: '2.0',
        method: 'test',
        params: {},
        id: 1,
      },
    });

    await delay(100);

    expect(snapController.isRunning(snap.id)).toBe(false);
    snapController.destroy();

    await service.terminateAllSnaps();
  });

  it('terminates a snap even if connection to worker has failed', async () => {
    const rootMessenger = getControllerMessenger();
    const [snapController, service] = getSnapControllerWithEES(
      getSnapControllerWithEESOptions({
        rootMessenger,
        idleTimeCheckInterval: 10,
        maxIdleTime: 50,
        state: {
          snaps: getPersistedSnapsState(),
        },
      }),
    );

    rootMessenger.registerActionHandler(
      'PermissionController:hasPermission',
      (_origin, permission) => {
        return permission === SnapEndowments.Rpc;
      },
    );

    const snap = snapController.getExpect(MOCK_SNAP_ID);
    await snapController.startSnap(snap.id);

    // @ts-expect-error `maxRequestTime` is a private property.
    snapController.maxRequestTime = 50;

    // @ts-expect-error `command` is a private property.
    service.command = async () => sleep(100);

    await expect(
      snapController.handleRequest({
        snapId: snap.id,
        origin: 'foo.com',
        handler: HandlerType.OnRpcRequest,
        request: {
          jsonrpc: '2.0',
          method: 'test',
          params: {},
          id: 1,
        },
      }),
    ).rejects.toThrow(/request timed out/u);

    expect(snapController.state.snaps[snap.id].status).toBe('crashed');
    snapController.destroy();

    await service.terminateAllSnaps();
  });

  it(`reads a snap's status after adding it`, async () => {
    const [snapController, service] = getSnapControllerWithEES(
      getSnapControllerWithEESOptions({
        idleTimeCheckInterval: 1000,
        maxIdleTime: 2000,
        state: {
          snaps: getPersistedSnapsState(),
        },
      }),
    );

    const snap = snapController.getExpect(MOCK_SNAP_ID);

    await snapController.startSnap(snap.id);
    expect(snapController.state.snaps[snap.id].status).toBe('running');

    await snapController.stopSnap(snap.id);
    expect(snapController.state.snaps[snap.id].status).toBe('stopped');

    snapController.destroy();
    await service.terminateAllSnaps();
  });

  it('adds a snap, stops it, and starts it again on-demand', async () => {
    const [snapController, service] = getSnapControllerWithEES(
      getSnapControllerWithEESOptions({
        idleTimeCheckInterval: 1000,
        maxIdleTime: 2000,
        state: {
          snaps: getPersistedSnapsState(),
        },
      }),
    );

    const snap = snapController.getExpect(MOCK_SNAP_ID);

    await snapController.startSnap(snap.id);
    expect(snapController.state.snaps[snap.id].status).toBe('running');

    await snapController.stopSnap(snap.id);
    expect(snapController.state.snaps[snap.id].status).toBe('stopped');

    const results = await snapController.handleRequest({
      snapId: snap.id,
      origin: 'foo.com',
      handler: HandlerType.OnRpcRequest,
      request: {
        jsonrpc: '2.0',
        method: 'test',
        params: {},
        id: 1,
      },
    });
    expect(results).toBe('test1');

    snapController.destroy();
    await service.terminateAllSnaps();
  });

  it('installs a snap via installSnaps', async () => {
    const messenger = getSnapControllerMessenger();
    const snapController = getSnapController(
      getSnapControllerOptions({
        messenger,
        detectSnapLocation: loopbackDetect(),
      }),
    );

    jest.spyOn(messenger, 'publish');

    const eventSubscriptionPromise = Promise.all([
      new Promise<void>((resolve) => {
        messenger.subscribe('SnapController:snapAdded', (snap) => {
          expect(snap).toStrictEqual(
            getSnapObject({ status: SnapStatus.Installing }),
          );
          resolve();
        });
      }),
      new Promise<void>((resolve) => {
        messenger.subscribe('SnapController:snapInstalled', (truncatedSnap) => {
          expect(truncatedSnap).toStrictEqual(getTruncatedSnap());
          resolve();
        });
      }),
    ]);

    const expectedSnapObject = getTruncatedSnap();
    const permissions = {
      ...getSnapManifest().initialPermissions,
      [SnapEndowments.Rpc]: {
        caveats: [{ type: 'rpcOrigin', value: { dapps: false, snaps: true } }],
      },
    };

    expect(
      await snapController.installSnaps(MOCK_ORIGIN, {
        [MOCK_SNAP_ID]: {},
      }),
    ).toStrictEqual({
      [MOCK_SNAP_ID]: expectedSnapObject,
    });

    expect(messenger.call).toHaveBeenCalledTimes(12);

    expect(messenger.call).toHaveBeenNthCalledWith(
      1,
      'ApprovalController:addRequest',
      expect.objectContaining({
        requestData: {
          metadata: {
            origin: MOCK_SNAP_ID,
            dappOrigin: MOCK_ORIGIN,
            id: expect.any(String),
          },
          snapId: MOCK_SNAP_ID,
        },
        requestState: {
          loading: true,
        },
      }),
      true,
    );

    expect(messenger.call).toHaveBeenNthCalledWith(2, 'SnapsRegistry:get', {
      [MOCK_SNAP_ID]: { version: '1.0.0', checksum: DEFAULT_SNAP_SHASUM },
    });

    expect(messenger.call).toHaveBeenNthCalledWith(
      3,
      'ApprovalController:updateRequestState',
      {
        id: expect.any(String),
        requestState: {
          loading: false,
          permissions,
        },
      },
    );

    expect(messenger.call).toHaveBeenNthCalledWith(
      4,
      'PermissionController:grantPermissions',
      expect.any(Object),
    );

    expect(messenger.call).toHaveBeenNthCalledWith(
      5,
      'ApprovalController:addRequest',
      expect.objectContaining({
        requestData: {
          metadata: {
            origin: MOCK_SNAP_ID,
            dappOrigin: MOCK_ORIGIN,
            id: expect.any(String),
          },
          snapId: MOCK_SNAP_ID,
        },
        requestState: {
          loading: true,
        },
      }),
      true,
    );

    expect(messenger.call).toHaveBeenNthCalledWith(
      6,
      'ExecutionService:executeSnap',
      expect.any(Object),
    );

    expect(messenger.call).toHaveBeenNthCalledWith(
      7,
      'PermissionController:hasPermission',
      MOCK_SNAP_ID,
      SnapEndowments.LongRunning,
    );

    expect(messenger.call).toHaveBeenNthCalledWith(
      8,
      'ApprovalController:updateRequestState',
      {
        id: expect.any(String),
        requestState: {
          loading: false,
          type: SNAP_APPROVAL_INSTALL,
        },
      },
    );

    await eventSubscriptionPromise;

    snapController.destroy();
  });

  it('supports non-snap permissions', async () => {
    const messenger = getSnapControllerMessenger();
    const initialPermissions: SnapPermissions = {
      [handlerEndowments.onRpcRequest]: { snaps: false, dapps: true },
      // @ts-expect-error Current type only expects snap permissions
      // eslint-disable-next-line @typescript-eslint/naming-convention
      eth_accounts: {
        requiredMethods: [],
      },
    };

    const { manifest } = getSnapFiles({
      manifest: getSnapManifest({
        initialPermissions,
      }),
    });

    const snapController = getSnapController(
      getSnapControllerOptions({
        messenger,
        detectSnapLocation: loopbackDetect({
          manifest: manifest.result,
        }),
      }),
    );

    const expectedSnapObject = getTruncatedSnap({ initialPermissions });

    expect(
      await snapController.installSnaps(MOCK_ORIGIN, {
        [MOCK_SNAP_ID]: {},
      }),
    ).toStrictEqual({
      [MOCK_SNAP_ID]: expectedSnapObject,
    });

    snapController.destroy();
  });

  it('throws an error on invalid semver range during installSnaps', async () => {
    const controller = getSnapController();

    await expect(
      controller.installSnaps(MOCK_ORIGIN, {
        [MOCK_SNAP_ID]: { version: 'foo' },
      }),
    ).rejects.toThrow(
      'The "version" field must be a valid SemVer version range if specified. Received: "foo".',
    );

    controller.destroy();
  });

  it("throws an error if semver version range doesn't match downloaded version", async () => {
    const controller = getSnapController(
      getSnapControllerOptions({ detectSnapLocation: loopbackDetect() }),
    );

    await expect(
      controller.installSnaps(MOCK_ORIGIN, {
        [MOCK_SNAP_ID]: { version: '1.2.0' },
      }),
    ).rejects.toThrow(
      `Version mismatch. Manifest for "npm:@metamask/example-snap" specifies version "1.0.0" which doesn't satisfy requested version range "1.2.0".`,
    );

    controller.destroy();
  });

  it('throws an error if snap is not on allowlist and allowlisting is required', async () => {
    const controller = getSnapController(
      getSnapControllerOptions({
        featureFlags: { requireAllowlist: true },
        detectSnapLocation: loopbackDetect(),
      }),
    );

    await expect(
      controller.installSnaps(MOCK_ORIGIN, {
        [MOCK_SNAP_ID]: { version: DEFAULT_REQUESTED_SNAP_VERSION },
      }),
    ).rejects.toThrow(
      'Cannot install version "1.0.0" of snap "npm:@metamask/example-snap": The snap is not on the allow list.',
    );

    controller.destroy();
  });

  it('reuses an already installed snap if it satisfies the requested SemVer range', async () => {
    const messenger = getSnapControllerMessenger();
    const controller = getSnapController(
      getSnapControllerOptions({
        messenger,
        state: {
          snaps: getPersistedSnapsState(),
        },
      }),
    );

    const authorizeSpy = jest.spyOn(controller as any, 'authorize');

    await controller.installSnaps(MOCK_ORIGIN, {
      [MOCK_SNAP_ID]: { version: '>0.9.0 <1.1.0' },
    });

    const newSnap = controller.get(MOCK_SNAP_ID);

    expect(newSnap).toStrictEqual(getSnapObject());
    expect(authorizeSpy).not.toHaveBeenCalled();
    expect(messenger.call).not.toHaveBeenCalled();

    controller.destroy();
  });

  it('fails to install snap if user rejects installation', async () => {
    const rootMessenger = getControllerMessenger();
    const messenger = getSnapControllerMessenger(rootMessenger);
    const controller = getSnapController(
      getSnapControllerOptions({
        messenger,
        detectSnapLocation: loopbackDetect(),
      }),
    );

    rootMessenger.registerActionHandler(
      'ApprovalController:updateRequestState',
      (request) => {
        approvalControllerMock.updateRequestStateAndReject.bind(
          approvalControllerMock,
        )(request);
      },
    );

    await expect(
      controller.installSnaps(MOCK_ORIGIN, {
        [MOCK_SNAP_ID]: {},
      }),
    ).rejects.toThrow('User rejected the request.');

    expect(messenger.call).toHaveBeenNthCalledWith(
      1,
      'ApprovalController:addRequest',
      expect.objectContaining({
        id: expect.any(String),
        type: SNAP_APPROVAL_INSTALL,
        requestData: {
          metadata: {
            origin: MOCK_SNAP_ID,
            dappOrigin: MOCK_ORIGIN,
            id: expect.any(String),
          },
          snapId: MOCK_SNAP_ID,
        },
        requestState: {
          loading: true,
        },
      }),
      true,
    );

    expect(messenger.call).toHaveBeenNthCalledWith(
      4,
      'ApprovalController:updateRequestState',
      expect.objectContaining({
        id: expect.any(String),
        requestState: {
          loading: false,
          error: ethErrors.provider.userRejectedRequest().message,
          type: SNAP_APPROVAL_INSTALL,
        },
      }),
    );

    expect(controller.get(MOCK_SNAP_ID)).toBeUndefined();

    controller.destroy();
  });

  it('removes a snap that errors during installation after being added', async () => {
    const messenger = getSnapControllerMessenger();
    const snapController = getSnapController(
      getSnapControllerOptions({
        messenger,
        detectSnapLocation: loopbackDetect(),
      }),
    );

    const messengerCallMock = jest.spyOn(messenger, 'call');

    jest
      .spyOn(snapController as any, 'authorize')
      .mockImplementationOnce(() => {
        throw new Error('foo');
      });

    const eventSubscriptionPromise = Promise.all([
      new Promise<void>((resolve) => {
        messenger.subscribe('SnapController:snapAdded', (snap) => {
          expect(snap).toStrictEqual(
            getSnapObject({ status: SnapStatus.Installing }),
          );
          resolve();
        });
      }),
      new Promise<void>((resolve) => {
        messenger.subscribe('SnapController:snapRemoved', (truncatedSnap) => {
          expect(truncatedSnap).toStrictEqual(getTruncatedSnap());
          resolve();
        });
      }),
    ]);

    await expect(
      snapController.installSnaps(MOCK_ORIGIN, {
        [MOCK_SNAP_ID]: {},
      }),
    ).rejects.toThrow('foo');

    expect(messengerCallMock).toHaveBeenCalledTimes(8);

    expect(messengerCallMock).toHaveBeenNthCalledWith(
      3,
      'ApprovalController:updateRequestState',
      expect.objectContaining({
        id: expect.any(String),
        requestState: {
          loading: false,
          error: 'foo',
          type: SNAP_APPROVAL_INSTALL,
        },
      }),
    );

    await eventSubscriptionPromise;

    snapController.destroy();
  });

  it('adds a snap, disable/enables it, and still gets a response from an RPC method', async () => {
    const [snapController, service] = getSnapControllerWithEES(
      getSnapControllerWithEESOptions({
        idleTimeCheckInterval: 1000,
        maxRequestTime: 2000,
        maxIdleTime: 2000,
        state: {
          snaps: getPersistedSnapsState(
            getPersistedSnapObject({ status: SnapStatus.Installing }),
          ),
        },
      }),
    );

    const snap = snapController.getExpect(MOCK_SNAP_ID);

    await expect(
      snapController.handleRequest({
        snapId: snap.id,
        origin: 'foo.com',
        handler: HandlerType.OnRpcRequest,
        request: {
          jsonrpc: '2.0',
          method: 'test',
          params: {},
          id: 1,
        },
      }),
    ).rejects.toThrow(
      `Snap "${MOCK_SNAP_ID}" is currently being installed. Please try again later.`,
    );

    await snapController.startSnap(snap.id);
    expect(snapController.state.snaps[snap.id].status).toBe('running');

    await snapController.stopSnap(snap.id);

    await snapController.disableSnap(snap.id);
    expect(snapController.state.snaps[snap.id].status).toBe('stopped');

    await expect(snapController.startSnap(snap.id)).rejects.toThrow(
      `Snap "${MOCK_SNAP_ID}" is disabled.`,
    );

    await expect(
      snapController.handleRequest({
        snapId: snap.id,
        origin: MOCK_ORIGIN,
        handler: HandlerType.OnRpcRequest,
        request: {
          jsonrpc: '2.0',
          method: 'test',
          params: {},
          id: 1,
        },
      }),
    ).rejects.toThrow(`Snap "${MOCK_SNAP_ID}" is disabled.`);

    expect(snapController.state.snaps[snap.id].status).toBe('stopped');
    expect(snapController.state.snaps[snap.id].enabled).toBe(false);

    snapController.enableSnap(snap.id);
    expect(snapController.state.snaps[snap.id].enabled).toBe(true);

    expect(snapController.state.snaps[snap.id].status).toBe('stopped');

    const result = await snapController.handleRequest({
      snapId: snap.id,
      origin: MOCK_ORIGIN,
      handler: HandlerType.OnRpcRequest,
      request: {
        jsonrpc: '2.0',
        method: 'test',
        params: {},
        id: 1,
      },
    });

    expect(result).toBe('test1');
    expect(snapController.state.snaps[snap.id].status).toBe('running');

    snapController.destroy();
    await service.terminateAllSnaps();
  });

  it('times out an RPC request that takes too long', async () => {
    const rootMessenger = getControllerMessenger();
    const options = getSnapControllerWithEESOptions({
      rootMessenger,
      idleTimeCheckInterval: 30000,
      maxIdleTime: 160000,
      // Note that we are using the default maxRequestTime
      state: {
        snaps: getPersistedSnapsState(),
      },
    });

    const snapController = getSnapController(options);
    const snap = snapController.getExpect(MOCK_SNAP_ID);

    rootMessenger.registerActionHandler(
      'ExecutionService:handleRpcRequest',
      async () => await sleep(100),
    );

    rootMessenger.registerActionHandler(
      'PermissionController:hasPermission',
      (_origin, permission) => {
        return permission === SnapEndowments.Rpc;
      },
    );

    await snapController.startSnap(snap.id);
    expect(snapController.state.snaps[snap.id].status).toBe('running');

    // We set the maxRequestTime to a low enough value for it to time out
    // @ts-expect-error - `maxRequestTime` is a private property.
    snapController.maxRequestTime = 50;

    await expect(
      snapController.handleRequest({
        snapId: snap.id,
        origin: 'foo.com',
        handler: HandlerType.OnRpcRequest,
        request: {
          jsonrpc: '2.0',
          method: 'test',
          params: {},
          id: 1,
        },
      }),
    ).rejects.toThrow(/request timed out/u);
    expect(snapController.state.snaps[snap.id].status).toBe('crashed');

    snapController.destroy();
  });

  it('does not timeout while waiting for response from MetaMask', async () => {
    const sourceCode = `
    module.exports.onRpcRequest = () => ethereum.request({ method: 'eth_blockNumber', params: [] });
    `;

    const options = getSnapControllerWithEESOptions({
      environmentEndowmentPermissions: [SnapEndowments.EthereumProvider],
      idleTimeCheckInterval: 30000,
      maxIdleTime: 160000,
      state: {
        snaps: getPersistedSnapsState(
          getPersistedSnapObject({
            sourceCode,
            manifest: getSnapManifest({
              shasum: getSnapChecksum(getSnapFiles({ sourceCode })),
            }),
          }),
        ),
      },
    });

    const [snapController, service] = getSnapControllerWithEES(options);
    const snap = snapController.getExpect(MOCK_SNAP_ID);

    jest
      // Cast because we are mocking a private property
      .spyOn(service, 'setupSnapProvider' as any)
      .mockImplementation((_snapId, rpcStream) => {
        const mux = setupMultiplex(rpcStream as Duplex, 'foo');
        const stream = mux.createStream('metamask-provider');
        const engine = new JsonRpcEngine();
        const middleware = createAsyncMiddleware(async (req, res, _next) => {
          if (req.method === 'metamask_getProviderState') {
            res.result = {
              isUnlocked: false,
              accounts: [],
              chainId: '0x1',
              networkVersion: '1',
            };
          } else if (req.method === 'eth_blockNumber') {
            await sleep(100);
            res.result = MOCK_BLOCK_NUMBER;
          }
        });
        engine.push(middleware);
        const providerStream = createEngineStream({ engine });
        pump(stream, providerStream, stream);
      });

    await snapController.startSnap(snap.id);
    expect(snapController.state.snaps[snap.id].status).toBe('running');

    // Max request time should be shorter than eth_blockNumber takes to respond
    // @ts-expect-error - `maxRequestTime` is a private property.
    snapController.maxRequestTime = 50;

    expect(
      await snapController.handleRequest({
        snapId: snap.id,
        origin: 'foo.com',
        handler: HandlerType.OnRpcRequest,
        request: {
          jsonrpc: '2.0',
          method: 'test',
          params: {},
          id: 1,
        },
      }),
    ).toBe(MOCK_BLOCK_NUMBER);

    snapController.destroy();
    await service.terminateAllSnaps();
  });

  it('does not timeout while waiting for response from MetaMask when snap does multiple calls', async () => {
    const sourceCode = `
    const fetch = async () => parseInt(await ethereum.request({ method: 'eth_blockNumber', params: [] }), 16);
    module.exports.onRpcRequest = async () => (await fetch()) + (await fetch());
    `;

    const options = getSnapControllerWithEESOptions({
      environmentEndowmentPermissions: [SnapEndowments.EthereumProvider],
      idleTimeCheckInterval: 30000,
      maxIdleTime: 160000,
      state: {
        snaps: getPersistedSnapsState(
          getPersistedSnapObject({
            sourceCode,
            manifest: getSnapManifest({
              shasum: getSnapChecksum(getSnapFiles({ sourceCode })),
            }),
          }),
        ),
      },
    });

    const { rootMessenger } = options;
    const [snapController, service] = getSnapControllerWithEES(options);
    const snap = snapController.getExpect(MOCK_SNAP_ID);

    rootMessenger.registerActionHandler(
      'PermissionController:hasPermission',
      () => true,
    );

    jest
      // Cast because we are mocking a private property
      .spyOn(service, 'setupSnapProvider' as any)
      .mockImplementation((_snapId, rpcStream) => {
        const mux = setupMultiplex(rpcStream as Duplex, 'foo');
        const stream = mux.createStream('metamask-provider');
        const engine = new JsonRpcEngine();
        const middleware = createAsyncMiddleware(async (req, res, _next) => {
          if (req.method === 'metamask_getProviderState') {
            res.result = {
              isUnlocked: false,
              accounts: [],
              chainId: '0x1',
              networkVersion: '1',
            };
          } else if (req.method === 'eth_blockNumber') {
            await sleep(100);
            res.result = MOCK_BLOCK_NUMBER;
          }
        });
        engine.push(middleware);
        const providerStream = createEngineStream({ engine });
        pump(stream, providerStream, stream);
      });

    await snapController.startSnap(snap.id);
    expect(snapController.state.snaps[snap.id].status).toBe('running');

    // Max request time should be shorter than eth_blockNumber takes to respond
    // @ts-expect-error - `maxRequestTime` is a private property.
    snapController.maxRequestTime = 50;

    expect(
      await snapController.handleRequest({
        snapId: snap.id,
        origin: 'foo.com',
        handler: HandlerType.OnRpcRequest,
        request: {
          jsonrpc: '2.0',
          method: 'test',
          params: {},
          id: 1,
        },
      }),
    ).toBe(21896426);

    snapController.destroy();
    await service.terminateAllSnaps();
  });

  it('does not time out snaps that are permitted to be long-running', async () => {
    const rootMessenger = getControllerMessenger();
    const options = getSnapControllerWithEESOptions({
      rootMessenger,
      idleTimeCheckInterval: 30000,
      maxIdleTime: 160000,
      // Note that we are using the default maxRequestTime
      state: {
        snaps: getPersistedSnapsState(),
      },
    });

    rootMessenger.registerActionHandler(
      'ExecutionService:handleRpcRequest',
      async () => await sleep(100),
    );

    rootMessenger.registerActionHandler(
      'PermissionController:hasPermission',
      () => true,
    );

    const [snapController, service] = getSnapControllerWithEES(options);

    const snap = snapController.getExpect(MOCK_SNAP_ID);

    await snapController.startSnap(snap.id);
    expect(snapController.state.snaps[snap.id].status).toBe('running');

    // We set the maxRequestTime to a low enough value for it to time out if it
    // weren't a long-running snap.
    // @ts-expect-error - `maxRequestTime` is a private property.
    snapController.maxRequestTime = 50;

    const handlerPromise = snapController.handleRequest({
      snapId: snap.id,
      origin: 'foo.com',
      handler: HandlerType.OnRpcRequest,
      request: {
        jsonrpc: '2.0',
        method: 'test',
        params: {},
        id: 1,
      },
    });

    const timeoutPromise = sleep(200);

    expect(
      // Race the promises to check that handlerPromise does not time out
      await Promise.race([handlerPromise, timeoutPromise]),
    ).toBe('test1');
    expect(snapController.state.snaps[snap.id].status).toBe('running');

    snapController.destroy();
    await service.terminateAllSnaps();
  });

  it('times out on stuck starting snap', async () => {
    const rootMessenger = getControllerMessenger();
    const messenger = getSnapControllerMessenger(rootMessenger);
    const snapController = getSnapController(
      getSnapControllerOptions({
        messenger,
        maxRequestTime: 50,
        state: {
          snaps: getPersistedSnapsState(),
        },
      }),
    );

    const snap = snapController.getExpect(MOCK_SNAP_ID);

    rootMessenger.registerActionHandler(
      'ExecutionService:executeSnap',
      async () => await sleep(100),
    );

    rootMessenger.registerActionHandler(
      'PermissionController:hasPermission',
      () => false,
    );

    await expect(snapController.startSnap(snap.id)).rejects.toThrow(
      /request timed out/u,
    );

    snapController.destroy();
  });

  it('does not kill snaps with open sessions', async () => {
    const sourceCode = `
      module.exports.onRpcRequest = () => 'foo bar';
    `;

    const rootMessenger = getControllerMessenger();
    const options = getSnapControllerWithEESOptions({
      rootMessenger,
      idleTimeCheckInterval: 10,
      maxIdleTime: 50,
      state: {
        snaps: getPersistedSnapsState(
          getPersistedSnapObject({
            sourceCode,
            manifest: getSnapManifest({
              shasum: getSnapChecksum(getSnapFiles({ sourceCode })),
            }),
          }),
        ),
      },
    });
    const [snapController, service] = getSnapControllerWithEES(options);

    const snap = snapController.getExpect(MOCK_SNAP_ID);

    rootMessenger.registerActionHandler(
      'PermissionController:hasPermission',
      () => true,
    );

    await snapController.startSnap(snap.id);
    expect(snapController.state.snaps[snap.id].status).toBe('running');

    rootMessenger.call(
      'SnapController:incrementActiveReferences',
      MOCK_SNAP_ID,
    );

    expect(
      await snapController.handleRequest({
        snapId: snap.id,
        origin: 'foo.com',
        handler: HandlerType.OnRpcRequest,
        request: {
          jsonrpc: '2.0',
          method: 'test',
          params: {},
          id: 1,
        },
      }),
    ).toBe('foo bar');

    await sleep(100);

    // Should still be running after idle timeout
    expect(snapController.state.snaps[snap.id].status).toBe('running');

    options.rootMessenger.call(
      'SnapController:decrementActiveReferences',
      MOCK_SNAP_ID,
    );

    await sleep(100);

    // Should be terminated by idle timeout now
    expect(snapController.state.snaps[snap.id].status).toBe('stopped');

    snapController.destroy();
    await service.terminateAllSnaps();
  });

  it(`shouldn't time out a long running snap on start up`, async () => {
    const rootMessenger = getControllerMessenger();
    const messenger = getSnapControllerMessenger(rootMessenger);
    const snapController = getSnapController(
      getSnapControllerOptions({
        messenger,
        maxRequestTime: 50,
        state: {
          snaps: getPersistedSnapsState(),
        },
      }),
    );

    rootMessenger.registerActionHandler(
      'PermissionController:hasPermission',
      () => true,
    );

    rootMessenger.registerActionHandler(
      'ExecutionService:executeSnap',
      async () => await sleep(300),
    );

    const snap = snapController.getExpect(MOCK_SNAP_ID);

    const startPromise = snapController.startSnap(snap.id);
    const timeoutPromise = sleep(50).then(() => true);

    expect(
      // Race the promises to check that startPromise does not time out
      await Promise.race([startPromise, timeoutPromise]),
    ).toBe(true);

    snapController.destroy();
  });

  it('removes a snap that is stopped without errors', async () => {
    const rootMessenger = getControllerMessenger();
    const options = getSnapControllerWithEESOptions({
      rootMessenger,
      idleTimeCheckInterval: 30000,
      maxIdleTime: 160000,
      maxRequestTime: 300,
      state: {
        snaps: getPersistedSnapsState(),
      },
    });

    const [snapController, service] = getSnapControllerWithEES(
      options,
      new ExecutionEnvironmentStub(
        getNodeEESMessenger(options.rootMessenger),
      ) as unknown as NodeThreadExecutionService,
    );
    const snap = snapController.getExpect(MOCK_SNAP_ID);

    rootMessenger.registerActionHandler(
      'ExecutionService:handleRpcRequest',
      async () => await sleep(30000),
    );

    rootMessenger.registerActionHandler(
      'PermissionController:hasPermission',
      (_origin, permission) => {
        return permission === SnapEndowments.Rpc;
      },
    );

    await snapController.startSnap(snap.id);
    expect(snapController.state.snaps[snap.id].status).toBe('running');

    await expect(
      snapController.handleRequest({
        snapId: snap.id,
        origin: 'foo.com',
        handler: HandlerType.OnRpcRequest,
        request: {
          jsonrpc: '2.0',
          method: 'test',
          params: {},
          id: 1,
        },
      }),
    ).rejects.toThrow(/request timed out/u);
    expect(snapController.state.snaps[snap.id].status).toBe('crashed');

    await snapController.removeSnap(snap.id);

    expect(snapController.state.snaps[snap.id]).toBeUndefined();

    snapController.destroy();
    await service.terminateAllSnaps();
  });

  describe('handleRequest', () => {
    it.each(Object.keys(handlerEndowments) as HandlerType[])(
      'throws if the snap does not have permission for the handler',
      async (handler) => {
        const rootMessenger = getControllerMessenger();
        const messenger = getSnapControllerMessenger(rootMessenger);
        const snapController = getSnapController(
          getSnapControllerOptions({
            messenger,
            state: {
              snaps: getPersistedSnapsState(),
            },
          }),
        );

        rootMessenger.registerActionHandler(
          'PermissionController:hasPermission',
          () => false,
        );

        const snap = snapController.getExpect(MOCK_SNAP_ID);
        await expect(
          snapController.handleRequest({
            snapId: snap.id,
            origin: 'foo.com',
            handler,
            request: { jsonrpc: '2.0', method: 'test' },
          }),
        ).rejects.toThrow(
          `Snap "${snap.id}" is not permitted to use "${handlerEndowments[handler]}".`,
        );

        snapController.destroy();
      },
    );

    it('throws if the snap does not have permission to handle JSON-RPC requests from dapps', async () => {
      const rootMessenger = getControllerMessenger();
      const messenger = getSnapControllerMessenger(rootMessenger);
      const snapController = getSnapController(
        getSnapControllerOptions({
          messenger,
          state: {
            snaps: getPersistedSnapsState(),
          },
        }),
      );

      rootMessenger.registerActionHandler(
        'PermissionController:getPermissions',
        () => ({
          // Permission to receive JSON-RPC requests from other Snaps.
          [SnapEndowments.Rpc]: MOCK_RPC_ORIGINS_PERMISSION,
        }),
      );

      rootMessenger.registerActionHandler(
        'SubjectMetadataController:getSubjectMetadata',
        () => MOCK_DAPP_SUBJECT_METADATA,
      );

      const snap = snapController.getExpect(MOCK_SNAP_ID);
      await expect(
        snapController.handleRequest({
          snapId: snap.id,
          origin: MOCK_ORIGIN,
          handler: HandlerType.OnRpcRequest,
          request: { jsonrpc: '2.0', method: 'test' },
        }),
      ).rejects.toThrow(
        `Snap "${snap.id}" is not permitted to handle JSON-RPC requests from "${MOCK_ORIGIN}".`,
      );

      snapController.destroy();
    });

    it('throws if the snap does not have permission to handle JSON-RPC requests from snaps', async () => {
      const rootMessenger = getControllerMessenger();
      const messenger = getSnapControllerMessenger(rootMessenger);
      const snapController = getSnapController(
        getSnapControllerOptions({
          messenger,
          state: {
            snaps: getPersistedSnapsState(),
          },
        }),
      );

      rootMessenger.registerActionHandler(
        'PermissionController:getPermissions',
        () => ({
          // Permission to receive JSON-RPC requests from dapps.
          [SnapEndowments.Rpc]: MOCK_DAPPS_RPC_ORIGINS_PERMISSION,
        }),
      );

      rootMessenger.registerActionHandler(
        'SubjectMetadataController:getSubjectMetadata',
        () => MOCK_SNAP_SUBJECT_METADATA,
      );

      const snap = snapController.getExpect(MOCK_SNAP_ID);
      await expect(
        snapController.handleRequest({
          snapId: snap.id,
          origin: MOCK_SNAP_ID,
          handler: HandlerType.OnRpcRequest,
          request: { jsonrpc: '2.0', method: 'test' },
        }),
      ).rejects.toThrow(
        `Snap "${snap.id}" is not permitted to handle JSON-RPC requests from "${MOCK_SNAP_ID}".`,
      );

      snapController.destroy();
    });
  });

  describe('getRpcRequestHandler', () => {
    it('handlers populate the "jsonrpc" property if missing', async () => {
      const rootMessenger = getControllerMessenger();
      const options = getSnapControllerWithEESOptions({
        rootMessenger,
        state: {
          snaps: getPersistedSnapsState(),
        },
      });
      const [snapController, service] = getSnapControllerWithEES(options);

      rootMessenger.registerActionHandler(
        'PermissionController:hasPermission',
        (_origin, permission) => {
          return permission === SnapEndowments.Rpc;
        },
      );

      await snapController.handleRequest({
        snapId: MOCK_SNAP_ID,
        origin: 'foo.com',
        handler: HandlerType.OnRpcRequest,
        request: {
          jsonrpc: '2.0',
          method: 'bar',
          params: {},
          id: 1,
        },
      });

      expect(rootMessenger.call).toHaveBeenCalledTimes(7);
      expect(rootMessenger.call).toHaveBeenCalledWith(
        'ExecutionService:handleRpcRequest',
        MOCK_SNAP_ID,
        {
          origin: 'foo.com',
          handler: HandlerType.OnRpcRequest,
          request: {
            id: 1,
            method: 'bar',
            jsonrpc: '2.0',
            params: {},
          },
        },
      );

      await service.terminateAllSnaps();
      snapController.destroy();
    });

    it('handlers throw if the request has an invalid "jsonrpc" property', async () => {
      const fakeSnap = getPersistedSnapObject({ status: SnapStatus.Running });
      const snapId = fakeSnap.id;
      const snapController = getSnapController(
        getSnapControllerOptions({
          state: {
            snaps: {
              [snapId]: fakeSnap,
            },
          },
        }),
      );
      await expect(
        snapController.handleRequest({
          snapId,
          origin: 'foo.com',
          handler: HandlerType.OnRpcRequest,
          request: {
            jsonrpc: 'kaplar',
            method: 'bar',
            id: 1,
          },
        }),
      ).rejects.toThrow(
        ethErrors.rpc.invalidRequest({
          message:
            'Invalid JSON-RPC request: At path: jsonrpc -- Expected the literal `"2.0"`, but received: "kaplar".',
        }),
      );

      snapController.destroy();
    });

    it('handlers will throw if there are too many pending requests before a snap has started', async () => {
      const rootMessenger = getControllerMessenger();
      const messenger = getSnapControllerMessenger(rootMessenger);
      const fakeSnap = getPersistedSnapObject({ status: SnapStatus.Stopped });
      const snapId = fakeSnap.id;
      const snapController = getSnapController(
        getSnapControllerOptions({
          messenger,
          state: {
            snaps: {
              [snapId]: fakeSnap,
            },
          },
        }),
      );

      let resolveExecutePromise: any;
      const deferredExecutePromise = new Promise((res) => {
        resolveExecutePromise = res;
      });

      rootMessenger.registerActionHandler(
        'ExecutionService:executeSnap',
        async () => deferredExecutePromise,
      );

      // Fill up the request queue
      const finishPromise = Promise.all([
        snapController.handleRequest({
          snapId,
          origin: 'foo.com',
          handler: HandlerType.OnRpcRequest,
          request: {
            jsonrpc: '2.0',
            method: 'bar',
            params: {},
            id: 1,
          },
        }),
        snapController.handleRequest({
          snapId,
          origin: 'foo.com',
          handler: HandlerType.OnRpcRequest,
          request: {
            jsonrpc: '2.0',
            method: 'bar',
            params: {},
            id: 2,
          },
        }),
        snapController.handleRequest({
          snapId,
          origin: 'foo.com',
          handler: HandlerType.OnRpcRequest,
          request: {
            jsonrpc: '2.0',
            method: 'bar',
            params: {},
            id: 3,
          },
        }),
        snapController.handleRequest({
          snapId,
          origin: 'foo.com',
          handler: HandlerType.OnRpcRequest,
          request: {
            jsonrpc: '2.0',
            method: 'bar',
            params: {},
            id: 4,
          },
        }),
        snapController.handleRequest({
          snapId,
          origin: 'foo.com',
          handler: HandlerType.OnRpcRequest,
          request: {
            jsonrpc: '2.0',
            method: 'bar',
            params: {},
            id: 5,
          },
        }),
      ]);

      await expect(
        snapController.handleRequest({
          snapId,
          origin: 'foo.com',
          handler: HandlerType.OnRpcRequest,
          request: {
            jsonrpc: '2.0',
            method: 'bar',
            params: {},
            id: 6,
          },
        }),
      ).rejects.toThrow(
        'Exceeds maximum number of requests waiting to be resolved, please try again.',
      );

      // Before processing the pending requests,
      // we need an rpc message handler function to be returned
      jest
        .spyOn(messenger, 'call')
        .mockImplementation((method, ..._args: unknown[]) => {
          if (method === 'ExecutionService:executeSnap') {
            return deferredExecutePromise;
          } else if (method === 'ExecutionService:handleRpcRequest') {
            return Promise.resolve(undefined);
          }
          return true;
        });

      // Resolve the promise that the pending requests are waiting for and wait for them to finish
      resolveExecutePromise();
      await finishPromise;

      snapController.destroy();
    });
  });

  describe('installSnaps', () => {
    it('returns existing non-local snaps without reinstalling them', async () => {
      const messenger = getSnapControllerMessenger();
      const snapObject = getPersistedSnapObject();
      const truncatedSnap = getTruncatedSnap();

      const snapController = getSnapController(
        getSnapControllerOptions({
          messenger,
          state: {
            snaps: {
              [MOCK_SNAP_ID]: snapObject,
            },
          },
        }),
      );

      const authorizeSpy = jest.spyOn(snapController as any, 'authorize');
      const result = await snapController.installSnaps(MOCK_ORIGIN, {
        [MOCK_SNAP_ID]: {},
      });
      expect(result).toStrictEqual({ [MOCK_SNAP_ID]: truncatedSnap });

      expect(authorizeSpy).not.toHaveBeenCalled();

      snapController.destroy();
    });

    it('reinstalls local snaps even if they are already installed (already stopped)', async () => {
      const rootMessenger = getControllerMessenger();
      const messenger = getSnapControllerMessenger(rootMessenger);
      const snapObject = getPersistedSnapObject({
        id: MOCK_LOCAL_SNAP_ID,
      });
      const truncatedSnap = getTruncatedSnap({
        id: MOCK_LOCAL_SNAP_ID,
      });

      const location = new LoopbackLocation({
        manifest: snapObject.manifest,
        shouldAlwaysReload: true,
      });

      const snapController = getSnapController(
        getSnapControllerOptions({
          messenger,
          state: {
            snaps: {
              [MOCK_LOCAL_SNAP_ID]: snapObject,
            },
          },
          detectSnapLocation: loopbackDetect(location),
        }),
      );

      const permissions = {
        ...getSnapManifest().initialPermissions,
        [SnapEndowments.Rpc]: {
          caveats: [
            { type: 'rpcOrigin', value: { dapps: false, snaps: true } },
          ],
        },
      };

      const stopSnapSpy = jest.spyOn(snapController, 'stopSnap');

      const result = await snapController.installSnaps(MOCK_ORIGIN, {
        [MOCK_LOCAL_SNAP_ID]: {},
      });

      expect(result).toStrictEqual({ [MOCK_LOCAL_SNAP_ID]: truncatedSnap });

      expect(messenger.call).toHaveBeenCalledTimes(14);

      expect(messenger.call).toHaveBeenNthCalledWith(
        1,
        'ApprovalController:addRequest',
        expect.objectContaining({
          type: SNAP_APPROVAL_INSTALL,
          requestData: {
            metadata: {
              origin: MOCK_LOCAL_SNAP_ID,
              dappOrigin: MOCK_ORIGIN,
              id: expect.any(String),
            },
            snapId: MOCK_LOCAL_SNAP_ID,
          },
          requestState: {
            loading: true,
          },
        }),
        true,
      );

      expect(messenger.call).toHaveBeenNthCalledWith(
        5,
        'ApprovalController:updateRequestState',
        expect.objectContaining({
          id: expect.any(String),
          requestState: {
            permissions,
            loading: false,
          },
        }),
      );

      expect(messenger.call).toHaveBeenNthCalledWith(
        6,
        'PermissionController:grantPermissions',
        {
          approvedPermissions: permissions,
          subject: { origin: MOCK_LOCAL_SNAP_ID },
          requestData: {
            metadata: {
              dappOrigin: MOCK_ORIGIN,
              id: expect.any(String),
              origin: MOCK_LOCAL_SNAP_ID,
            },
            snapId: MOCK_LOCAL_SNAP_ID,
          },
        },
      );

      expect(messenger.call).toHaveBeenNthCalledWith(
        7,
        'ApprovalController:addRequest',
        expect.objectContaining({
          type: SNAP_APPROVAL_RESULT,
          requestData: {
            metadata: {
              origin: MOCK_LOCAL_SNAP_ID,
              dappOrigin: MOCK_ORIGIN,
              id: expect.any(String),
            },
            snapId: MOCK_LOCAL_SNAP_ID,
          },
          requestState: {
            loading: true,
          },
        }),
        true,
      );

      expect(messenger.call).toHaveBeenNthCalledWith(
        8,
        'ExecutionService:executeSnap',
        expect.objectContaining({}),
      );

      expect(messenger.call).toHaveBeenNthCalledWith(
        9,
        'PermissionController:hasPermission',
        MOCK_LOCAL_SNAP_ID,
        SnapEndowments.LongRunning,
      );

      expect(messenger.call).toHaveBeenNthCalledWith(
        10,
        'ApprovalController:updateRequestState',
        expect.objectContaining({
          id: expect.any(String),
          requestState: {
            loading: false,
            type: SNAP_APPROVAL_INSTALL,
          },
        }),
      );

      expect(location.manifest).toHaveBeenCalledTimes(1);

      expect(stopSnapSpy).not.toHaveBeenCalled();

      snapController.destroy();
    });

    it('reinstalls local snaps even if they are already installed (running)', async () => {
      const rootMessenger = getControllerMessenger();
      const messenger = getSnapControllerMessenger(rootMessenger);
      const version = '0.0.1';
      const newVersion = '0.0.2';

      const { manifest } = getSnapFiles({
        manifest: getSnapManifest({ version }),
      });
      const { manifest: newManifest } = getSnapFiles({
        manifest: getSnapManifest({ version: newVersion }),
      });
      const truncatedSnap = getTruncatedSnap({
        version: newVersion,
        id: MOCK_LOCAL_SNAP_ID,
      });

      const location = new LoopbackLocation({ shouldAlwaysReload: true });
      location.manifest
        .mockImplementationOnce(async () => Promise.resolve(manifest))
        .mockImplementationOnce(async () => Promise.resolve(newManifest));

      const snapController = getSnapController(
        getSnapControllerOptions({
          messenger,
          detectSnapLocation: loopbackDetect(location),
        }),
      );

      const permissions = {
        ...getSnapManifest().initialPermissions,
        [SnapEndowments.Rpc]: {
          caveats: [
            { type: 'rpcOrigin', value: { dapps: false, snaps: true } },
          ],
        },
      };

      const stopSnapSpy = jest.spyOn(snapController, 'stopSnap');

      await snapController.installSnaps(MOCK_ORIGIN, {
        [MOCK_LOCAL_SNAP_ID]: {},
      });
      expect(snapController.isRunning(MOCK_LOCAL_SNAP_ID)).toBe(true);

      const result = await snapController.installSnaps(MOCK_ORIGIN, {
        [MOCK_LOCAL_SNAP_ID]: {},
      });
      expect(result).toStrictEqual({
        [MOCK_LOCAL_SNAP_ID]: truncatedSnap,
      });

      expect(messenger.call).toHaveBeenCalledTimes(27);

      expect(messenger.call).toHaveBeenNthCalledWith(
        1,
        'ApprovalController:addRequest',
        expect.objectContaining({
          type: SNAP_APPROVAL_INSTALL,
          requestData: {
            metadata: {
              origin: MOCK_LOCAL_SNAP_ID,
              dappOrigin: MOCK_ORIGIN,
              id: expect.any(String),
            },
            snapId: MOCK_LOCAL_SNAP_ID,
          },
          requestState: {
            loading: true,
          },
        }),
        true,
      );

      expect(messenger.call).toHaveBeenNthCalledWith(
        3,
        'ApprovalController:updateRequestState',
        expect.objectContaining({
          id: expect.any(String),
          requestState: {
            loading: false,
            permissions,
          },
        }),
      );

      expect(messenger.call).toHaveBeenNthCalledWith(
        4,
        'PermissionController:grantPermissions',
        {
          approvedPermissions: permissions,
          subject: { origin: MOCK_LOCAL_SNAP_ID },
          requestData: {
            metadata: {
              dappOrigin: MOCK_ORIGIN,
              id: expect.any(String),
              origin: MOCK_LOCAL_SNAP_ID,
            },
            snapId: MOCK_LOCAL_SNAP_ID,
          },
        },
      );

      expect(messenger.call).toHaveBeenNthCalledWith(
        5,
        'ApprovalController:addRequest',
        expect.objectContaining({
          id: expect.any(String),
          type: SNAP_APPROVAL_RESULT,
          requestData: {
            metadata: {
              dappOrigin: MOCK_ORIGIN,
              id: expect.any(String),
              origin: MOCK_LOCAL_SNAP_ID,
            },
            snapId: MOCK_LOCAL_SNAP_ID,
          },
          requestState: {
            loading: true,
          },
        }),
        true,
      );

      expect(messenger.call).toHaveBeenNthCalledWith(
        6,
        'ExecutionService:executeSnap',
        expect.anything(),
      );

      expect(messenger.call).toHaveBeenNthCalledWith(
        7,
        'PermissionController:hasPermission',
        MOCK_LOCAL_SNAP_ID,
        SnapEndowments.LongRunning,
      );

      expect(messenger.call).toHaveBeenNthCalledWith(
        8,
        'ApprovalController:updateRequestState',
        expect.objectContaining({
          id: expect.any(String),
          requestState: {
            loading: false,
            type: SNAP_APPROVAL_INSTALL,
          },
        }),
      );

      expect(messenger.call).toHaveBeenNthCalledWith(
        13,
        'ApprovalController:addRequest',
        expect.objectContaining({
          type: SNAP_APPROVAL_INSTALL,
          requestData: {
            metadata: {
              origin: MOCK_LOCAL_SNAP_ID,
              dappOrigin: MOCK_ORIGIN,
              id: expect.any(String),
            },
            snapId: MOCK_LOCAL_SNAP_ID,
          },
          requestState: {
            loading: true,
          },
        }),
        true,
      );

      expect(messenger.call).toHaveBeenNthCalledWith(
        14,
        'ExecutionService:terminateSnap',
        MOCK_LOCAL_SNAP_ID,
      );

      expect(messenger.call).toHaveBeenNthCalledWith(
        18,
        'ApprovalController:updateRequestState',
        expect.objectContaining({
          id: expect.any(String),
          requestState: {
            loading: false,
            permissions,
          },
        }),
      );

      expect(messenger.call).toHaveBeenNthCalledWith(
        19,
        'PermissionController:grantPermissions',
        {
          approvedPermissions: permissions,
          subject: { origin: MOCK_LOCAL_SNAP_ID },
          requestData: {
            metadata: {
              dappOrigin: MOCK_ORIGIN,
              id: expect.any(String),
              origin: MOCK_LOCAL_SNAP_ID,
            },
            snapId: MOCK_LOCAL_SNAP_ID,
          },
        },
      );

      expect(messenger.call).toHaveBeenNthCalledWith(
        20,
        'ApprovalController:addRequest',
        expect.objectContaining({
          id: expect.any(String),
          type: SNAP_APPROVAL_RESULT,
          requestData: {
            metadata: {
              dappOrigin: MOCK_ORIGIN,
              id: expect.any(String),
              origin: MOCK_LOCAL_SNAP_ID,
            },
            snapId: MOCK_LOCAL_SNAP_ID,
          },
          requestState: {
            loading: true,
          },
        }),
        true,
      );

      expect(messenger.call).toHaveBeenNthCalledWith(
        21,
        'ExecutionService:executeSnap',
        expect.objectContaining({ snapId: MOCK_LOCAL_SNAP_ID }),
      );

      expect(messenger.call).toHaveBeenNthCalledWith(
        22,
        'PermissionController:hasPermission',
        MOCK_LOCAL_SNAP_ID,
        SnapEndowments.LongRunning,
      );

      expect(messenger.call).toHaveBeenNthCalledWith(
        23,
        'ApprovalController:updateRequestState',
        expect.objectContaining({
          id: expect.any(String),
          requestState: {
            loading: false,
            type: SNAP_APPROVAL_INSTALL,
          },
        }),
      );
      expect(stopSnapSpy).toHaveBeenCalledTimes(1);

      snapController.destroy();
    });

    it('does not get stuck when re-installing a local snap that fails to install', async () => {
      const rootMessenger = getControllerMessenger();
      const messenger = getSnapControllerMessenger(rootMessenger);
      const snapObject = getPersistedSnapObject({
        id: MOCK_LOCAL_SNAP_ID,
      });

      const location = new LoopbackLocation({
        manifest: snapObject.manifest,
        shouldAlwaysReload: true,
      });

      const snapController = getSnapController(
        getSnapControllerOptions({
          messenger,
          state: {
            snaps: {
              [MOCK_LOCAL_SNAP_ID]: snapObject,
            },
          },
          detectSnapLocation: loopbackDetect(location),
        }),
      );

      rootMessenger.registerActionHandler(
        'ApprovalController:addRequest',
        approvalControllerMock.addRequest.bind(approvalControllerMock),
      );

      rootMessenger.registerActionHandler(
        'ApprovalController:updateRequestState',
        approvalControllerMock.updateRequestStateAndReject.bind(
          approvalControllerMock,
        ),
      );

      await expect(
        snapController.installSnaps(MOCK_ORIGIN, {
          [MOCK_LOCAL_SNAP_ID]: {},
        }),
      ).rejects.toThrow('User rejected the request.');

      expect(messenger.call).toHaveBeenNthCalledWith(
        1,
        'ApprovalController:addRequest',
        expect.objectContaining({
          type: SNAP_APPROVAL_INSTALL,
          requestData: {
            metadata: {
              origin: MOCK_LOCAL_SNAP_ID,
              dappOrigin: MOCK_ORIGIN,
              id: expect.any(String),
            },
            snapId: MOCK_LOCAL_SNAP_ID,
          },
        }),
        true,
      );

      expect(messenger.call).toHaveBeenNthCalledWith(
        6,
        'ApprovalController:updateRequestState',
        expect.objectContaining({
          id: expect.any(String),
          requestState: {
            loading: false,
            error: ethErrors.provider.userRejectedRequest().message,
            type: SNAP_APPROVAL_INSTALL,
          },
        }),
      );

      expect(snapController.state.snaps[MOCK_LOCAL_SNAP_ID]).toBeUndefined();

      snapController.destroy();
    });

    it('does not maintain existing permissions when re-installing local snap', async () => {
      const messenger = getSnapControllerMessenger();
      const snapObject = getPersistedSnapObject({
        id: MOCK_LOCAL_SNAP_ID,
      });

      const location = new LoopbackLocation({
        manifest: snapObject.manifest,
        shouldAlwaysReload: true,
      });

      const snapController = getSnapController(
        getSnapControllerOptions({
          messenger,
          state: {
            snaps: {
              [MOCK_LOCAL_SNAP_ID]: snapObject,
            },
          },
          detectSnapLocation: loopbackDetect(location),
        }),
      );

      await snapController.installSnaps(MOCK_ORIGIN, {
        [MOCK_LOCAL_SNAP_ID]: {},
      });

      expect(snapController.state.snaps[MOCK_LOCAL_SNAP_ID]).toBeDefined();

      expect(messenger.call).toHaveBeenCalledWith(
        'PermissionController:revokeAllPermissions',
        MOCK_LOCAL_SNAP_ID,
      );

      snapController.destroy();
    });

    it('authorizes permissions needed for snaps', async () => {
      const manifest = getSnapManifest();
      const rootMessenger = getControllerMessenger();
      const messenger = getSnapControllerMessenger(rootMessenger);
      const snapController = getSnapController(
        getSnapControllerOptions({
          messenger,
          detectSnapLocation: loopbackDetect({ manifest }),
        }),
      );

      const truncatedSnap = getTruncatedSnap({
        initialPermissions: manifest.initialPermissions,
      });

      const permissions = {
        ...getSnapManifest().initialPermissions,
        [SnapEndowments.Rpc]: {
          caveats: [
            { type: 'rpcOrigin', value: { dapps: false, snaps: true } },
          ],
        },
      };

      const result = await snapController.installSnaps(MOCK_ORIGIN, {
        [MOCK_SNAP_ID]: {},
      });

      expect(result).toStrictEqual({
        [MOCK_SNAP_ID]: truncatedSnap,
      });
      expect(messenger.call).toHaveBeenCalledTimes(12);

      expect(messenger.call).toHaveBeenNthCalledWith(
        1,
        'ApprovalController:addRequest',
        expect.objectContaining({
          type: SNAP_APPROVAL_INSTALL,
          requestData: {
            metadata: {
              origin: MOCK_SNAP_ID,
              dappOrigin: MOCK_ORIGIN,
              id: expect.any(String),
            },
            snapId: MOCK_SNAP_ID,
          },
        }),
        true,
      );

      expect(messenger.call).toHaveBeenNthCalledWith(
        3,
        'ApprovalController:updateRequestState',
        expect.objectContaining({
          id: expect.any(String),
          requestState: {
            loading: false,
            permissions,
          },
        }),
      );

      expect(messenger.call).toHaveBeenNthCalledWith(
        4,
        'PermissionController:grantPermissions',
        {
          approvedPermissions: permissions,
          subject: { origin: MOCK_SNAP_ID },
          requestData: {
            metadata: {
              dappOrigin: MOCK_ORIGIN,
              id: expect.any(String),
              origin: MOCK_SNAP_ID,
            },
            snapId: MOCK_SNAP_ID,
          },
        },
      );

      expect(messenger.call).toHaveBeenNthCalledWith(
        5,
        'ApprovalController:addRequest',
        expect.objectContaining({
          id: expect.any(String),
          type: SNAP_APPROVAL_RESULT,
          requestData: {
            metadata: {
              dappOrigin: MOCK_ORIGIN,
              id: expect.any(String),
              origin: MOCK_SNAP_ID,
            },
            snapId: MOCK_SNAP_ID,
          },
          requestState: {
            loading: true,
          },
        }),
        true,
      );

      expect(messenger.call).toHaveBeenNthCalledWith(
        6,
        'ExecutionService:executeSnap',
        expect.objectContaining({}),
      );

      expect(messenger.call).toHaveBeenNthCalledWith(
        7,
        'PermissionController:hasPermission',
        MOCK_SNAP_ID,
        SnapEndowments.LongRunning,
      );

      expect(messenger.call).toHaveBeenNthCalledWith(
        8,
        'ApprovalController:updateRequestState',
        expect.objectContaining({
          id: expect.any(String),
          requestState: {
            loading: false,
            type: SNAP_APPROVAL_INSTALL,
          },
        }),
      );

      snapController.destroy();
    });

    it('throws an error if a forbidden permission is requested', async () => {
      const initialPermissions = {
        [handlerEndowments.onRpcRequest]: { snaps: false, dapps: true },
        // eslint-disable-next-line @typescript-eslint/naming-convention
        'endowment:long-running': {},
      };

      const { manifest } = getSnapFiles({
        manifest: getSnapManifest({
          initialPermissions,
        }),
      });

      const messenger = getSnapControllerMessenger();
      const controller = getSnapController(
        getSnapControllerOptions({
          messenger,
          detectSnapLocation: loopbackDetect({
            manifest: manifest.result,
          }),
          // eslint-disable-next-line @typescript-eslint/naming-convention
          excludedPermissions: { 'endowment:long-running': 'foobar' },
        }),
      );

      await expect(
        controller.installSnaps(MOCK_ORIGIN, {
          [MOCK_SNAP_ID]: {},
        }),
      ).rejects.toThrow('One or more permissions are not allowed:\nfoobar');

      controller.destroy();
    });

    it('throws an error if no handler permissions are requested', async () => {
      const initialPermissions = {
        // eslint-disable-next-line @typescript-eslint/naming-convention
        snap_dialog: {},
      };

      const { manifest } = getSnapFiles({
        manifest: getSnapManifest({
          initialPermissions,
        }),
      });

      const messenger = getSnapControllerMessenger();
      const controller = getSnapController(
        getSnapControllerOptions({
          messenger,
          detectSnapLocation: loopbackDetect({
            manifest: manifest.result,
          }),
        }),
      );

      await expect(
        controller.installSnaps(MOCK_ORIGIN, {
          [MOCK_SNAP_ID]: {},
        }),
      ).rejects.toThrow(
<<<<<<< HEAD
        'A snap must request at least one of the following permissions: endowment:rpc, endowment:transaction-insight, endowment:cronjob, endowment:name-lookup.',
=======
        'A snap must request at least one of the following permissions: endowment:rpc, endowment:transaction-insight, endowment:cronjob, endowment:lifecycle-hooks.',
>>>>>>> 4dfcc605
      );

      controller.destroy();
    });

    it('displays a warning if endowment:long-running is used', async () => {
      const consoleWarnSpy = jest.spyOn(console, 'warn').mockImplementation();

      const rootMessenger = getControllerMessenger();
      const messenger = getSnapControllerMessenger(rootMessenger);
      const snapController = getSnapController(
        getSnapControllerOptions({
          messenger,
          maxRequestTime: 50,
          state: {
            snaps: getPersistedSnapsState(),
          },
        }),
      );

      rootMessenger.registerActionHandler(
        'PermissionController:hasPermission',
        () => true,
      );

      rootMessenger.registerActionHandler(
        'ExecutionService:executeSnap',
        async () => await sleep(300),
      );

      const snap = snapController.getExpect(MOCK_SNAP_ID);

      await snapController.startSnap(snap.id);

      snapController.destroy();

      expect(consoleWarnSpy).toHaveBeenCalledWith(
        'endowment:long-running will soon be deprecated. For more information please see https://github.com/MetaMask/snaps-monorepo/issues/945.',
      );
    });

    it('maps permission caveats to the proper format', async () => {
      const initialPermissions = {
        // eslint-disable-next-line @typescript-eslint/naming-convention
        'endowment:rpc': { snaps: false, dapps: true },
        // eslint-disable-next-line @typescript-eslint/naming-convention
        snap_getBip32Entropy: [
          { path: ['m', "44'", "1'"], curve: 'secp256k1' as const },
        ],
      };

      const { manifest } = getSnapFiles({
        manifest: getSnapManifest({
          initialPermissions,
        }),
      });

      const messenger = getSnapControllerMessenger();
      const snapController = getSnapController(
        getSnapControllerOptions({
          messenger,
          detectSnapLocation: loopbackDetect({
            manifest: manifest.result,
          }),
        }),
      );

      await snapController.installSnaps(MOCK_ORIGIN, {
        [MOCK_SNAP_ID]: {},
      });

      expect(messenger.call).toHaveBeenNthCalledWith(
        1,
        'ApprovalController:addRequest',
        expect.objectContaining({
          type: SNAP_APPROVAL_INSTALL,
          requestData: {
            metadata: {
              origin: MOCK_SNAP_ID,
              dappOrigin: MOCK_ORIGIN,
              id: expect.any(String),
            },
            snapId: MOCK_SNAP_ID,
          },
        }),
        true,
      );

      expect(messenger.call).toHaveBeenNthCalledWith(
        3,
        'ApprovalController:updateRequestState',
        expect.objectContaining({
          id: expect.any(String),
          requestState: {
            loading: false,
            permissions: {
              [handlerEndowments.onRpcRequest]: {
                caveats: [
                  {
                    type: SnapCaveatType.RpcOrigin,
                    value: {
                      dapps: true,
                      snaps: false,
                    },
                  },
                ],
              },
              // eslint-disable-next-line @typescript-eslint/naming-convention
              snap_getBip32Entropy: {
                caveats: [
                  {
                    type: SnapCaveatType.PermittedDerivationPaths,
                    value: [{ path: ['m', "44'", "1'"], curve: 'secp256k1' }],
                  },
                ],
              },
            },
          },
        }),
      );

      expect(messenger.call).toHaveBeenNthCalledWith(
        4,
        'PermissionController:grantPermissions',
        {
          approvedPermissions: {
            [handlerEndowments.onRpcRequest]: {
              caveats: [
                {
                  type: SnapCaveatType.RpcOrigin,
                  value: {
                    dapps: true,
                    snaps: false,
                  },
                },
              ],
            },
            // eslint-disable-next-line @typescript-eslint/naming-convention
            snap_getBip32Entropy: {
              caveats: [
                {
                  type: SnapCaveatType.PermittedDerivationPaths,
                  value: [{ path: ['m', "44'", "1'"], curve: 'secp256k1' }],
                },
              ],
            },
          },
          subject: { origin: MOCK_SNAP_ID },
          requestData: {
            metadata: {
              origin: MOCK_SNAP_ID,
              dappOrigin: MOCK_ORIGIN,
              id: expect.any(String),
            },
            snapId: MOCK_SNAP_ID,
          },
        },
      );

      snapController.destroy();
    });

    it('maps endowment permission caveats to the proper format', async () => {
      const initialPermissions = {
        [handlerEndowments.onRpcRequest]: { snaps: false, dapps: true },
      };
      const { manifest, sourceCode, svgIcon } = getSnapFiles({
        manifest: getSnapManifest({
          version: '1.1.0' as SemVerVersion,
          initialPermissions,
        }),
      });

      const messenger = getSnapControllerMessenger();
      const snapController = getSnapController(
        getSnapControllerOptions({
          messenger,
          detectSnapLocation: loopbackDetect({
            manifest,
            files: [sourceCode, svgIcon as VirtualFile],
          }),
        }),
      );

      await snapController.installSnaps(MOCK_ORIGIN, {
        [MOCK_SNAP_ID]: {},
      });

      const caveat = {
        type: SnapCaveatType.RpcOrigin,
        value: {
          dapps: true,
          snaps: false,
        },
      };

      expect(messenger.call).toHaveBeenNthCalledWith(
        1,
        'ApprovalController:addRequest',
        expect.objectContaining({
          type: SNAP_APPROVAL_INSTALL,
          requestData: {
            metadata: {
              origin: MOCK_SNAP_ID,
              dappOrigin: MOCK_ORIGIN,
              id: expect.any(String),
            },
            snapId: MOCK_SNAP_ID,
          },
        }),
        true,
      );

      expect(messenger.call).toHaveBeenNthCalledWith(
        3,
        'ApprovalController:updateRequestState',
        expect.objectContaining({
          id: expect.any(String),
          requestState: {
            loading: false,
            permissions: {
              [SnapEndowments.Rpc]: {
                caveats: [caveat],
              },
            },
          },
        }),
      );

      expect(messenger.call).toHaveBeenNthCalledWith(
        4,
        'PermissionController:grantPermissions',
        {
          approvedPermissions: {
            [SnapEndowments.Rpc]: {
              caveats: [caveat],
            },
          },
          subject: { origin: MOCK_SNAP_ID },
          requestData: {
            metadata: {
              origin: MOCK_SNAP_ID,
              dappOrigin: MOCK_ORIGIN,
              id: expect.any(String),
            },
            snapId: MOCK_SNAP_ID,
          },
        },
      );

      snapController.destroy();
    });

    it('maps permission caveats to the proper format when updating snaps', async () => {
      const initialPermissions = {
        [handlerEndowments.onRpcRequest]: { snaps: false, dapps: true },
        // eslint-disable-next-line @typescript-eslint/naming-convention
        snap_getBip32Entropy: [
          { path: ['m', "44'", "1'"], curve: 'secp256k1' as const },
        ],
      };
      const { manifest } = getSnapFiles({
        manifest: getSnapManifest({
          version: '1.1.0' as SemVerVersion,
          initialPermissions,
        }),
      });

      const detectSnapLocation = loopbackDetect({
        manifest: manifest.result,
      });

      const rootMessenger = getControllerMessenger();
      const messenger = getSnapControllerMessenger(rootMessenger);
      const snapController = getSnapController(
        getSnapControllerOptions({
          messenger,
          state: {
            snaps: getPersistedSnapsState(),
          },
          detectSnapLocation,
        }),
      );

      rootMessenger.registerActionHandler(
        'PermissionController:getPermissions',
        () => ({}),
      );

      await snapController.updateSnap(
        MOCK_ORIGIN,
        MOCK_SNAP_ID,
        detectSnapLocation(),
      );

      expect(messenger.call).toHaveBeenNthCalledWith(
        6,
        'PermissionController:grantPermissions',
        {
          approvedPermissions: {
            [handlerEndowments.onRpcRequest]: {
              caveats: [
                {
                  type: SnapCaveatType.RpcOrigin,
                  value: {
                    dapps: true,
                    snaps: false,
                  },
                },
              ],
            },
            // eslint-disable-next-line @typescript-eslint/naming-convention
            snap_getBip32Entropy: {
              caveats: [
                {
                  type: SnapCaveatType.PermittedDerivationPaths,
                  value: [{ path: ['m', "44'", "1'"], curve: 'secp256k1' }],
                },
              ],
            },
          },
          subject: { origin: MOCK_SNAP_ID },
          requestData: {
            metadata: {
              origin: MOCK_SNAP_ID,
              dappOrigin: MOCK_ORIGIN,
              id: expect.any(String),
            },

            snapId: MOCK_SNAP_ID,
          },
        },
      );

      snapController.destroy();
    });

    it('returns an error on invalid snap id', async () => {
      const snapId = 'foo';
      const messenger = getSnapControllerMessenger();
      const controller = getSnapController(
        getSnapControllerOptions({ messenger }),
      );
      await expect(
        controller.installSnaps(MOCK_ORIGIN, {
          [snapId]: {},
        }),
      ).rejects.toThrow(
        `Invalid snap ID: Expected the value to satisfy a union of \`intersection | string\`, but received: "foo".`,
      );

      controller.destroy();
    });

    it('updates a snap', async () => {
      const newVersion = '1.0.2';
      const newVersionRange = '>=1.0.1';

      const rootMessenger = getControllerMessenger();
      const messenger = getSnapControllerMessenger(rootMessenger);

      const { manifest } = getSnapFiles({
        manifest: getSnapManifest({
          version: newVersion,
        }),
      });

      const detectLocationMock = jest
        .fn()
        .mockImplementationOnce(
          () =>
            new LoopbackLocation({
              manifest: getSnapManifest(),
            }),
        )
        .mockImplementationOnce(
          () =>
            new LoopbackLocation({
              manifest: manifest.result,
            }),
        );

      const controller = getSnapController(
        getSnapControllerOptions({
          messenger,
          detectSnapLocation: detectLocationMock,
        }),
      );

      await controller.installSnaps(MOCK_ORIGIN, { [MOCK_SNAP_ID]: {} });
      await controller.stopSnap(MOCK_SNAP_ID);

      const result = await controller.installSnaps(MOCK_ORIGIN, {
        [MOCK_SNAP_ID]: { version: newVersionRange },
      });

      expect(messenger.call).toHaveBeenCalledTimes(25);

      expect(messenger.call).toHaveBeenNthCalledWith(
        14,
        'ApprovalController:addRequest',
        {
          origin: MOCK_ORIGIN,
          id: expect.any(String),
          type: SNAP_APPROVAL_UPDATE,
          requestData: {
            metadata: {
              id: expect.any(String),
              dappOrigin: MOCK_ORIGIN,
              origin: MOCK_SNAP_ID,
            },
            snapId: MOCK_SNAP_ID,
          },
          requestState: {
            loading: true,
          },
        },
        true,
      );

      expect(messenger.call).toHaveBeenNthCalledWith(
        16,
        'PermissionController:getPermissions',
        MOCK_SNAP_ID,
      );

      expect(messenger.call).toHaveBeenNthCalledWith(
        17,
        'ApprovalController:updateRequestState',
        expect.objectContaining({
          id: expect.any(String),
          requestState: {
            loading: false,
            permissions: {},
            newVersion,
            newPermissions: {},
            approvedPermissions: MOCK_SNAP_PERMISSIONS,
            unusedPermissions: {},
          },
        }),
      );

      expect(messenger.call).toHaveBeenNthCalledWith(
        18,
        'ApprovalController:addRequest',
        expect.objectContaining({
          id: expect.any(String),
          type: SNAP_APPROVAL_RESULT,
          requestData: {
            metadata: {
              id: expect.any(String),
              dappOrigin: MOCK_ORIGIN,
              origin: MOCK_SNAP_ID,
            },
            snapId: MOCK_SNAP_ID,
          },
          requestState: {
            loading: true,
          },
        }),
        true,
      );

      expect(messenger.call).toHaveBeenNthCalledWith(
        19,
        'ExecutionService:executeSnap',
        expect.objectContaining({}),
      );

      expect(messenger.call).toHaveBeenNthCalledWith(
        20,
        'PermissionController:hasPermission',
        MOCK_SNAP_ID,
        SnapEndowments.LongRunning,
      );

      expect(messenger.call).toHaveBeenNthCalledWith(
        23,
        'ApprovalController:updateRequestState',
        expect.objectContaining({
          id: expect.any(String),
          requestState: {
            loading: false,
            type: SNAP_APPROVAL_UPDATE,
          },
        }),
      );

      expect(detectLocationMock).toHaveBeenCalledTimes(2);
      expect(detectLocationMock).toHaveBeenNthCalledWith(
        2,
        MOCK_SNAP_ID,
        expect.objectContaining({ versionRange: newVersionRange }),
      );

      expect(result).toStrictEqual({
        [MOCK_SNAP_ID]: getTruncatedSnap({
          version: newVersion,
        }),
      });

      controller.destroy();
    });

    it("returns an error when didn't update", async () => {
      // Scenario: a newer version is installed compared to requested version range
      const newVersion = '0.9.0';
      const newVersionRange = '^0.9.0';

      const { manifest } = getSnapFiles({
        manifest: getSnapManifest({
          version: newVersion,
        }),
      });
      const detect = loopbackDetect({
        manifest: manifest.result,
      });
      const messenger = getSnapControllerMessenger();
      const controller = getSnapController(
        getSnapControllerOptions({
          messenger,
          state: {
            snaps: getPersistedSnapsState(),
          },
          detectSnapLocation: detect,
        }),
      );

      const errorMessage = `Snap "${MOCK_SNAP_ID}@1.0.0" is already installed. Couldn't update to a version inside requested "${newVersionRange}" range.`;

      await expect(
        controller.installSnaps(MOCK_ORIGIN, {
          [MOCK_SNAP_ID]: { version: newVersionRange },
        }),
      ).rejects.toThrow(errorMessage);

      expect(messenger.call).toHaveBeenCalledTimes(2);

      expect(messenger.call).toHaveBeenCalledWith(
        'ApprovalController:updateRequestState',
        expect.objectContaining({
          id: expect.any(String),
          requestState: {
            loading: false,
            error: errorMessage,
            type: SNAP_APPROVAL_UPDATE,
          },
        }),
      );
      expect(detect).toHaveBeenCalledTimes(1);
      expect(detect).toHaveBeenCalledWith(
        MOCK_SNAP_ID,
        expect.objectContaining({ versionRange: newVersionRange }),
      );

      controller.destroy();
    });

    it('returns an error when a throw happens inside an update', async () => {
      // Scenario: fetch fails
      const newVersionRange = '^1.0.1';

      const messenger = getSnapControllerMessenger();
      const location = new LoopbackLocation();
      location.manifest.mockImplementationOnce(async () =>
        Promise.reject(new Error('foo')),
      );
      const detect = loopbackDetect(location);
      const controller = getSnapController(
        getSnapControllerOptions({
          messenger,
          state: {
            snaps: getPersistedSnapsState(),
          },
          detectSnapLocation: detect,
        }),
      );

      await expect(
        controller.installSnaps(MOCK_ORIGIN, {
          [MOCK_SNAP_ID]: { version: newVersionRange },
        }),
      ).rejects.toThrow('foo');

      expect(messenger.call).toHaveBeenCalledTimes(2);
      expect(detect).toHaveBeenCalledTimes(1);
      expect(detect).toHaveBeenCalledWith(
        MOCK_SNAP_ID,
        expect.objectContaining({ versionRange: newVersionRange }),
      );

      controller.destroy();
    });

    it('rolls back any updates and installs made during a failure scenario', async () => {
      const snapId1 = 'npm:@metamask/example-snap1' as ValidatedSnapId;
      const snapId2 = 'npm:@metamask/example-snap2' as ValidatedSnapId;
      const snapId3 = 'npm:@metamask/example-snap3';
      const oldVersion = '1.0.0';
      const newVersion = '1.0.1';

      const manifest = getSnapManifest();
      const detect = jest
        .fn()
        .mockImplementationOnce(() => new LoopbackLocation())
        .mockImplementationOnce(() => new LoopbackLocation())
        .mockImplementationOnce(() => new LoopbackLocation())
        .mockImplementationOnce(
          () =>
            new LoopbackLocation({
              manifest: getSnapFiles({
                manifest: getSnapManifest({
                  version: newVersion,
                }),
              }).manifest.result,
            }),
        )
        .mockImplementationOnce(
          () =>
            new LoopbackLocation({
              manifest: getSnapFiles({
                manifest: getSnapManifest({
                  version: newVersion,
                }),
                sourceCode: 'foo',
              }).manifest.result,
              files: [
                new VirtualFile({
                  value: 'foo',
                  path: manifest.source.location.npm.filePath,
                }),
                new VirtualFile({
                  value: DEFAULT_SNAP_ICON,
                  path: manifest.source.location.npm.iconPath,
                }),
              ],
            }),
        );

      const [controller, service] = getSnapControllerWithEES(
        getSnapControllerWithEESOptions({ detectSnapLocation: detect }),
      );

      await controller.installSnaps(MOCK_ORIGIN, { [snapId1]: {} });
      await controller.installSnaps(MOCK_ORIGIN, { [snapId2]: {} });
      await controller.stopSnap(snapId1);
      await controller.stopSnap(snapId2);

      expect(controller.get(snapId1)).toBeDefined();
      expect(controller.get(snapId2)).toBeDefined();

      await expect(
        controller.installSnaps(MOCK_ORIGIN, {
          [snapId3]: {},
          [snapId1]: { version: newVersion },
          [snapId2]: { version: newVersion },
        }),
      ).rejects.toThrow(`Snap ${snapId2} crashed with updated source code.`);

      expect(detect).toHaveBeenCalledTimes(5);

      expect(controller.get(snapId3)).toBeUndefined();
      expect(controller.get(snapId1)?.manifest.version).toBe(oldVersion);
      expect(controller.get(snapId2)?.manifest.version).toBe(oldVersion);
      expect(controller.get(snapId1)?.status).toBe('stopped');
      expect(controller.get(snapId2)?.status).toBe('stopped');

      controller.destroy();
      await service.terminateAllSnaps();
    });

    it('will not create snapshots for already installed snaps that have invalid requested ranges', async () => {
      const snapId1 = 'npm:@metamask/example-snap1' as ValidatedSnapId;
      const snapId2 = 'npm:@metamask/example-snap2' as ValidatedSnapId;
      const snapId3 = 'npm:@metamask/example-snap3';
      const oldVersion = '1.0.0';
      const newVersion = '1.0.1';
      const olderVersion = '0.9.0';

      const { manifest } = getSnapFiles({
        manifest: getSnapManifest({
          version: olderVersion,
        }),
      });
      const detect = jest
        .fn()
        .mockImplementationOnce(() => new LoopbackLocation())
        .mockImplementationOnce(() => new LoopbackLocation())
        .mockImplementationOnce(() => new LoopbackLocation())
        .mockImplementationOnce(
          () =>
            new LoopbackLocation({
              manifest: manifest.result,
            }),
        );

      const options = getSnapControllerWithEESOptions({
        detectSnapLocation: detect,
      });
      const { messenger } = options;
      const [controller, service] = getSnapControllerWithEES(options);

      const listener = jest.fn();
      messenger.subscribe('SnapController:snapRolledback' as any, listener);

      await controller.installSnaps(MOCK_ORIGIN, { [snapId1]: {} });
      await controller.installSnaps(MOCK_ORIGIN, { [snapId2]: {} });
      await controller.stopSnap(snapId1);
      await controller.stopSnap(snapId2);

      expect(controller.get(snapId1)).toBeDefined();
      expect(controller.get(snapId2)).toBeDefined();

      await expect(
        controller.installSnaps(MOCK_ORIGIN, {
          [snapId3]: {},
          [snapId1]: { version: olderVersion },
          [snapId2]: { version: newVersion },
        }),
      ).rejects.toThrow(
        `Snap "${snapId1}@${oldVersion}" is already installed. Couldn't update to a version inside requested "${olderVersion}" range.`,
      );

      expect(detect).toHaveBeenCalledTimes(4);

      expect(controller.get(snapId3)).toBeUndefined();
      expect(controller.get(snapId1)?.manifest.version).toBe(oldVersion);
      expect(controller.get(snapId2)?.manifest.version).toBe(oldVersion);
      expect(listener).toHaveBeenCalledTimes(0);

      controller.destroy();
      await service.terminateAllSnaps();
    });

    it('handles unnormalized paths correctly', async () => {
      const { manifest, sourceCode, svgIcon } = getSnapFiles({
        manifest: getSnapManifest({
          filePath: './bundle.js',
          iconPath: 'icon.svg',
        }),
        sourceCode: new VirtualFile({
          value: DEFAULT_SNAP_BUNDLE,
          path: 'bundle.js',
        }),
        svgIcon: new VirtualFile({
          value: DEFAULT_SNAP_ICON,
          path: 'icon.svg',
        }),
      });
      const controller = getSnapController(
        getSnapControllerOptions({
          detectSnapLocation: loopbackDetect({
            manifest,
            files: [sourceCode, svgIcon as VirtualFile],
          }),
        }),
      );

      const result = await controller.installSnaps(MOCK_ORIGIN, {
        [MOCK_SNAP_ID]: {},
      });
      expect((result[MOCK_SNAP_ID] as any).error).toBeUndefined();

      controller.destroy();
    });
  });

  describe('updateSnap', () => {
    it('throws an error for non installed snap', async () => {
      const detectSnapLocation = loopbackDetect();
      const controller = getSnapController();

      await expect(async () =>
        controller.updateSnap(
          MOCK_ORIGIN,
          MOCK_LOCAL_SNAP_ID,
          detectSnapLocation(),
        ),
      ).rejects.toThrow(`Snap "${MOCK_LOCAL_SNAP_ID}" not found.`);

      controller.destroy();
    });

    it('throws an error if the specified SemVer range is invalid', async () => {
      const detectSnapLocation = loopbackDetect();
      const controller = getSnapController(
        getSnapControllerOptions({
          state: {
            snaps: getPersistedSnapsState(),
          },
        }),
      );

      await expect(
        controller.updateSnap(
          MOCK_ORIGIN,
          MOCK_SNAP_ID,
          detectSnapLocation(),
          'this is not a version' as SemVerRange,
        ),
      ).rejects.toThrow(
        'Received invalid snap version range: "this is not a version".',
      );

      controller.destroy();
    });

    it("throws an error if new version doesn't match version range", async () => {
      const { manifest } = getSnapFiles({
        manifest: getSnapManifest({
          version: '1.1.0' as SemVerVersion,
        }),
      });
      const detectSnapLocation = loopbackDetect({
        manifest: manifest.result,
      });
      const messenger = getSnapControllerMessenger();
      const controller = getSnapController(
        getSnapControllerOptions({
          messenger,
          state: {
            snaps: getPersistedSnapsState(),
          },
          detectSnapLocation,
        }),
      );
      const onSnapUpdated = jest.fn();
      const onSnapAdded = jest.fn();

      const snap = controller.getExpect(MOCK_SNAP_ID);

      messenger.subscribe('SnapController:snapUpdated', onSnapUpdated);
      messenger.subscribe('SnapController:snapAdded', onSnapAdded);

      const newSnap = controller.get(MOCK_SNAP_ID);

      await expect(
        async () =>
          await controller.updateSnap(
            MOCK_ORIGIN,
            MOCK_SNAP_ID,
            detectSnapLocation(),
            '1.2.0',
          ),
      ).rejects.toThrow(
        `Version mismatch. Manifest for "npm:@metamask/example-snap" specifies version "1.1.0" which doesn't satisfy requested version range "1.2.0".`,
      );
      expect(newSnap?.version).toStrictEqual(snap.version);
      expect(onSnapUpdated).not.toHaveBeenCalled();
      expect(onSnapAdded).not.toHaveBeenCalled();

      controller.destroy();
    });

    it('throws an error if the new version of the snap is blocked', async () => {
      const registry = new MockSnapsRegistry();
      const rootMessenger = getControllerMessenger(registry);
      const messenger = getSnapControllerMessenger(rootMessenger);
      const { manifest } = getSnapFiles({
        manifest: getSnapManifest({
          version: '1.1.0' as SemVerVersion,
        }),
      });
      const detectSnapLocation = loopbackDetect({
        manifest: manifest.result,
      });
      const controller = getSnapController(
        getSnapControllerOptions({
          messenger,
          state: {
            snaps: getPersistedSnapsState(),
          },
          detectSnapLocation,
        }),
      );

      registry.get.mockResolvedValueOnce({
        [MOCK_SNAP_ID]: { status: SnapsRegistryStatus.Blocked },
      });

      await expect(
        controller.updateSnap(MOCK_ORIGIN, MOCK_SNAP_ID, detectSnapLocation()),
      ).rejects.toThrow('Cannot install version "1.1.0" of snap');

      controller.destroy();
    });

    it('does not update on older snap version downloaded', async () => {
      const { manifest } = getSnapFiles({
        manifest: getSnapManifest({
          version: '0.9.0' as SemVerVersion,
        }),
      });
      const detectSnapLocation = loopbackDetect({
        manifest: manifest.result,
      });
      const messenger = getSnapControllerMessenger();
      const controller = getSnapController(
        getSnapControllerOptions({
          messenger,
          state: {
            snaps: getPersistedSnapsState(),
          },
          detectSnapLocation,
        }),
      );
      const onSnapUpdated = jest.fn();
      const onSnapAdded = jest.fn();

      const snap = controller.getExpect(MOCK_SNAP_ID);

      messenger.subscribe('SnapController:snapUpdated', onSnapUpdated);
      messenger.subscribe('SnapController:snapAdded', onSnapAdded);

      const newSnap = controller.get(MOCK_SNAP_ID);

      await expect(
        async () =>
          await controller.updateSnap(
            MOCK_ORIGIN,
            MOCK_SNAP_ID,
            detectSnapLocation(),
          ),
      ).rejects.toThrow(
        ethErrors.rpc.invalidParams(
          `Snap "${MOCK_SNAP_ID}@${snap.version}" is already installed. Couldn't update to a version inside requested "*" range.`,
        ),
      );
      expect(newSnap?.version).toStrictEqual(snap.version);
      expect(onSnapUpdated).not.toHaveBeenCalled();
      expect(onSnapAdded).not.toHaveBeenCalled();

      controller.destroy();
    });

    it('updates a snap', async () => {
      const { manifest } = getSnapFiles({
        manifest: getSnapManifest({
          version: '1.1.0' as SemVerVersion,
        }),
      });
      const detectSnapLocation = jest
        .fn()
        .mockImplementationOnce(() => new LoopbackLocation())
        .mockImplementationOnce(
          () =>
            new LoopbackLocation({
              manifest: manifest.result,
            }),
        );
      const messenger = getSnapControllerMessenger();
      const controller = getSnapController(
        getSnapControllerOptions({
          messenger,
          detectSnapLocation,
        }),
      );
      const callActionSpy = jest.spyOn(messenger, 'call');
      const onSnapUpdated = jest.fn();
      const onSnapAdded = jest.fn();

      await controller.installSnaps(MOCK_ORIGIN, { [MOCK_SNAP_ID]: {} });
      await controller.stopSnap(MOCK_SNAP_ID);

      messenger.subscribe('SnapController:snapUpdated', onSnapUpdated);
      messenger.subscribe('SnapController:snapAdded', onSnapAdded);

      const result = await controller.updateSnap(
        MOCK_ORIGIN,
        MOCK_SNAP_ID,
        detectSnapLocation(),
      );

      const newSnapTruncated = controller.getTruncated(MOCK_SNAP_ID);

      const newSnap = controller.get(MOCK_SNAP_ID);

      expect(result).toStrictEqual(newSnapTruncated);
      expect(newSnap?.version).toBe('1.1.0');
      expect(newSnap?.versionHistory).toStrictEqual([
        {
          origin: MOCK_ORIGIN,
          version: '1.0.0',
          date: expect.any(Number),
        },
        {
          origin: MOCK_ORIGIN,
          version: '1.1.0',
          date: expect.any(Number),
        },
      ]);
      expect(callActionSpy).toHaveBeenCalledTimes(25);

      expect(callActionSpy).toHaveBeenNthCalledWith(
        14,
        'ApprovalController:addRequest',
        {
          origin: MOCK_ORIGIN,
          id: expect.any(String),
          type: SNAP_APPROVAL_UPDATE,
          requestData: {
            metadata: {
              id: expect.any(String),
              dappOrigin: MOCK_ORIGIN,
              origin: MOCK_SNAP_ID,
            },
            snapId: MOCK_SNAP_ID,
          },
          requestState: {
            loading: true,
          },
        },
        true,
      );

      expect(messenger.call).toHaveBeenNthCalledWith(
        16,
        'PermissionController:getPermissions',
        MOCK_SNAP_ID,
      );

      expect(messenger.call).toHaveBeenNthCalledWith(
        17,
        'ApprovalController:updateRequestState',
        expect.objectContaining({
          id: expect.any(String),
          requestState: {
            loading: false,
            permissions: {},
            newVersion: '1.1.0',
            newPermissions: {},
            approvedPermissions: MOCK_SNAP_PERMISSIONS,
            unusedPermissions: {},
          },
        }),
      );

      expect(messenger.call).toHaveBeenNthCalledWith(
        18,
        'ApprovalController:addRequest',
        expect.objectContaining({
          id: expect.any(String),
          type: SNAP_APPROVAL_RESULT,
          requestData: {
            metadata: {
              id: expect.any(String),
              dappOrigin: MOCK_ORIGIN,
              origin: MOCK_SNAP_ID,
            },
            snapId: MOCK_SNAP_ID,
          },
          requestState: {
            loading: true,
          },
        }),
        true,
      );

      expect(callActionSpy).toHaveBeenNthCalledWith(
        19,
        'ExecutionService:executeSnap',
        expect.objectContaining({}),
      );

      expect(callActionSpy).toHaveBeenNthCalledWith(
        20,
        'PermissionController:hasPermission',
        MOCK_SNAP_ID,
        SnapEndowments.LongRunning,
      );

      expect(messenger.call).toHaveBeenNthCalledWith(
        23,
        'ApprovalController:updateRequestState',
        expect.objectContaining({
          id: expect.any(String),
          requestState: { loading: false, type: SNAP_APPROVAL_UPDATE },
        }),
      );

      expect(onSnapUpdated).toHaveBeenCalledTimes(1);
      expect(onSnapAdded).toHaveBeenCalledTimes(1);

      controller.destroy();
    });

    it('can update crashed snap', async () => {
      const { manifest } = getSnapFiles({
        manifest: getSnapManifest({
          version: '1.1.0' as SemVerVersion,
        }),
      });
      const detectSnapLocation = jest.fn().mockImplementation(
        () =>
          new LoopbackLocation({
            manifest: manifest.result,
          }),
      );
      const messenger = getSnapControllerMessenger();
      const controller = getSnapController(
        getSnapControllerOptions({
          messenger,
          state: {
            snaps: getPersistedSnapsState(
              getPersistedSnapObject({ status: SnapStatus.Crashed }),
            ),
          },
          detectSnapLocation,
        }),
      );

      const result = await controller.updateSnap(
        MOCK_ORIGIN,
        MOCK_SNAP_ID,
        detectSnapLocation(),
      );

      const newSnapTruncated = controller.getTruncated(MOCK_SNAP_ID);

      const newSnap = controller.get(MOCK_SNAP_ID);

      expect(result).toStrictEqual(newSnapTruncated);
      expect(newSnap?.version).toBe('1.1.0');
      expect(newSnap?.versionHistory).toStrictEqual([
        {
          origin: MOCK_ORIGIN,
          version: '1.0.0',
          date: expect.any(Number),
        },
        {
          origin: MOCK_ORIGIN,
          version: '1.1.0',
          date: expect.any(Number),
        },
      ]);
      expect(newSnap?.status).toBe(SnapStatus.Running);

      controller.destroy();
    });

    it('stops and restarts a running snap during an update', async () => {
      const { manifest } = getSnapFiles({
        manifest: getSnapManifest({
          version: '1.1.0' as SemVerVersion,
        }),
      });
      const detectSnapLocation = loopbackDetect({
        manifest: manifest.result,
      });
      const messenger = getSnapControllerMessenger();
      const controller = getSnapController(
        getSnapControllerOptions({
          messenger,
          state: {
            snaps: getPersistedSnapsState(),
          },
          detectSnapLocation,
        }),
      );
      const callActionSpy = jest.spyOn(messenger, 'call');

      await controller.startSnap(MOCK_SNAP_ID);

      const stopSnapSpy = jest.spyOn(controller as any, 'stopSnap');

      await controller.updateSnap(
        MOCK_ORIGIN,
        MOCK_SNAP_ID,
        detectSnapLocation(),
      );

      const isRunning = controller.isRunning(MOCK_SNAP_ID);

      expect(callActionSpy).toHaveBeenCalledTimes(15);

      expect(callActionSpy).toHaveBeenNthCalledWith(
        1,
        'ExecutionService:executeSnap',
        expect.objectContaining({ snapId: MOCK_SNAP_ID }),
      );

      expect(callActionSpy).toHaveBeenNthCalledWith(
        2,
        'PermissionController:hasPermission',
        MOCK_SNAP_ID,
        SnapEndowments.LongRunning,
      );

      expect(callActionSpy).toHaveBeenNthCalledWith(
        3,
        'ApprovalController:addRequest',
        {
          origin: MOCK_ORIGIN,
          id: expect.any(String),
          type: SNAP_APPROVAL_UPDATE,
          requestData: {
            metadata: {
              id: expect.any(String),
              dappOrigin: MOCK_ORIGIN,
              origin: MOCK_SNAP_ID,
            },
            snapId: MOCK_SNAP_ID,
          },
          requestState: {
            loading: true,
          },
        },
        true,
      );

      expect(callActionSpy).toHaveBeenNthCalledWith(
        5,
        'PermissionController:getPermissions',
        MOCK_SNAP_ID,
      );

      expect(callActionSpy).toHaveBeenNthCalledWith(
        6,
        'ApprovalController:updateRequestState',
        expect.objectContaining({
          id: expect.any(String),
          requestState: {
            loading: false,
            permissions: {},
            newVersion: '1.1.0',
            newPermissions: {},
            approvedPermissions: MOCK_SNAP_PERMISSIONS,
            unusedPermissions: {},
          },
        }),
      );

      expect(callActionSpy).toHaveBeenNthCalledWith(
        7,
        'ApprovalController:addRequest',
        expect.objectContaining({
          id: expect.any(String),
          type: SNAP_APPROVAL_RESULT,
          requestData: {
            metadata: {
              id: expect.any(String),
              dappOrigin: MOCK_ORIGIN,
              origin: MOCK_SNAP_ID,
            },
            snapId: MOCK_SNAP_ID,
          },
          requestState: {
            loading: true,
          },
        }),
        true,
      );

      expect(callActionSpy).toHaveBeenNthCalledWith(
        8,
        'ExecutionService:terminateSnap',
        MOCK_SNAP_ID,
      );

      expect(callActionSpy).toHaveBeenNthCalledWith(
        10,
        'PermissionController:hasPermission',
        MOCK_SNAP_ID,
        SnapEndowments.LongRunning,
      );

      expect(callActionSpy).toHaveBeenNthCalledWith(
        13,
        'ApprovalController:updateRequestState',
        expect.objectContaining({
          id: expect.any(String),
          requestState: {
            loading: false,
            type: SNAP_APPROVAL_UPDATE,
          },
        }),
      );
      expect(isRunning).toBe(true);
      expect(stopSnapSpy).toHaveBeenCalledTimes(1);

      controller.destroy();
    });

    it('throws on update request denied', async () => {
      const rootMessenger = getControllerMessenger();
      const messenger = getSnapControllerMessenger(rootMessenger);
      const { manifest } = getSnapFiles({
        manifest: getSnapManifest({
          version: '1.1.0' as SemVerVersion,
        }),
      });
      const detectSnapLocation = loopbackDetect({
        manifest: manifest.result,
      });
      const controller = getSnapController(
        getSnapControllerOptions({
          messenger,
          state: {
            snaps: getPersistedSnapsState(),
          },
          detectSnapLocation,
        }),
      );
      const callActionSpy = jest.spyOn(messenger, 'call');
      const permissions = {
        ...getSnapManifest().initialPermissions,
        [SnapEndowments.Rpc]: {
          caveats: [
            { type: 'rpcOrigin', value: { dapps: false, snaps: true } },
          ],
        },
      };

      rootMessenger.registerActionHandler(
        'PermissionController:hasPermission',
        () => {
          return true;
        },
      );

      rootMessenger.registerActionHandler(
        'ApprovalController:addRequest',
        async (request) => {
          return approvalControllerMock.addRequest.bind(approvalControllerMock)(
            request,
          );
        },
      );

      rootMessenger.registerActionHandler(
        'ApprovalController:updateRequestState',
        (request) => {
          approvalControllerMock.updateRequestStateAndReject.bind(
            approvalControllerMock,
          )(request);
        },
      );

      rootMessenger.registerActionHandler(
        'PermissionController:getPermissions',
        () => {
          return {};
        },
      );

      await expect(
        controller.updateSnap(MOCK_ORIGIN, MOCK_SNAP_ID, detectSnapLocation()),
      ).rejects.toThrow('User rejected the request.');

      const newSnap = controller.get(MOCK_SNAP_ID);

      expect(newSnap?.version).toBe('1.0.0');
      expect(callActionSpy).toHaveBeenCalledTimes(5);

      expect(callActionSpy).toHaveBeenNthCalledWith(
        1,
        'ApprovalController:addRequest',
        {
          origin: MOCK_ORIGIN,
          id: expect.any(String),
          type: SNAP_APPROVAL_UPDATE,
          requestData: {
            metadata: {
              id: expect.any(String),
              dappOrigin: MOCK_ORIGIN,
              origin: MOCK_SNAP_ID,
            },
            snapId: MOCK_SNAP_ID,
          },
          requestState: {
            loading: true,
          },
        },
        true,
      );

      expect(callActionSpy).toHaveBeenNthCalledWith(
        3,
        'PermissionController:getPermissions',
        MOCK_SNAP_ID,
      );

      expect(callActionSpy).toHaveBeenNthCalledWith(
        4,
        'ApprovalController:updateRequestState',
        expect.objectContaining({
          id: expect.any(String),
          requestState: {
            loading: false,
            permissions,
            newVersion: '1.1.0',
            newPermissions: permissions,
            approvedPermissions: {},
            unusedPermissions: {},
          },
        }),
      );

      controller.destroy();
    });

    it('requests approval for new and already approved permissions and revoke unused permissions', async () => {
      const rootMessenger = getControllerMessenger();
      const messenger = getSnapControllerMessenger(rootMessenger);

      /* eslint-disable @typescript-eslint/naming-convention */
      const initialPermissions = {
        [handlerEndowments.onRpcRequest]: { snaps: false, dapps: true },
        snap_confirm: {},
        snap_manageState: {},
      };

      const approvedPermissions: SubjectPermissions<
        ValidPermission<string, Caveat<string, any>>
      > = {
        snap_confirm: {
          caveats: null,
          parentCapability: 'snap_confirm',
          id: '1',
          date: 1,
          invoker: MOCK_SNAP_ID,
        },
        snap_manageState: {
          caveats: null,
          parentCapability: 'snap_manageState',
          id: '2',
          date: 1,
          invoker: MOCK_SNAP_ID,
        },
        [handlerEndowments.onRpcRequest]: {
          caveats: [
            {
              type: SnapCaveatType.RpcOrigin,
              value: {
                dapps: true,
                snaps: false,
              },
            },
          ],
          parentCapability: handlerEndowments.onRpcRequest,
          id: '3',
          date: 1,
          invoker: MOCK_SNAP_ID,
        },
      };

      const { manifest } = getSnapFiles({
        manifest: getSnapManifest({
          initialPermissions,
        }),
      });

      const { manifest: manifest2 } = getSnapFiles({
        manifest: getSnapManifest({
          version: '1.1.0' as SemVerRange,
          initialPermissions: {
            [handlerEndowments.onRpcRequest]: { snaps: false, dapps: true },
            snap_confirm: {},
            'endowment:network-access': {},
          },
        }),
      });

      const callActionSpy = jest.spyOn(messenger, 'call');

      const detect = jest
        .fn()
        .mockImplementationOnce(
          () =>
            new LoopbackLocation({
              manifest: manifest.result,
            }),
        )
        .mockImplementationOnce(
          () =>
            new LoopbackLocation({
              manifest: manifest2.result,
            }),
        );

      const controller = getSnapController(
        getSnapControllerOptions({ messenger, detectSnapLocation: detect }),
      );

      rootMessenger.registerActionHandler(
        'PermissionController:hasPermission',
        () => {
          return true;
        },
      );

      rootMessenger.registerActionHandler(
        'ApprovalController:addRequest',
        async (request) => {
          return approvalControllerMock.addRequest.bind(approvalControllerMock)(
            request,
          );
        },
      );

      rootMessenger.registerActionHandler(
        'ApprovalController:updateRequestState',
        (request) => {
          approvalControllerMock.updateRequestStateAndApprove.bind(
            approvalControllerMock,
          )(request);
        },
      );

      rootMessenger.registerActionHandler(
        'PermissionController:getPermissions',
        (origin) => {
          if (origin === MOCK_ORIGIN) {
            return MOCK_ORIGIN_PERMISSIONS;
          }
          return approvedPermissions;
        },
      );

      await controller.installSnaps(MOCK_ORIGIN, { [MOCK_SNAP_ID]: {} });
      await controller.stopSnap(MOCK_SNAP_ID);

      await controller.updateSnap(MOCK_ORIGIN, MOCK_SNAP_ID, detect());

      expect(callActionSpy).toHaveBeenCalledTimes(27);

      expect(callActionSpy).toHaveBeenNthCalledWith(
        14,
        'ApprovalController:addRequest',
        {
          origin: MOCK_ORIGIN,
          id: expect.any(String),
          type: SNAP_APPROVAL_UPDATE,
          requestData: {
            metadata: {
              id: expect.any(String),
              dappOrigin: MOCK_ORIGIN,
              origin: MOCK_SNAP_ID,
            },
            snapId: MOCK_SNAP_ID,
          },
          requestState: {
            loading: true,
          },
        },
        true,
      );

      expect(callActionSpy).toHaveBeenNthCalledWith(
        17,
        'ApprovalController:updateRequestState',
        expect.objectContaining({
          id: expect.any(String),
          requestState: {
            loading: false,
            permissions: { 'endowment:network-access': {} },
            newVersion: '1.1.0',
            newPermissions: { 'endowment:network-access': {} },
            approvedPermissions: {
              [handlerEndowments.onRpcRequest]:
                approvedPermissions[handlerEndowments.onRpcRequest],
              snap_confirm: approvedPermissions.snap_confirm,
            },
            unusedPermissions: {
              snap_manageState: approvedPermissions.snap_manageState,
            },
          },
        }),
      );

      expect(callActionSpy).toHaveBeenNthCalledWith(
        18,
        'ApprovalController:addRequest',
        {
          origin: MOCK_ORIGIN,
          id: expect.any(String),
          type: SNAP_APPROVAL_RESULT,
          requestData: {
            metadata: {
              id: expect.any(String),
              dappOrigin: MOCK_ORIGIN,
              origin: MOCK_SNAP_ID,
            },
            snapId: MOCK_SNAP_ID,
          },
          requestState: {
            loading: true,
          },
        },
        true,
      );

      expect(callActionSpy).toHaveBeenNthCalledWith(
        19,
        'PermissionController:revokePermissions',
        { [MOCK_SNAP_ID]: ['snap_manageState'] },
      );

      expect(callActionSpy).toHaveBeenNthCalledWith(
        20,
        'PermissionController:grantPermissions',
        {
          approvedPermissions: { 'endowment:network-access': {} },
          subject: { origin: MOCK_SNAP_ID },
          requestData: {
            metadata: {
              id: expect.any(String),
              dappOrigin: MOCK_ORIGIN,
              origin: MOCK_SNAP_ID,
            },
            snapId: MOCK_SNAP_ID,
          },
        },
      );

      expect(callActionSpy).toHaveBeenNthCalledWith(
        21,
        'ExecutionService:executeSnap',
        expect.anything(),
      );

      expect(callActionSpy).toHaveBeenNthCalledWith(
        22,
        'PermissionController:hasPermission',
        MOCK_SNAP_ID,
        SnapEndowments.LongRunning,
      );

      expect(callActionSpy).toHaveBeenNthCalledWith(
        25,
        'ApprovalController:updateRequestState',
        expect.objectContaining({
          id: expect.any(String),
          requestState: {
            loading: false,
            type: SNAP_APPROVAL_UPDATE,
          },
        }),
      );

      controller.destroy();
    });

    it('assigns the same id to the approval request and the request metadata', async () => {
      expect.assertions(4);

      const rootMessenger = getControllerMessenger();
      const messenger = getSnapControllerMessenger(rootMessenger);

      /* eslint-disable @typescript-eslint/naming-convention */
      const initialPermissions = {
        [handlerEndowments.onRpcRequest]: { snaps: false, dapps: true },
        snap_confirm: {},
        snap_manageState: {},
      };
      const approvedPermissions: SubjectPermissions<
        ValidPermission<string, Caveat<string, any>>
      > = {
        snap_confirm: {
          caveats: null,
          parentCapability: 'snap_confirm',
          id: '1',
          date: 1,
          invoker: MOCK_SNAP_ID,
        },
        snap_manageState: {
          caveats: null,
          parentCapability: 'snap_manageState',
          id: '2',
          date: 1,
          invoker: MOCK_SNAP_ID,
        },
        [handlerEndowments.onRpcRequest]: {
          caveats: [
            {
              type: SnapCaveatType.RpcOrigin,
              value: {
                dapps: true,
                snaps: false,
              },
            },
          ],
          parentCapability: handlerEndowments.onRpcRequest,
          id: '3',
          date: 1,
          invoker: MOCK_SNAP_ID,
        },
      };

      const detect = jest
        .fn()
        .mockImplementationOnce(
          () =>
            new LoopbackLocation({
              manifest: getSnapFiles({
                manifest: getSnapManifest({ initialPermissions }),
              }).manifest.result,
            }),
        )
        .mockImplementationOnce(
          () =>
            new LoopbackLocation({
              manifest: getSnapFiles({
                manifest: getSnapManifest({
                  version: '1.1.0' as SemVerRange,
                  initialPermissions: {
                    [handlerEndowments.onRpcRequest]: {
                      snaps: false,
                      dapps: true,
                    },
                    snap_confirm: {},
                    'endowment:network-access': {},
                  },
                }),
              }).manifest.result,
            }),
        );
      /* eslint-enable @typescript-eslint/naming-convention */

      const snapController = getSnapController(
        getSnapControllerOptions({
          messenger,
          detectSnapLocation: detect,
        }),
      );

      rootMessenger.registerActionHandler(
        'PermissionController:hasPermission',
        () => {
          return true;
        },
      );

      rootMessenger.registerActionHandler(
        'ApprovalController:addRequest',
        async (request) => {
          // eslint-disable-next-line jest/no-conditional-expect
          expect(request.id).toBe(
            (request.requestData?.metadata as { id: string })?.id,
          );
          return approvalControllerMock.addRequest.bind(approvalControllerMock)(
            request,
          );
        },
      );

      rootMessenger.registerActionHandler(
        'ApprovalController:updateRequestState',
        (request) => {
          approvalControllerMock.updateRequestStateAndApprove.bind(
            approvalControllerMock,
          )(request);
        },
      );

      rootMessenger.registerActionHandler(
        'PermissionController:getPermissions',
        (origin) => {
          if (origin === MOCK_ORIGIN) {
            return MOCK_ORIGIN_PERMISSIONS;
          }
          return approvedPermissions;
        },
      );

      await snapController.installSnaps(MOCK_ORIGIN, { [MOCK_SNAP_ID]: {} });
      await snapController.updateSnap(MOCK_ORIGIN, MOCK_SNAP_ID, detect());

      snapController.destroy();
    });

    it('handles unnormalized paths correctly', async () => {
      const { manifest } = getSnapFiles({
        manifest: getSnapManifest({
          version: '1.2.0' as SemVerVersion,
          filePath: './dist/bundle.js',
          iconPath: './images/icon.svg',
        }),
      });
      const detectSnapLocation = loopbackDetect({
        manifest: manifest.result,
      });
      const messenger = getSnapControllerMessenger();
      const controller = getSnapController(
        getSnapControllerOptions({
          messenger,
          state: {
            snaps: getPersistedSnapsState(),
          },
          detectSnapLocation,
        }),
      );

      await controller.updateSnap(
        MOCK_ORIGIN,
        MOCK_SNAP_ID,
        detectSnapLocation(),
      );

      const newSnap = controller.get(MOCK_SNAP_ID);
      expect(newSnap?.version).toBe('1.2.0');

      controller.destroy();
    });
  });

  describe('removeSnap', () => {
    it('will remove the "wallet_snap" permission from a subject that no longer has any permitted snaps', async () => {
      const messenger = getSnapControllerMessenger();
      const snapController = getSnapController(
        getSnapControllerOptions({
          messenger,
          state: {
            snaps: getPersistedSnapsState(),
          },
        }),
      );

      const permissions = {
        [WALLET_SNAP_PERMISSION_KEY]: {
          ...MOCK_WALLET_SNAP_PERMISSION,
          caveats: [
            {
              type: SnapCaveatType.SnapIds,
              value: {
                [MOCK_SNAP_ID]: {},
              },
            },
          ],
        },
      };

      const callActionSpy = jest.spyOn(messenger, 'call');
      callActionSpy.mockImplementation((method, ..._args): any => {
        if (method === 'PermissionController:getSubjectNames') {
          return [MOCK_ORIGIN];
        } else if (method === 'PermissionController:getPermissions') {
          return permissions;
        }
        return undefined;
      });

      await snapController.removeSnap(MOCK_SNAP_ID);
      expect(callActionSpy).toHaveBeenCalledTimes(4);
      expect(callActionSpy).toHaveBeenNthCalledWith(
        4,
        'PermissionController:revokePermissions',
        {
          [MOCK_ORIGIN]: [WALLET_SNAP_PERMISSION_KEY],
        },
      );

      snapController.destroy();
    });

    it('will update the "wallet_snap" permission from a subject that has one or more permitted snaps', async () => {
      const messenger = getSnapControllerMessenger();
      const snapController = getSnapController(
        getSnapControllerOptions({
          messenger,
          state: {
            snaps: getPersistedSnapsState(
              getPersistedSnapObject(),
              getPersistedSnapObject({
                id: `${MOCK_SNAP_ID}2` as ValidatedSnapId,
              }),
            ),
          },
        }),
      );

      const permissions = {
        [WALLET_SNAP_PERMISSION_KEY]: {
          ...MOCK_WALLET_SNAP_PERMISSION,
          caveats: [
            {
              type: SnapCaveatType.SnapIds,
              value: {
                [MOCK_SNAP_ID]: {},
                [`${MOCK_SNAP_ID}2`]: {},
              },
            },
          ],
        },
      };

      const callActionSpy = jest.spyOn(messenger, 'call');
      callActionSpy.mockImplementation((method, ..._args): any => {
        if (method === 'PermissionController:getSubjectNames') {
          return [MOCK_ORIGIN];
        } else if (method === 'PermissionController:getPermissions') {
          return permissions;
        }
        return undefined;
      });

      await snapController.removeSnap(MOCK_SNAP_ID);
      expect(callActionSpy).toHaveBeenCalledTimes(4);
      expect(callActionSpy).toHaveBeenNthCalledWith(
        4,
        'PermissionController:updateCaveat',
        MOCK_ORIGIN,
        WALLET_SNAP_PERMISSION_KEY,
        SnapCaveatType.SnapIds,
        { [`${MOCK_SNAP_ID}2`]: {} },
      );

      snapController.destroy();
    });

    it("will skip subjects that don't have the snap permission", async () => {
      const messenger = getSnapControllerMessenger();
      const snapController = getSnapController(
        getSnapControllerOptions({
          messenger,
          state: {
            snaps: getPersistedSnapsState(),
          },
        }),
      );

      const permissions = {
        [WALLET_SNAP_PERMISSION_KEY]: {
          ...MOCK_WALLET_SNAP_PERMISSION,
          caveats: [
            {
              type: SnapCaveatType.SnapIds,
              value: {
                [MOCK_SNAP_ID]: {},
              },
            },
          ],
        },
      };

      const callActionSpy = jest.spyOn(messenger, 'call');
      callActionSpy.mockImplementation((method, ...args): any => {
        if (method === 'PermissionController:getSubjectNames') {
          return [MOCK_ORIGIN, MOCK_SNAP_ID];
        } else if (method === 'PermissionController:getPermissions') {
          if (args[0] === MOCK_ORIGIN) {
            return permissions;
          }

          return {};
        }
        return undefined;
      });

      await snapController.removeSnap(MOCK_SNAP_ID);
      expect(callActionSpy).toHaveBeenCalledTimes(5);
      expect(callActionSpy).toHaveBeenNthCalledWith(
        4,
        'PermissionController:revokePermissions',
        {
          [MOCK_ORIGIN]: [WALLET_SNAP_PERMISSION_KEY],
        },
      );
      expect(callActionSpy).not.toHaveBeenCalledWith(
        'PermissionController:revokePermissions',
        {
          [MOCK_SNAP_ID]: [WALLET_SNAP_PERMISSION_KEY],
        },
      );

      snapController.destroy();
    });
  });

  describe('enableSnap', () => {
    it('enables a disabled snap', () => {
      const snapController = getSnapController(
        getSnapControllerOptions({
          state: {
            snaps: getPersistedSnapsState(
              getPersistedSnapObject({ enabled: false }),
            ),
          },
        }),
      );

      expect(snapController.get(MOCK_SNAP_ID)?.enabled).toBe(false);

      snapController.enableSnap(MOCK_SNAP_ID);
      expect(snapController.get(MOCK_SNAP_ID)?.enabled).toBe(true);

      snapController.destroy();
    });

    it('throws an error if the specified snap does not exist', () => {
      const snapController = getSnapController();
      expect(() => snapController.enableSnap(MOCK_SNAP_ID)).toThrow(
        `Snap "${MOCK_SNAP_ID}" not found.`,
      );

      snapController.destroy();
    });

    it('throws an error if the specified snap is blocked', () => {
      const snapController = getSnapController(
        getSnapControllerOptions({
          state: {
            snaps: getPersistedSnapsState(
              getPersistedSnapObject({ enabled: false, blocked: true }),
            ),
          },
        }),
      );

      expect(() => snapController.enableSnap(MOCK_SNAP_ID)).toThrow(
        `Snap "${MOCK_SNAP_ID}" is blocked and cannot be enabled.`,
      );

      snapController.destroy();
    });
  });

  describe('disableSnap', () => {
    it('disables a snap', async () => {
      const snapController = getSnapController(
        getSnapControllerOptions({
          state: {
            snaps: getPersistedSnapsState(),
          },
        }),
      );

      expect(snapController.get(MOCK_SNAP_ID)?.enabled).toBe(true);

      await snapController.disableSnap(MOCK_SNAP_ID);
      expect(snapController.get(MOCK_SNAP_ID)?.enabled).toBe(false);

      snapController.destroy();
    });

    it('stops a running snap when disabling it', async () => {
      const snapController = getSnapController(
        getSnapControllerOptions({
          state: {
            snaps: getPersistedSnapsState(),
          },
        }),
      );

      expect(snapController.get(MOCK_SNAP_ID)?.enabled).toBe(true);

      await snapController.startSnap(MOCK_SNAP_ID);
      expect(snapController.isRunning(MOCK_SNAP_ID)).toBe(true);

      await snapController.disableSnap(MOCK_SNAP_ID);
      expect(snapController.get(MOCK_SNAP_ID)?.enabled).toBe(false);
      expect(snapController.isRunning(MOCK_SNAP_ID)).toBe(false);

      snapController.destroy();
    });

    it('throws an error if the specified snap does not exist', async () => {
      const snapController = getSnapController();
      await expect(snapController.disableSnap(MOCK_SNAP_ID)).rejects.toThrow(
        `Snap "${MOCK_SNAP_ID}" not found.`,
      );

      snapController.destroy();
    });
  });

  describe('updateBlockedSnaps', () => {
    it('updates the registry database', async () => {
      const registry = new MockSnapsRegistry();
      const rootMessenger = getControllerMessenger(registry);
      const messenger = getSnapControllerMessenger(rootMessenger);

      const snapController = getSnapController(
        getSnapControllerOptions({
          messenger,
          state: {
            snaps: getPersistedSnapsState(),
          },
        }),
      );
      await snapController.updateBlockedSnaps();

      expect(registry.update).toHaveBeenCalled();

      snapController.destroy();
    });

    it('blocks snaps as expected', async () => {
      const registry = new MockSnapsRegistry();
      const rootMessenger = getControllerMessenger(registry);
      const messenger = getSnapControllerMessenger(rootMessenger);
      const publishMock = jest.spyOn(messenger, 'publish');

      const mockSnapA = getMockSnapData({
        id: 'npm:exampleA' as ValidatedSnapId,
        origin: 'foo.com',
      });

      const mockSnapB = getMockSnapData({
        id: 'npm:exampleB' as ValidatedSnapId,
        origin: 'bar.io',
      });

      const snapController = getSnapController(
        getSnapControllerOptions({
          messenger,
          state: {
            snaps: getPersistedSnapsState(
              mockSnapA.stateObject,
              mockSnapB.stateObject,
            ),
          },
        }),
      );

      const explanation = 'foo';
      const infoUrl = 'foobar.com';
      // Block snap A, ignore B.
      registry.get.mockResolvedValueOnce({
        [mockSnapA.id]: {
          status: SnapsRegistryStatus.Blocked,
          reason: { explanation, infoUrl },
        },
      });
      await snapController.updateBlockedSnaps();

      // Ensure that CheckSnapBlockListArg is correct
      expect(registry.get).toHaveBeenCalledWith({
        [mockSnapA.id]: {
          version: mockSnapA.manifest.version,
          checksum: mockSnapA.manifest.source.shasum,
        },
        [mockSnapB.id]: {
          version: mockSnapB.manifest.version,
          checksum: mockSnapB.manifest.source.shasum,
        },
      });

      // A is blocked and disabled
      expect(snapController.get(mockSnapA.id)?.blocked).toBe(true);
      expect(snapController.get(mockSnapA.id)?.enabled).toBe(false);

      // B is unblocked and enabled
      expect(snapController.get(mockSnapB.id)?.blocked).toBe(false);
      expect(snapController.get(mockSnapB.id)?.enabled).toBe(true);

      expect(publishMock).toHaveBeenLastCalledWith(
        'SnapController:snapBlocked',
        mockSnapA.id,
        {
          infoUrl,
          explanation,
        },
      );

      snapController.destroy();
    });

    it('stops running snaps when they are blocked', async () => {
      const registry = new MockSnapsRegistry();
      const rootMessenger = getControllerMessenger(registry);
      const messenger = getSnapControllerMessenger(rootMessenger);

      const mockSnap = getMockSnapData({
        id: 'npm:example' as ValidatedSnapId,
        origin: 'foo.com',
      });

      const snapController = getSnapController(
        getSnapControllerOptions({
          messenger,
          state: {
            snaps: getPersistedSnapsState(mockSnap.stateObject),
          },
        }),
      );

      await snapController.startSnap(mockSnap.id);

      // Block the snap
      registry.get.mockResolvedValueOnce({
        [mockSnap.id]: { status: SnapsRegistryStatus.Blocked },
      });
      await snapController.updateBlockedSnaps();

      // The snap is blocked, disabled, and stopped
      expect(snapController.get(mockSnap.id)?.blocked).toBe(true);
      expect(snapController.get(mockSnap.id)?.enabled).toBe(false);
      expect(snapController.isRunning(mockSnap.id)).toBe(false);

      snapController.destroy();
    });

    it('unblocks snaps as expected', async () => {
      const registry = new MockSnapsRegistry();
      const rootMessenger = getControllerMessenger(registry);
      const messenger = getSnapControllerMessenger(rootMessenger);
      const publishMock = jest.spyOn(messenger, 'publish');

      const mockSnapA = getMockSnapData({
        id: 'npm:exampleA' as ValidatedSnapId,
        origin: 'foo.com',
        blocked: true,
        enabled: false,
      });

      const mockSnapB = getMockSnapData({
        id: 'npm:exampleB' as ValidatedSnapId,
        origin: 'bar.io',
      });

      const snapController = getSnapController(
        getSnapControllerOptions({
          messenger,
          state: {
            snaps: getPersistedSnapsState(
              mockSnapA.stateObject,
              mockSnapB.stateObject,
            ),
          },
        }),
      );

      // A is blocked and disabled
      expect(snapController.get(mockSnapA.id)?.blocked).toBe(true);
      expect(snapController.get(mockSnapA.id)?.enabled).toBe(false);

      // B is unblocked and enabled
      expect(snapController.get(mockSnapB.id)?.blocked).toBe(false);
      expect(snapController.get(mockSnapB.id)?.enabled).toBe(true);

      // Indicate that both snaps A and B are unblocked, and update blocked
      // states.
      registry.get.mockResolvedValueOnce({
        [mockSnapA.id]: { status: SnapsRegistryStatus.Unverified },
        [mockSnapB.id]: { status: SnapsRegistryStatus.Unverified },
      });
      await snapController.updateBlockedSnaps();

      // A is unblocked, but still disabled
      expect(snapController.get(mockSnapA.id)?.blocked).toBe(false);
      expect(snapController.get(mockSnapA.id)?.enabled).toBe(false);

      // B remains unblocked and enabled
      expect(snapController.get(mockSnapB.id)?.blocked).toBe(false);
      expect(snapController.get(mockSnapB.id)?.enabled).toBe(true);

      expect(publishMock).toHaveBeenLastCalledWith(
        'SnapController:snapUnblocked',
        mockSnapA.id,
      );

      snapController.destroy();
    });

    it('updating blocked snaps does not throw if a snap is removed while fetching the blocklist', async () => {
      const consoleErrorSpy = jest.spyOn(console, 'error').mockImplementation();
      const registry = new MockSnapsRegistry();
      const rootMessenger = getControllerMessenger(registry);
      const messenger = getSnapControllerMessenger(rootMessenger);

      const mockSnap = getMockSnapData({
        id: 'npm:example' as ValidatedSnapId,
        origin: 'foo.com',
      });

      const snapController = getSnapController(
        getSnapControllerOptions({
          messenger,
          state: {
            snaps: getPersistedSnapsState(mockSnap.stateObject),
          },
        }),
      );

      // Block the snap
      let resolveBlockListPromise: any;
      registry.get.mockReturnValueOnce(
        new Promise<unknown>((resolve) => (resolveBlockListPromise = resolve)),
      );

      const updateBlockList = snapController.updateBlockedSnaps();

      // Remove the snap while waiting for the blocklist
      await snapController.removeSnap(mockSnap.id);

      // Resolve the blocklist and wait for the call to complete
      resolveBlockListPromise({
        [mockSnap.id]: { status: SnapsRegistryStatus.Blocked },
      });
      await updateBlockList;

      // The snap was removed, no errors were thrown
      expect(snapController.has(mockSnap.id)).toBe(false);
      expect(consoleErrorSpy).not.toHaveBeenCalled();

      snapController.destroy();
    });

    it('logs but does not throw unexpected errors while blocking', async () => {
      const consoleErrorSpy = jest.spyOn(console, 'error').mockImplementation();
      const registry = new MockSnapsRegistry();
      const rootMessenger = getControllerMessenger(registry);
      const messenger = getSnapControllerMessenger(rootMessenger);

      const mockSnap = getMockSnapData({
        id: 'npm:example' as ValidatedSnapId,
        origin: 'foo.com',
      });

      const snapController = getSnapController(
        getSnapControllerOptions({
          messenger,
          state: {
            snaps: getPersistedSnapsState(mockSnap.stateObject),
          },
        }),
      );

      await snapController.startSnap(mockSnap.id);

      jest.spyOn(snapController, 'stopSnap').mockImplementationOnce(() => {
        throw new Error('foo');
      });

      // Block the snap
      registry.get.mockResolvedValueOnce({
        [mockSnap.id]: { status: SnapsRegistryStatus.Blocked },
      });
      await snapController.updateBlockedSnaps();

      // A is blocked and disabled
      expect(snapController.get(mockSnap.id)?.blocked).toBe(true);
      expect(snapController.get(mockSnap.id)?.enabled).toBe(false);

      expect(consoleErrorSpy).toHaveBeenCalledTimes(1);
      expect(consoleErrorSpy).toHaveBeenCalledWith(
        `Encountered error when stopping blocked snap "${mockSnap.id}".`,
        new Error('foo'),
      );

      snapController.destroy();
    });
  });

  describe('getRegistryMetadata', () => {
    it('returns the metadata for a verified snap', async () => {
      const registry = new MockSnapsRegistry();
      const rootMessenger = getControllerMessenger(registry);
      const messenger = getSnapControllerMessenger(rootMessenger);
      registry.getMetadata.mockReturnValue({
        name: 'Mock Snap',
      });

      const snapController = getSnapController(
        getSnapControllerOptions({
          messenger,
        }),
      );

      expect(
        await snapController.getRegistryMetadata(MOCK_SNAP_ID),
      ).toStrictEqual({
        name: 'Mock Snap',
      });

      snapController.destroy();
    });

    it('returns null for a non-verified snap', async () => {
      const registry = new MockSnapsRegistry();
      const rootMessenger = getControllerMessenger(registry);
      const messenger = getSnapControllerMessenger(rootMessenger);
      const snapController = getSnapController(
        getSnapControllerOptions({
          messenger,
        }),
      );

      expect(await snapController.getRegistryMetadata(MOCK_SNAP_ID)).toBeNull();

      snapController.destroy();
    });
  });

  describe('clearState', () => {
    it('clears the state and terminates running snaps', async () => {
      const rootMessenger = getControllerMessenger();
      const messenger = getSnapControllerMessenger(rootMessenger);
      const snapController = getSnapController(
        getSnapControllerOptions({
          messenger,
          state: {
            snaps: getPersistedSnapsState(),
          },
        }),
      );

      const callActionSpy = jest.spyOn(messenger, 'call');

      expect(snapController.has(MOCK_SNAP_ID)).toBe(true);

      await snapController.clearState();

      expect(snapController.has(MOCK_SNAP_ID)).toBe(false);

      expect(callActionSpy).toHaveBeenCalledWith(
        'ExecutionService:terminateAllSnaps',
      );

      expect(callActionSpy).toHaveBeenCalledWith(
        'PermissionController:revokeAllPermissions',
        MOCK_SNAP_ID,
      );

      snapController.destroy();
    });
  });

  describe('SnapController actions', () => {
    describe('SnapController:get', () => {
      it('gets a snap', () => {
        const messenger = getSnapControllerMessenger();

        const snapController = getSnapController(
          getSnapControllerOptions({
            messenger,
            state: {
              snaps: getPersistedSnapsState(),
            },
          }),
        );

        const getSpy = jest.spyOn(snapController, 'get');
        const result = messenger.call('SnapController:get', MOCK_SNAP_ID);

        expect(getSpy).toHaveBeenCalledTimes(1);
        expect(result).toMatchObject(getSnapObject());

        snapController.destroy();
      });
    });

    describe('SnapController:handleRequest', () => {
      it('handles a snap RPC request', async () => {
        const messenger = getSnapControllerMessenger();

        const snapController = getSnapController(
          getSnapControllerOptions({
            messenger,
            state: {
              snaps: getPersistedSnapsState(),
            },
          }),
        );

        const handleRpcRequestSpy = jest
          .spyOn(snapController, 'handleRequest')
          .mockResolvedValueOnce(true);

        expect(
          await messenger.call('SnapController:handleRequest', {
            snapId: MOCK_SNAP_ID,
            handler: HandlerType.OnRpcRequest,
            origin: 'foo',
            request: {},
          }),
        ).toBe(true);
        expect(handleRpcRequestSpy).toHaveBeenCalledTimes(1);

        snapController.destroy();
      });
    });

    it('handles a transaction insight request', async () => {
      const messenger = getSnapControllerMessenger();

      const snapController = getSnapController(
        getSnapControllerOptions({
          messenger,
          state: {
            snaps: getPersistedSnapsState(),
          },
        }),
      );

      const handleRpcRequestSpy = jest
        .spyOn(snapController, 'handleRequest')
        .mockResolvedValueOnce(true);

      expect(
        await messenger.call('SnapController:handleRequest', {
          snapId: MOCK_SNAP_ID,
          handler: HandlerType.OnTransaction,
          origin: 'foo',
          request: {},
        }),
      ).toBe(true);
      expect(handleRpcRequestSpy).toHaveBeenCalledTimes(1);

      snapController.destroy();
    });
  });

  describe('SnapController:getSnapState', () => {
    it(`gets the snap's state`, async () => {
      const messenger = getSnapControllerMessenger();

      const state = 'foo';

      const snapController = getSnapController(
        getSnapControllerOptions({
          messenger,
          state: {
            snaps: {
              [MOCK_SNAP_ID]: getPersistedSnapObject(),
            },
            snapStates: {
              [MOCK_SNAP_ID]: state,
            },
          },
        }),
      );

      const getSnapStateSpy = jest.spyOn(snapController, 'getSnapState');
      const result = await messenger.call(
        'SnapController:getSnapState',
        MOCK_SNAP_ID,
      );

      expect(getSnapStateSpy).toHaveBeenCalledTimes(1);
      expect(result).toStrictEqual(state);

      snapController.destroy();
    });
  });

  describe('SnapController:has', () => {
    it('checks if a snap exists in state', () => {
      const messenger = getSnapControllerMessenger();
      const id = 'npm:fooSnap' as ValidatedSnapId;
      const snapController = getSnapController(
        getSnapControllerOptions({
          messenger,
          state: {
            snaps: getPersistedSnapsState(
              getPersistedSnapObject({
                version: '0.0.1',
                sourceCode: DEFAULT_SNAP_BUNDLE,
                id,
                manifest: getSnapManifest(),
                enabled: true,
                status: SnapStatus.Installing,
              }),
            ),
          },
        }),
      );

      const hasSpy = jest.spyOn(snapController, 'has');
      const result = messenger.call('SnapController:has', id);

      expect(hasSpy).toHaveBeenCalledTimes(1);
      expect(result).toBe(true);

      snapController.destroy();
    });
  });

  describe('SnapController:updateSnapState', () => {
    it(`updates the snap's state`, async () => {
      const messenger = getSnapControllerMessenger();

      const snapController = getSnapController(
        getSnapControllerOptions({
          messenger,
          state: {
            snaps: getPersistedSnapsState(),
          },
        }),
      );

      const updateSnapStateSpy = jest.spyOn(snapController, 'updateSnapState');
      const state = 'bar';
      await messenger.call(
        'SnapController:updateSnapState',
        MOCK_SNAP_ID,
        state,
      );

      expect(updateSnapStateSpy).toHaveBeenCalledTimes(1);
      expect(snapController.state.snapStates[MOCK_SNAP_ID]).toStrictEqual(
        state,
      );

      snapController.destroy();
    });
  });

  describe('SnapController:clearSnapState', () => {
    it('clears the state of a snap', async () => {
      const messenger = getSnapControllerMessenger();

      const snapController = getSnapController(
        getSnapControllerOptions({
          messenger,
          state: {
            snapStates: { [MOCK_SNAP_ID]: 'foo' },
            snaps: getPersistedSnapsState(
              getPersistedSnapObject({
                status: SnapStatus.Installing,
              }),
            ),
          },
        }),
      );

      messenger.call('SnapController:clearSnapState', MOCK_SNAP_ID);
      const clearedState = await messenger.call(
        'SnapController:getSnapState',
        MOCK_SNAP_ID,
      );
      expect(clearedState).toBeNull();

      snapController.destroy();
    });
  });

  describe('SnapController:updateBlockedSnaps', () => {
    it('calls SnapController.updateBlockedSnaps()', async () => {
      const messenger = getSnapControllerMessenger();
      const snapController = getSnapController(
        getSnapControllerOptions({
          messenger,
        }),
      );

      const updateBlockedSnapsSpy = jest
        .spyOn(snapController, 'updateBlockedSnaps')
        .mockImplementation();

      await messenger.call('SnapController:updateBlockedSnaps');
      expect(updateBlockedSnapsSpy).toHaveBeenCalledTimes(1);

      snapController.destroy();
    });
  });

  describe('SnapController:enable', () => {
    it('calls SnapController.enableSnap()', () => {
      const messenger = getSnapControllerMessenger();
      const mockSnap = getMockSnapData({
        id: 'npm:example' as ValidatedSnapId,
        origin: 'foo.com',
        enabled: false,
      });

      const snapController = getSnapController(
        getSnapControllerOptions({
          messenger,
          state: {
            snaps: getPersistedSnapsState(mockSnap.stateObject),
          },
        }),
      );

      messenger.call('SnapController:enable', mockSnap.id);
      expect(snapController.state.snaps[mockSnap.id].enabled).toBe(true);

      snapController.destroy();
    });
  });

  describe('SnapController:disable', () => {
    it('calls SnapController.disableSnap()', async () => {
      const messenger = getSnapControllerMessenger();
      const mockSnap = getMockSnapData({
        id: 'npm:example' as ValidatedSnapId,
        origin: 'foo.com',
        enabled: true,
      });

      const snapController = getSnapController(
        getSnapControllerOptions({
          messenger,
          state: {
            snaps: getPersistedSnapsState(mockSnap.stateObject),
          },
        }),
      );

      await messenger.call('SnapController:disable', mockSnap.id);
      expect(snapController.state.snaps[mockSnap.id].enabled).toBe(false);

      snapController.destroy();
    });
  });

  describe('SnapController:remove', () => {
    it('calls SnapController.removeSnap()', async () => {
      const messenger = getSnapControllerMessenger();
      const mockSnap = getMockSnapData({
        id: 'npm:example' as ValidatedSnapId,
        origin: 'foo.com',
        enabled: true,
      });

      const snapController = getSnapController(
        getSnapControllerOptions({
          messenger,
          state: {
            snaps: getPersistedSnapsState(mockSnap.stateObject),
          },
        }),
      );

      await messenger.call('SnapController:remove', mockSnap.id);
      expect(snapController.state.snaps[mockSnap.id]).toBeUndefined();

      snapController.destroy();
    });
  });

  describe('SnapController:getPermitted', () => {
    it('calls SnapController.getPermittedSnaps()', async () => {
      const rootMessenger = getControllerMessenger();
      const messenger = getSnapControllerMessenger(rootMessenger);
      const mockSnap = getMockSnapData({
        id: MOCK_SNAP_ID,
        origin: MOCK_ORIGIN,
      });

      const snapController = getSnapController(
        getSnapControllerOptions({
          messenger,
          state: {
            snaps: getPersistedSnapsState(mockSnap.stateObject),
          },
        }),
      );

      const result = await messenger.call(
        'SnapController:getPermitted',
        mockSnap.origin,
      );
      expect(result).toStrictEqual({
        [MOCK_SNAP_ID]: getTruncatedSnap(),
      });

      snapController.destroy();
    });
  });

  describe('SnapController:getAllSnaps', () => {
    it('calls SnapController.getAllSnaps()', () => {
      const messenger = getSnapControllerMessenger();
      const mockSnap = getMockSnapData({
        id: MOCK_SNAP_ID,
        origin: MOCK_ORIGIN,
      });

      const snapController = getSnapController(
        getSnapControllerOptions({
          messenger,
          state: {
            snaps: getPersistedSnapsState(mockSnap.stateObject),
          },
        }),
      );

      const result = messenger.call('SnapController:getAll');
      expect(result).toStrictEqual([getTruncatedSnap()]);

      snapController.destroy();
    });
  });

  describe('SnapController:install', () => {
    it('calls SnapController.installSnaps()', async () => {
      const messenger = getSnapControllerMessenger();
      const snapController = getSnapController(
        getSnapControllerOptions({
          messenger,
        }),
      );

      const installSnapsSpy = jest
        .spyOn(snapController, 'installSnaps')
        .mockImplementation();

      const snaps = { [MOCK_SNAP_ID]: {} };
      await messenger.call('SnapController:install', 'foo', snaps);
      expect(installSnapsSpy).toHaveBeenCalledTimes(1);
      expect(installSnapsSpy).toHaveBeenCalledWith('foo', snaps);

      snapController.destroy();
    });
  });

  describe('SnapController:removeSnapError', () => {
    it('calls SnapController.removeSnapError()', () => {
      const messenger = getSnapControllerMessenger();
      const snapController = getSnapController(
        getSnapControllerOptions({
          messenger,
          state: {
            snapErrors: {
              foo: { internalID: 'foo', message: 'bar', code: -1 },
            },
          },
        }),
      );

      messenger.call('SnapController:removeSnapError', 'foo');
      expect(snapController.state.snapErrors.foo).toBeUndefined();

      snapController.destroy();
    });
  });

  describe('SnapController:getRegistryMetadata', () => {
    it('calls SnapController.getRegistryMetadata()', async () => {
      const registry = new MockSnapsRegistry();
      const rootMessenger = getControllerMessenger(registry);
      const messenger = getSnapControllerMessenger(rootMessenger);

      registry.getMetadata.mockReturnValue({
        name: 'Mock Snap',
      });

      const snapController = getSnapController(
        getSnapControllerOptions({
          messenger,
        }),
      );

      expect(
        await messenger.call(
          'SnapController:getRegistryMetadata',
          MOCK_SNAP_ID,
        ),
      ).toStrictEqual({
        name: 'Mock Snap',
      });

      snapController.destroy();
    });
  });

  describe('SnapController:disconnectOrigin', () => {
    it('calls SnapController.removeSnapFromSubject()', () => {
      const messenger = getSnapControllerMessenger();
      const permittedSnaps = [
        MOCK_SNAP_ID,
        MOCK_LOCAL_SNAP_ID,
        'foo',
        `${MOCK_SNAP_ID}1`,
        `${MOCK_SNAP_ID}2`,
        `${MOCK_SNAP_ID}3`,
      ];
      const snapObjects = permittedSnaps.map((snapId) =>
        getPersistedSnapObject({ id: snapId as ValidatedSnapId }),
      );
      const snaps = getPersistedSnapsState(...snapObjects);
      const snapController = getSnapController(
        getSnapControllerOptions({
          messenger,
          state: {
            snaps,
          },
        }),
      );

      const removeSnapFromSubjectSpy = jest.spyOn(
        snapController,
        'removeSnapFromSubject',
      );

      const callActionSpy = jest.spyOn(messenger, 'call');

      messenger.call(
        'SnapController:disconnectOrigin',
        MOCK_ORIGIN,
        MOCK_SNAP_ID,
      );
      expect(callActionSpy).toHaveBeenCalledTimes(3);
      expect(callActionSpy).toHaveBeenNthCalledWith(
        3,
        'PermissionController:updateCaveat',
        MOCK_ORIGIN,
        WALLET_SNAP_PERMISSION_KEY,
        SnapCaveatType.SnapIds,
        {
          [MOCK_LOCAL_SNAP_ID]: {},
          foo: {},
          [`${MOCK_SNAP_ID}1`]: {},
          [`${MOCK_SNAP_ID}2`]: {},
          [`${MOCK_SNAP_ID}3`]: {},
        },
      );
      expect(removeSnapFromSubjectSpy).toHaveBeenCalledWith(
        MOCK_ORIGIN,
        MOCK_SNAP_ID,
      );

      snapController.destroy();
    });
  });

  describe('SnapController:revokeDynamicPermissions', () => {
    it('calls PermissionController:revokePermissions', () => {
      const messenger = getSnapControllerMessenger();
      const snapController = getSnapController(
        getSnapControllerOptions({
          messenger,
        }),
      );

      const callActionSpy = jest.spyOn(messenger, 'call');

      messenger.call('SnapController:revokeDynamicPermissions', MOCK_SNAP_ID, [
        'eth_accounts',
      ]);

      expect(callActionSpy).toHaveBeenCalledWith(
        'PermissionController:revokePermissions',
        { [MOCK_SNAP_ID]: ['eth_accounts'] },
      );

      snapController.destroy();
    });

    it('throws if input permission is not a dynamic permission', () => {
      const messenger = getSnapControllerMessenger();
      const snapController = getSnapController(
        getSnapControllerOptions({
          messenger,
        }),
      );

      expect(() =>
        messenger.call(
          'SnapController:revokeDynamicPermissions',
          MOCK_SNAP_ID,
          ['snap_notify'],
        ),
      ).toThrow('Non-dynamic permissions cannot be revoked');

      snapController.destroy();
    });
  });

  describe('SnapController:snapInstalled', () => {
    it('calls the `onInstall` lifecycle hook', async () => {
      const messenger = getSnapControllerMessenger();
      const snapController = getSnapController(
        getSnapControllerOptions({
          messenger,
          state: {
            snaps: getPersistedSnapsState(getPersistedSnapObject()),
          },
        }),
      );

      messenger.publish('SnapController:snapInstalled', getTruncatedSnap());

      await new Promise((resolve) => setTimeout(resolve, 10));

      expect(messenger.call).toHaveBeenNthCalledWith(
        1,
        'PermissionController:hasPermission',
        MOCK_SNAP_ID,
        SnapEndowments.LifecycleHooks,
      );

      expect(messenger.call).toHaveBeenNthCalledWith(
        3,
        'ExecutionService:executeSnap',
        expect.any(Object),
      );

      expect(messenger.call).toHaveBeenNthCalledWith(
        5,
        'ExecutionService:handleRpcRequest',
        MOCK_SNAP_ID,
        {
          handler: HandlerType.OnInstall,
          origin: '',
          request: {
            jsonrpc: '2.0',
            id: expect.any(String),
            method: HandlerType.OnInstall,
          },
        },
      );

      snapController.destroy();
    });

    it('does not call the `onInstall` lifecycle hook if the snap does not have the `endowment:lifecycle-hooks` permission', async () => {
      const rootMessenger = getControllerMessenger();
      const messenger = getSnapControllerMessenger(rootMessenger);
      const snapController = getSnapController(
        getSnapControllerOptions({
          messenger,
          state: {
            snaps: getPersistedSnapsState(getPersistedSnapObject()),
          },
        }),
      );

      rootMessenger.registerActionHandler(
        'PermissionController:hasPermission',
        () => false,
      );

      messenger.publish('SnapController:snapInstalled', getTruncatedSnap());

      await new Promise((resolve) => setTimeout(resolve, 10));

      expect(messenger.call).toHaveBeenCalledTimes(1);
      expect(messenger.call).not.toHaveBeenCalledWith(
        'ExecutionService:handleRpcRequest',
        MOCK_SNAP_ID,
        {
          handler: HandlerType.OnInstall,
          origin: '',
          request: {
            jsonrpc: '2.0',
            id: expect.any(String),
            method: HandlerType.OnInstall,
          },
        },
      );

      snapController.destroy();
    });

    it('logs an error if the lifecycle hook call fails', async () => {
      const log = jest.spyOn(console, 'error').mockImplementation();

      const rootMessenger = getControllerMessenger();
      const messenger = getSnapControllerMessenger(rootMessenger);
      const snapController = getSnapController(
        getSnapControllerOptions({
          messenger,
          state: {
            snaps: getPersistedSnapsState(getPersistedSnapObject()),
          },
        }),
      );

      const error = new Error('Failed to call lifecycle hook.');
      rootMessenger.registerActionHandler(
        'PermissionController:hasPermission',
        () => {
          throw error;
        },
      );

      messenger.publish('SnapController:snapInstalled', getTruncatedSnap());
      await new Promise((resolve) => setTimeout(resolve, 10));

      expect(log).toHaveBeenCalledWith(
        `Error when calling \`onInstall\` lifecycle hook for snap "${MOCK_SNAP_ID}": ${error.message}`,
      );

      snapController.destroy();
    });
  });

  describe('SnapController:snapUpdated', () => {
    it('calls the `onUpdate` lifecycle hook', async () => {
      const messenger = getSnapControllerMessenger();
      const snapController = getSnapController(
        getSnapControllerOptions({
          messenger,
          state: {
            snaps: getPersistedSnapsState(getPersistedSnapObject()),
          },
        }),
      );

      messenger.publish(
        'SnapController:snapUpdated',
        getTruncatedSnap(),
        '0.9.0',
      );

      await new Promise((resolve) => setTimeout(resolve, 10));

      expect(messenger.call).toHaveBeenNthCalledWith(
        1,
        'PermissionController:hasPermission',
        MOCK_SNAP_ID,
        SnapEndowments.LifecycleHooks,
      );

      expect(messenger.call).toHaveBeenNthCalledWith(
        3,
        'ExecutionService:executeSnap',
        expect.any(Object),
      );

      expect(messenger.call).toHaveBeenNthCalledWith(
        5,
        'ExecutionService:handleRpcRequest',
        MOCK_SNAP_ID,
        {
          handler: HandlerType.OnUpdate,
          origin: '',
          request: {
            jsonrpc: '2.0',
            id: expect.any(String),
            method: HandlerType.OnUpdate,
          },
        },
      );

      snapController.destroy();
    });

    it('does not call the `onUpdate` lifecycle hook if the snap does not have the `endowment:lifecycle-hooks` permission', async () => {
      const rootMessenger = getControllerMessenger();
      const messenger = getSnapControllerMessenger(rootMessenger);
      const snapController = getSnapController(
        getSnapControllerOptions({
          messenger,
          state: {
            snaps: getPersistedSnapsState(getPersistedSnapObject()),
          },
        }),
      );

      rootMessenger.registerActionHandler(
        'PermissionController:hasPermission',
        () => false,
      );

      messenger.publish('SnapController:snapInstalled', getTruncatedSnap());

      await new Promise((resolve) => setTimeout(resolve, 10));

      expect(messenger.call).toHaveBeenCalledTimes(1);
      expect(messenger.call).not.toHaveBeenCalledWith(
        'ExecutionService:handleRpcRequest',
        MOCK_SNAP_ID,
        {
          handler: HandlerType.OnUpdate,
          origin: '',
          request: {
            jsonrpc: '2.0',
            id: expect.any(String),
            method: HandlerType.OnUpdate,
          },
        },
      );

      snapController.destroy();
    });

    it('logs an error if the lifecycle hook call fails', async () => {
      const log = jest.spyOn(console, 'error').mockImplementation();

      const rootMessenger = getControllerMessenger();
      const messenger = getSnapControllerMessenger(rootMessenger);
      const snapController = getSnapController(
        getSnapControllerOptions({
          messenger,
          state: {
            snaps: getPersistedSnapsState(getPersistedSnapObject()),
          },
        }),
      );

      const error = new Error('Failed to call lifecycle hook.');
      rootMessenger.registerActionHandler(
        'PermissionController:hasPermission',
        () => {
          throw error;
        },
      );

      messenger.publish(
        'SnapController:snapUpdated',
        getTruncatedSnap(),
        '0.9.0',
      );
      await new Promise((resolve) => setTimeout(resolve, 10));

      expect(log).toHaveBeenCalledWith(
        `Error when calling \`onUpdate\` lifecycle hook for snap "${MOCK_SNAP_ID}": ${error.message}`,
      );

      snapController.destroy();
    });
  });
});<|MERGE_RESOLUTION|>--- conflicted
+++ resolved
@@ -2520,11 +2520,7 @@
           [MOCK_SNAP_ID]: {},
         }),
       ).rejects.toThrow(
-<<<<<<< HEAD
-        'A snap must request at least one of the following permissions: endowment:rpc, endowment:transaction-insight, endowment:cronjob, endowment:name-lookup.',
-=======
-        'A snap must request at least one of the following permissions: endowment:rpc, endowment:transaction-insight, endowment:cronjob, endowment:lifecycle-hooks.',
->>>>>>> 4dfcc605
+        'A snap must request at least one of the following permissions: endowment:rpc, endowment:transaction-insight, endowment:cronjob, endowment:lifecycle-hooks, endowment:name-lookup.',
       );
 
       controller.destroy();
