--- conflicted
+++ resolved
@@ -9,7 +9,6 @@
   DEFAULT_ENDOWMENTS,
   getSnapSourceShasum,
   HandlerType,
-  SemVerRange,
   SemVerVersion,
   SemVerRange,
   SnapCaveatType,
@@ -683,18 +682,6 @@
         return true;
       });
 
-<<<<<<< HEAD
-    jest
-      .spyOn(controller as any, 'fetchSnap')
-      .mockImplementationOnce(async () =>
-        Promise.resolve({
-          manifest: getSnapManifest(),
-          sourceCode: DEFAULT_SNAP_BUNDLE,
-        }),
-      );
-
-=======
->>>>>>> ad502f7d
     await expect(
       controller.installSnaps(MOCK_ORIGIN, {
         [MOCK_SNAP_ID]: {},
@@ -2226,24 +2213,11 @@
       const controller = getSnapController(
         getSnapControllerOptions({ messenger }),
       );
-<<<<<<< HEAD
-
-=======
->>>>>>> ad502f7d
       await expect(
         controller.installSnaps(MOCK_ORIGIN, {
           [snapId]: {},
         }),
       ).rejects.toThrow('Invalid snap id. Unknown prefix. Received: "foo"');
-<<<<<<< HEAD
-      expect(messenger.call).toHaveBeenCalledTimes(1);
-      expect(messenger.call).toHaveBeenCalledWith(
-        'PermissionController:hasPermission',
-        MOCK_ORIGIN,
-        expect.anything(),
-      );
-=======
->>>>>>> ad502f7d
     });
 
     it('updates a snap', async () => {
@@ -2386,18 +2360,6 @@
         }),
       );
 
-<<<<<<< HEAD
-      const fetchSnapMock = jest
-        .spyOn(controller as any, 'fetchSnap')
-        .mockImplementationOnce(async () =>
-          Promise.resolve({
-            manifest: getSnapManifest({ version: newVersion }),
-            sourceCode: DEFAULT_SNAP_BUNDLE,
-          }),
-        );
-
-=======
->>>>>>> ad502f7d
       await expect(
         controller.installSnaps(MOCK_ORIGIN, {
           [MOCK_SNAP_ID]: { version: newVersionRange },
@@ -2412,16 +2374,11 @@
         MOCK_ORIGIN,
         expect.anything(),
       );
-<<<<<<< HEAD
-      expect(fetchSnapMock).toHaveBeenCalledTimes(1);
-      expect(fetchSnapMock).toHaveBeenCalledWith(MOCK_SNAP_ID, newVersionRange);
-=======
       expect(detect).toHaveBeenCalledTimes(1);
       expect(detect).toHaveBeenCalledWith(
         MOCK_SNAP_ID,
         expect.objectContaining({ versionRange: newVersionRange }),
       );
->>>>>>> ad502f7d
     });
 
     it('returns an error when a throw happens inside an update', async () => {
@@ -2444,13 +2401,6 @@
         }),
       );
 
-<<<<<<< HEAD
-      const fetchSnapMock = jest
-        .spyOn(controller as any, 'fetchSnap')
-        .mockImplementationOnce(async () => Promise.reject(new Error('foo')));
-
-=======
->>>>>>> ad502f7d
       await expect(
         controller.installSnaps(MOCK_ORIGIN, {
           [MOCK_SNAP_ID]: { version: newVersionRange },
@@ -2463,16 +2413,11 @@
         MOCK_ORIGIN,
         expect.anything(),
       );
-<<<<<<< HEAD
-      expect(fetchSnapMock).toHaveBeenCalledTimes(1);
-      expect(fetchSnapMock).toHaveBeenCalledWith(MOCK_SNAP_ID, newVersionRange);
-=======
       expect(detect).toHaveBeenCalledTimes(1);
       expect(detect).toHaveBeenCalledWith(
         MOCK_SNAP_ID,
         expect.objectContaining({ versionRange: newVersionRange }),
       );
->>>>>>> ad502f7d
     });
 
     it('rolls back any updates & installs made during a failure scenario', async () => {
@@ -2481,45 +2426,6 @@
       const snapId3 = 'npm:@metamask/example-snap3';
       const oldVersion = '1.0.0';
       const newVersion = '1.0.1';
-<<<<<<< HEAD
-      const [controller, service] = getSnapControllerWithEES(
-        getSnapControllerWithEESOptions(),
-      );
-
-      const fetchSnapMock = jest
-        .spyOn(controller as any, 'fetchSnap')
-        .mockImplementationOnce(async () =>
-          Promise.resolve({
-            manifest: getSnapManifest(),
-            sourceCode: DEFAULT_SNAP_BUNDLE,
-          }),
-        )
-        .mockImplementationOnce(async () =>
-          Promise.resolve({
-            manifest: getSnapManifest(),
-            sourceCode: DEFAULT_SNAP_BUNDLE,
-          }),
-        )
-        .mockImplementationOnce(async () =>
-          Promise.resolve({
-            manifest: getSnapManifest(),
-            sourceCode: DEFAULT_SNAP_BUNDLE,
-          }),
-        )
-        .mockImplementationOnce(async () =>
-          Promise.resolve({
-            manifest: getSnapManifest({ version: newVersion }),
-            sourceCode: DEFAULT_SNAP_BUNDLE,
-          }),
-        )
-        .mockImplementationOnce(async () =>
-          Promise.resolve({
-            manifest: getSnapManifest({ version: newVersion }),
-            sourceCode: 'foo',
-          }),
-        );
-
-=======
 
       const manifest = getSnapManifest();
       const detect = jest
@@ -2557,7 +2463,6 @@
         getSnapControllerWithEESOptions({ detectSnapLocation: detect }),
       );
 
->>>>>>> ad502f7d
       await controller.installSnaps(MOCK_ORIGIN, { [snapId1]: {} });
       await controller.installSnaps(MOCK_ORIGIN, { [snapId2]: {} });
       await controller.stopSnap(snapId1);
@@ -2574,11 +2479,7 @@
         }),
       ).rejects.toThrow(`Snap ${snapId2} crashed with updated source code.`);
 
-<<<<<<< HEAD
-      expect(fetchSnapMock).toHaveBeenCalledTimes(5);
-=======
       expect(detect).toHaveBeenCalledTimes(5);
->>>>>>> ad502f7d
 
       expect(controller.get(snapId3)).toBeUndefined();
       expect(controller.get(snapId1)?.manifest.version).toBe(oldVersion);
@@ -2595,9 +2496,6 @@
       const oldVersion = '1.0.0';
       const newVersion = '1.0.1';
       const olderVersion = '0.9.0';
-<<<<<<< HEAD
-      const options = getSnapControllerWithEESOptions();
-=======
 
       const detect = jest
         .fn()
@@ -2614,49 +2512,12 @@
       const options = getSnapControllerWithEESOptions({
         detectSnapLocation: detect,
       });
->>>>>>> ad502f7d
       const { messenger } = options;
       const [controller, service] = getSnapControllerWithEES(options);
 
       const listener = jest.fn();
       messenger.subscribe('SnapController:snapRolledback' as any, listener);
 
-<<<<<<< HEAD
-      const fetchSnapMock = jest
-        .spyOn(controller as any, 'fetchSnap')
-        .mockImplementationOnce(async () =>
-          Promise.resolve({
-            manifest: getSnapManifest(),
-            sourceCode: DEFAULT_SNAP_BUNDLE,
-          }),
-        )
-        .mockImplementationOnce(async () =>
-          Promise.resolve({
-            manifest: getSnapManifest(),
-            sourceCode: DEFAULT_SNAP_BUNDLE,
-          }),
-        )
-        .mockImplementationOnce(async () =>
-          Promise.resolve({
-            manifest: getSnapManifest(),
-            sourceCode: DEFAULT_SNAP_BUNDLE,
-          }),
-        )
-        .mockImplementationOnce(async () =>
-          Promise.resolve({
-            manifest: getSnapManifest({ version: olderVersion }),
-            sourceCode: DEFAULT_SNAP_BUNDLE,
-          }),
-        )
-        .mockImplementationOnce(async () =>
-          Promise.resolve({
-            manifest: getSnapManifest({ version: newVersion }),
-            sourceCode: 'foo',
-          }),
-        );
-
-=======
->>>>>>> ad502f7d
       await controller.installSnaps(MOCK_ORIGIN, { [snapId1]: {} });
       await controller.installSnaps(MOCK_ORIGIN, { [snapId2]: {} });
       await controller.stopSnap(snapId1);
@@ -2675,20 +2536,12 @@
         `Snap "${snapId1}@${oldVersion}" is already installed, couldn't update to a version inside requested "${olderVersion}" range.`,
       );
 
-<<<<<<< HEAD
-      expect(fetchSnapMock).toHaveBeenCalledTimes(5);
-=======
       expect(detect).toHaveBeenCalledTimes(4);
->>>>>>> ad502f7d
 
       expect(controller.get(snapId3)).toBeUndefined();
       expect(controller.get(snapId1)?.manifest.version).toBe(oldVersion);
       expect(controller.get(snapId2)?.manifest.version).toBe(oldVersion);
-<<<<<<< HEAD
-      expect(listener).toHaveBeenCalledTimes(1);
-=======
       expect(listener).toHaveBeenCalledTimes(0);
->>>>>>> ad502f7d
 
       controller.destroy();
       await service.terminateAllSnaps();
@@ -2717,13 +2570,9 @@
           MOCK_SNAP_ID,
           'this is not a version' as SemVerRange,
         ),
-<<<<<<< HEAD
-      ).rejects.toThrow('Received invalid Snap version range.');
-=======
       ).rejects.toThrow(
         'Received invalid snap version range: "this is not a version"',
       );
->>>>>>> ad502f7d
     });
 
     it('throws an error if the new version of the snap is blocked', async () => {
