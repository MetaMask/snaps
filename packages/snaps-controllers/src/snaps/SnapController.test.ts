import { getPersistentState } from '@metamask/base-controller';
import {
  Caveat,
  SubjectPermissions,
  ValidPermission,
} from '@metamask/permission-controller';
import { WALLET_SNAP_PERMISSION_KEY } from '@metamask/rpc-methods';
import {
  DEFAULT_ENDOWMENTS,
  getSnapChecksum,
  HandlerType,
  SnapCaveatType,
  SnapPermissions,
  SnapStatus,
  VirtualFile,
  DEFAULT_REQUESTED_SNAP_VERSION,
  ValidatedSnapId,
} from '@metamask/snaps-utils';
import {
  DEFAULT_SNAP_BUNDLE,
  DEFAULT_SNAP_ICON,
  DEFAULT_SNAP_SHASUM,
  getMockSnapData,
  getPersistedSnapObject,
  getSnapFiles,
  getSnapManifest,
  getSnapObject,
  getTruncatedSnap,
  MOCK_LOCAL_SNAP_ID,
  MOCK_ORIGIN,
  MOCK_SNAP_ID,
} from '@metamask/snaps-utils/test-utils';
import { AssertionError, SemVerVersion, SemVerRange } from '@metamask/utils';
import { ethErrors } from 'eth-rpc-errors';
import fetchMock from 'jest-fetch-mock';
import { createAsyncMiddleware, JsonRpcEngine } from 'json-rpc-engine';
import { createEngineStream } from 'json-rpc-middleware-stream';
import pump from 'pump';
import { Duplex } from 'stream';

import { NodeThreadExecutionService, setupMultiplex } from '../services';
import {
  ExecutionEnvironmentStub,
  getControllerMessenger,
  getNodeEESMessenger,
  getPersistedSnapsState,
  getSnapController,
  getSnapControllerMessenger,
  getSnapControllerOptions,
  getSnapControllerWithEES,
  getSnapControllerWithEESOptions,
  MOCK_BLOCK_NUMBER,
  MOCK_DAPP_SUBJECT_METADATA,
  MOCK_DAPPS_RPC_ORIGINS_PERMISSION,
  MOCK_NAMESPACES,
  MOCK_RPC_ORIGINS_PERMISSION,
  MOCK_SNAP_SUBJECT_METADATA,
  PERSISTED_MOCK_KEYRING_SNAP,
  sleep,
  loopbackDetect,
  LoopbackLocation,
  MockSnapsRegistry,
  MOCK_WALLET_SNAP_PERMISSION,
  MOCK_ORIGIN_PERMISSIONS,
  approvalControllerMock,
  MOCK_SNAP_PERMISSIONS,
} from '../test-utils';
import { delay } from '../utils';
import { handlerEndowments, SnapEndowments } from './endowments';
import { SnapsRegistryStatus } from './registry';
import {
  SnapControllerState,
  SNAP_APPROVAL_INSTALL,
  SNAP_APPROVAL_RESULT,
  SNAP_APPROVAL_UPDATE,
} from './SnapController';

Object.defineProperty(globalThis, 'crypto', {
  value: {
    // eslint-disable-next-line @typescript-eslint/no-require-imports, @typescript-eslint/no-var-requires
    ...require('node:crypto').webcrypto,
    getRandomValues: jest.fn().mockReturnValue(new Uint32Array(32)),
  },
});

fetchMock.enableMocks();

describe('SnapController', () => {
  beforeEach(() => {
    // eslint-disable-next-line @typescript-eslint/require-await
    fetchMock.mockImplementation(async () => {
      throw new AssertionError({ message: 'Unmocked access to internet.' });
    });
  });

  it('creates a snap controller and execution service', async () => {
    const [snapController, service] = getSnapControllerWithEES();
    expect(service).toBeDefined();
    expect(snapController).toBeDefined();
    snapController.destroy();
    await service.terminateAllSnaps();
  });

  it('creates a worker and snap controller, adds a snap, and update its state', async () => {
    const [snapController, service] = getSnapControllerWithEES(
      getSnapControllerWithEESOptions({
        state: {
          snaps: getPersistedSnapsState(),
        },
      }),
    );

    const snap = snapController.getExpect(MOCK_SNAP_ID);
    const state = 'foo';

    await snapController.startSnap(snap.id);
    await snapController.updateSnapState(snap.id, state);
    const snapState = await snapController.getSnapState(snap.id);
    expect(snapState).toStrictEqual(state);

    expect(
      // @ts-expect-error Accessing private property
      snapController.snapsRuntimeData.get(MOCK_SNAP_ID).state,
    ).toStrictEqual(state);
    snapController.destroy();
    await service.terminateAllSnaps();
  });

  it('adds a snap and uses its JSON-RPC api with a NodeThreadExecutionService', async () => {
    const [snapController, service] = getSnapControllerWithEES(
      getSnapControllerWithEESOptions({
        state: {
          snaps: getPersistedSnapsState(),
        },
      }),
    );

    const snap = snapController.getExpect(MOCK_SNAP_ID);
    await snapController.startSnap(snap.id);

    const result = await snapController.handleRequest({
      snapId: snap.id,
      origin: MOCK_ORIGIN,
      handler: HandlerType.OnRpcRequest,
      request: {
        jsonrpc: '2.0',
        method: 'test',
        params: {},
        id: 1,
      },
    });

    expect(result).toBe('test1');
    snapController.destroy();
    await service.terminateAllSnaps();
  });

  it('adds a snap and uses its JSON-RPC API', async () => {
    const rootMessenger = getControllerMessenger();
    const executionEnvironmentStub = new ExecutionEnvironmentStub(
      getNodeEESMessenger(rootMessenger),
    ) as unknown as NodeThreadExecutionService;

    const [snapController] = getSnapControllerWithEES(
      getSnapControllerWithEESOptions({
        rootMessenger,
        state: {
          snaps: getPersistedSnapsState(),
        },
      }),
      executionEnvironmentStub,
    );

    const snap = snapController.getExpect(MOCK_SNAP_ID);
    await snapController.startSnap(snap.id);

    const result = await snapController.handleRequest({
      snapId: snap.id,
      origin: MOCK_ORIGIN,
      handler: HandlerType.OnRpcRequest,
      request: {
        jsonrpc: '2.0',
        method: 'test',
        params: {},
        id: 1,
      },
    });

    expect(result).toBe('test1');
    snapController.destroy();
  });

  it('passes endowments to a snap when executing it', async () => {
    const rootMessenger = getControllerMessenger();
    const messenger = getSnapControllerMessenger(rootMessenger);
    const snapController = getSnapController(
      getSnapControllerOptions({
        environmentEndowmentPermissions: ['endowment:foo'],
        messenger,
        state: {
          snaps: getPersistedSnapsState(),
        },
      }),
    );

    rootMessenger.registerActionHandler(
      'PermissionController:getEndowments',
      async () => {
        return Promise.resolve(['fooEndowment']);
      },
    );

    const snap = snapController.getExpect(MOCK_SNAP_ID);

    await snapController.startSnap(snap.id);

    expect(messenger.call).toHaveBeenCalledTimes(4);
    expect(messenger.call).toHaveBeenNthCalledWith(
      1,
      'PermissionController:hasPermission',
      MOCK_SNAP_ID,
      'endowment:foo',
    );

    expect(messenger.call).toHaveBeenNthCalledWith(
      2,
      'PermissionController:getEndowments',
      MOCK_SNAP_ID,
      'endowment:foo',
    );

    expect(messenger.call).toHaveBeenNthCalledWith(
      3,
      'ExecutionService:executeSnap',
      {
        snapId: MOCK_SNAP_ID,
        sourceCode: DEFAULT_SNAP_BUNDLE,
        endowments: [...DEFAULT_ENDOWMENTS, 'fooEndowment'],
      },
    );

    expect(messenger.call).toHaveBeenNthCalledWith(
      4,
      'PermissionController:hasPermission',
      MOCK_SNAP_ID,
      SnapEndowments.LongRunning,
    );
    snapController.destroy();
  });

  it('errors if attempting to start a snap that was already started', async () => {
    const messenger = getSnapControllerMessenger();
    const snapController = getSnapController(
      getSnapControllerOptions({
        messenger,
        state: {
          snaps: getPersistedSnapsState(),
        },
      }),
    );

    await snapController.startSnap(MOCK_SNAP_ID);
    await expect(snapController.startSnap(MOCK_SNAP_ID)).rejects.toThrow(
      `Snap "${MOCK_SNAP_ID}" is already started.`,
    );

    expect(messenger.call).toHaveBeenCalledTimes(2);
    expect(messenger.call).toHaveBeenNthCalledWith(
      1,
      'ExecutionService:executeSnap',
      {
        snapId: MOCK_SNAP_ID,
        sourceCode: DEFAULT_SNAP_BUNDLE,
        endowments: [...DEFAULT_ENDOWMENTS],
      },
    );

    expect(messenger.call).toHaveBeenNthCalledWith(
      2,
      'PermissionController:hasPermission',
      MOCK_SNAP_ID,
      SnapEndowments.LongRunning,
    );

    snapController.destroy();
  });

  it('can rehydrate state', async () => {
    const id = 'npm:foo' as ValidatedSnapId;
    const firstSnapController = getSnapController(
      getSnapControllerOptions({
        state: {
          snaps: getPersistedSnapsState(
            getPersistedSnapObject({
              version: '0.0.1',
              sourceCode: DEFAULT_SNAP_BUNDLE,
              id,
              status: SnapStatus.Installing,
            }),
          ),
        },
      }),
    );

    // persist the state somewhere
    const persistedState = getPersistentState<SnapControllerState>(
      firstSnapController.state,
      firstSnapController.metadata,
    );

    // create a new controller
    const secondSnapController = getSnapController(
      getSnapControllerOptions({
        state: persistedState,
      }),
    );

    expect(secondSnapController.isRunning(id)).toBe(false);
    await secondSnapController.startSnap(id);

    expect(secondSnapController.state.snaps[id]).toBeDefined();
    expect(secondSnapController.isRunning(id)).toBe(true);
    firstSnapController.destroy();
    secondSnapController.destroy();
  });

  it(`adds errors to the controller's state`, () => {
    const rootMessenger = getControllerMessenger();
    const executionEnvironmentStub = new ExecutionEnvironmentStub(
      getNodeEESMessenger(rootMessenger),
    ) as unknown as NodeThreadExecutionService;

    const [snapController] = getSnapControllerWithEES(
      getSnapControllerWithEESOptions({ rootMessenger }),
      executionEnvironmentStub,
    );

    snapController.addSnapError({
      code: 1,
      data: {},
      message: 'error happened',
    });

    const arrayOfErrors = Object.entries(snapController.state.snapErrors);

    expect(arrayOfErrors.length > 0).toBe(true);

    snapController.removeSnapError(arrayOfErrors[0][0]);

    expect(Object.entries(snapController.state.snapErrors)).toHaveLength(0);

    snapController.addSnapError({
      code: 1,
      data: {},
      message: 'error happened',
    });

    snapController.addSnapError({
      code: 2,
      data: {},
      message: 'error 2',
    });

    snapController.removeSnapError(
      Object.entries(snapController.state.snapErrors)[0][0],
    );

    expect(Object.entries(snapController.state.snapErrors)).toHaveLength(1);
    expect(Object.entries(snapController.state.snapErrors)[0][1]).toStrictEqual(
      expect.objectContaining({
        code: 2,
        data: {},
        message: 'error 2',
      }),
    );
    snapController.destroy();
  });

  it('handles an error event on the controller messenger', async () => {
    const options = getSnapControllerWithEESOptions({
      state: {
        snaps: getPersistedSnapsState(),
      },
    });
    const { rootMessenger } = options;
    const [snapController, service] = getSnapControllerWithEES(options);

    const snap = snapController.getExpect(MOCK_SNAP_ID);
    await snapController.startSnap(snap.id);

    // defer
    setTimeout(() => {
      rootMessenger.publish('ExecutionService:unhandledError', snap.id, {
        message: 'foo',
        code: 123,
      });
    }, 1);

    await new Promise((resolve) => {
      rootMessenger.subscribe('SnapController:stateChange', (state) => {
        const crashedSnap = state.snaps[snap.id];
        expect(crashedSnap.status).toStrictEqual(SnapStatus.Crashed);
        resolve(undefined);
        snapController.destroy();
      });
    });
    await service.terminateAllSnaps();
  });

  it('adds a snap and uses its JSON-RPC API and then get stopped from idling too long', async () => {
    const [snapController, service] = getSnapControllerWithEES(
      getSnapControllerWithEESOptions({
        idleTimeCheckInterval: 10,
        maxIdleTime: 50,
        state: {
          snaps: getPersistedSnapsState(),
        },
      }),
    );

    const snap = snapController.getExpect(MOCK_SNAP_ID);
    await snapController.startSnap(snap.id);

    await snapController.handleRequest({
      snapId: snap.id,
      origin: 'foo.com',
      handler: HandlerType.OnRpcRequest,
      request: {
        jsonrpc: '2.0',
        method: 'test',
        params: {},
        id: 1,
      },
    });

    await delay(100);

    expect(snapController.isRunning(snap.id)).toBe(false);
    snapController.destroy();

    await service.terminateAllSnaps();
  });

  it('terminates a snap even if connection to worker has failed', async () => {
    const rootMessenger = getControllerMessenger();
    const [snapController, service] = getSnapControllerWithEES(
      getSnapControllerWithEESOptions({
        rootMessenger,
        idleTimeCheckInterval: 10,
        maxIdleTime: 50,
        state: {
          snaps: getPersistedSnapsState(),
        },
      }),
    );

    rootMessenger.registerActionHandler(
      'PermissionController:hasPermission',
      (_origin, permission) => {
        return permission === SnapEndowments.Rpc;
      },
    );

    const snap = snapController.getExpect(MOCK_SNAP_ID);
    await snapController.startSnap(snap.id);

    // @ts-expect-error `maxRequestTime` is a private property.
    snapController.maxRequestTime = 50;

    // @ts-expect-error `command` is a private property.
    service.command = async () => sleep(100);

    await expect(
      snapController.handleRequest({
        snapId: snap.id,
        origin: 'foo.com',
        handler: HandlerType.OnRpcRequest,
        request: {
          jsonrpc: '2.0',
          method: 'test',
          params: {},
          id: 1,
        },
      }),
    ).rejects.toThrow(/request timed out/u);

    expect(snapController.state.snaps[snap.id].status).toBe('crashed');
    snapController.destroy();

    await service.terminateAllSnaps();
  });

  it(`reads a snap's status after adding it`, async () => {
    const [snapController, service] = getSnapControllerWithEES(
      getSnapControllerWithEESOptions({
        idleTimeCheckInterval: 1000,
        maxIdleTime: 2000,
        state: {
          snaps: getPersistedSnapsState(),
        },
      }),
    );

    const snap = snapController.getExpect(MOCK_SNAP_ID);

    await snapController.startSnap(snap.id);
    expect(snapController.state.snaps[snap.id].status).toBe('running');

    await snapController.stopSnap(snap.id);
    expect(snapController.state.snaps[snap.id].status).toBe('stopped');

    snapController.destroy();
    await service.terminateAllSnaps();
  });

  it('adds a snap, stops it, and starts it again on-demand', async () => {
    const [snapController, service] = getSnapControllerWithEES(
      getSnapControllerWithEESOptions({
        idleTimeCheckInterval: 1000,
        maxIdleTime: 2000,
        state: {
          snaps: getPersistedSnapsState(),
        },
      }),
    );

    const snap = snapController.getExpect(MOCK_SNAP_ID);

    await snapController.startSnap(snap.id);
    expect(snapController.state.snaps[snap.id].status).toBe('running');

    await snapController.stopSnap(snap.id);
    expect(snapController.state.snaps[snap.id].status).toBe('stopped');

    const results = await snapController.handleRequest({
      snapId: snap.id,
      origin: 'foo.com',
      handler: HandlerType.OnRpcRequest,
      request: {
        jsonrpc: '2.0',
        method: 'test',
        params: {},
        id: 1,
      },
    });
    expect(results).toBe('test1');

    snapController.destroy();
    await service.terminateAllSnaps();
  });

  it('installs a Snap via installSnaps', async () => {
    const messenger = getSnapControllerMessenger();
    const snapController = getSnapController(
      getSnapControllerOptions({
        messenger,
        detectSnapLocation: loopbackDetect(),
      }),
    );

    jest.spyOn(messenger, 'publish');

    const eventSubscriptionPromise = Promise.all([
      new Promise<void>((resolve) => {
        messenger.subscribe('SnapController:snapAdded', (snap) => {
          expect(snap).toStrictEqual(
            getSnapObject({ status: SnapStatus.Installing }),
          );
          resolve();
        });
      }),
      new Promise<void>((resolve) => {
        messenger.subscribe('SnapController:snapInstalled', (truncatedSnap) => {
          expect(truncatedSnap).toStrictEqual(getTruncatedSnap());
          resolve();
        });
      }),
    ]);

    const expectedSnapObject = getTruncatedSnap();
    const permissions = {
      ...getSnapManifest().initialPermissions,
      [SnapEndowments.Rpc]: {
        caveats: [{ type: 'rpcOrigin', value: { dapps: false, snaps: true } }],
      },
    };

    expect(
      await snapController.installSnaps(MOCK_ORIGIN, {
        [MOCK_SNAP_ID]: {},
      }),
    ).toStrictEqual({
      [MOCK_SNAP_ID]: expectedSnapObject,
    });

    expect(messenger.call).toHaveBeenCalledTimes(8);

    expect(messenger.call).toHaveBeenNthCalledWith(
      1,
      'ApprovalController:addRequest',
      expect.objectContaining({
        requestData: {
          metadata: {
            origin: MOCK_SNAP_ID,
            dappOrigin: MOCK_ORIGIN,
            id: expect.any(String),
          },
          snapId: MOCK_SNAP_ID,
        },
        requestState: {
          loading: true,
        },
      }),
      true,
    );

    expect(messenger.call).toHaveBeenNthCalledWith(2, 'SnapsRegistry:get', {
      [MOCK_SNAP_ID]: { version: '1.0.0', checksum: DEFAULT_SNAP_SHASUM },
    });

    expect(messenger.call).toHaveBeenNthCalledWith(
      3,
      'ApprovalController:updateRequestState',
      {
        id: expect.any(String),
        requestState: {
          loading: false,
          permissions,
        },
      },
    );

    expect(messenger.call).toHaveBeenNthCalledWith(
      4,
      'PermissionController:grantPermissions',
      expect.any(Object),
    );

    expect(messenger.call).toHaveBeenNthCalledWith(
      5,
      'ApprovalController:addRequest',
      expect.objectContaining({
        requestData: {
          metadata: {
            origin: MOCK_SNAP_ID,
            dappOrigin: MOCK_ORIGIN,
            id: expect.any(String),
          },
          snapId: MOCK_SNAP_ID,
        },
        requestState: {
          loading: true,
        },
      }),
      true,
    );

    expect(messenger.call).toHaveBeenNthCalledWith(
      6,
      'ExecutionService:executeSnap',
      expect.any(Object),
    );

    expect(messenger.call).toHaveBeenNthCalledWith(
      7,
      'PermissionController:hasPermission',
      MOCK_SNAP_ID,
      SnapEndowments.LongRunning,
    );

    expect(messenger.call).toHaveBeenNthCalledWith(
      8,
      'ApprovalController:updateRequestState',
      {
        id: expect.any(String),
        requestState: {
          loading: false,
          type: SNAP_APPROVAL_INSTALL,
        },
      },
    );

    await eventSubscriptionPromise;

    snapController.destroy();
  });

  it('supports non-snap permissions', async () => {
    const messenger = getSnapControllerMessenger();
    const initialPermissions: SnapPermissions = {
      [handlerEndowments.onRpcRequest]: { snaps: false, dapps: true },
      // @ts-expect-error Current type only expects snap permissions
      // eslint-disable-next-line @typescript-eslint/naming-convention
      eth_accounts: {
        requiredMethods: [],
      },
    };

    const { manifest } = getSnapFiles({
      manifest: getSnapManifest({
        initialPermissions,
      }),
    });

    const snapController = getSnapController(
      getSnapControllerOptions({
        messenger,
        detectSnapLocation: loopbackDetect({
          manifest: manifest.result,
        }),
      }),
    );

    const expectedSnapObject = getTruncatedSnap({ initialPermissions });

    expect(
      await snapController.installSnaps(MOCK_ORIGIN, {
        [MOCK_SNAP_ID]: {},
      }),
    ).toStrictEqual({
      [MOCK_SNAP_ID]: expectedSnapObject,
    });

    snapController.destroy();
  });

  it('throws an error on invalid semver range during installSnaps', async () => {
    const controller = getSnapController();

    await expect(
      controller.installSnaps(MOCK_ORIGIN, {
        [MOCK_SNAP_ID]: { version: 'foo' },
      }),
    ).rejects.toThrow(
      'The "version" field must be a valid SemVer version range if specified. Received: "foo".',
    );

    controller.destroy();
  });

  it("throws an error if semver version range doesn't match downloaded version", async () => {
    const controller = getSnapController(
      getSnapControllerOptions({ detectSnapLocation: loopbackDetect() }),
    );

    await expect(
      controller.installSnaps(MOCK_ORIGIN, {
        [MOCK_SNAP_ID]: { version: '1.2.0' },
      }),
    ).rejects.toThrow(
      `Version mismatch. Manifest for "npm:@metamask/example-snap" specifies version "1.0.0" which doesn't satisfy requested version range "1.2.0".`,
    );

    controller.destroy();
  });

  it('throws an error if snap is not on allowlist and allowlisting is required', async () => {
    const controller = getSnapController(
      getSnapControllerOptions({
        featureFlags: { requireAllowlist: true },
        detectSnapLocation: loopbackDetect(),
      }),
    );

    await expect(
      controller.installSnaps(MOCK_ORIGIN, {
        [MOCK_SNAP_ID]: { version: DEFAULT_REQUESTED_SNAP_VERSION },
      }),
    ).rejects.toThrow(
      'Cannot install version "1.0.0" of snap "npm:@metamask/example-snap": The snap is not on the allow list.',
    );

    controller.destroy();
  });

  it('reuses an already installed Snap if it satisfies the requested SemVer range', async () => {
    const messenger = getSnapControllerMessenger();
    const controller = getSnapController(
      getSnapControllerOptions({
        messenger,
        state: {
          snaps: getPersistedSnapsState(),
        },
      }),
    );

    const authorizeSpy = jest.spyOn(controller as any, 'authorize');

    await controller.installSnaps(MOCK_ORIGIN, {
      [MOCK_SNAP_ID]: { version: '>0.9.0 <1.1.0' },
    });

    const newSnap = controller.get(MOCK_SNAP_ID);

    expect(newSnap).toStrictEqual(getSnapObject());
    expect(authorizeSpy).not.toHaveBeenCalled();

    controller.destroy();
  });

  it('fails to install snap if user rejects installation', async () => {
    const rootMessenger = getControllerMessenger();
    const messenger = getSnapControllerMessenger(rootMessenger);
    const controller = getSnapController(
      getSnapControllerOptions({
        messenger,
        detectSnapLocation: loopbackDetect(),
      }),
    );

    rootMessenger.registerActionHandler(
      'ApprovalController:updateRequestState',
      (request) => {
        approvalControllerMock.updateRequestStateAndReject.bind(
          approvalControllerMock,
        )(request);
      },
    );

    await expect(
      controller.installSnaps(MOCK_ORIGIN, {
        [MOCK_SNAP_ID]: {},
      }),
    ).rejects.toThrow('User rejected the request.');

    expect(messenger.call).toHaveBeenNthCalledWith(
      1,
      'ApprovalController:addRequest',
      expect.objectContaining({
        id: expect.any(String),
        type: SNAP_APPROVAL_INSTALL,
        requestData: {
          metadata: {
            origin: MOCK_SNAP_ID,
            dappOrigin: MOCK_ORIGIN,
            id: expect.any(String),
          },
          snapId: MOCK_SNAP_ID,
        },
        requestState: {
          loading: true,
        },
      }),
      true,
    );

    expect(messenger.call).toHaveBeenNthCalledWith(
      4,
      'ApprovalController:updateRequestState',
      expect.objectContaining({
        id: expect.any(String),
        requestState: {
          loading: false,
          error: ethErrors.provider.userRejectedRequest().message,
          type: SNAP_APPROVAL_INSTALL,
        },
      }),
    );

    expect(controller.get(MOCK_SNAP_ID)).toBeUndefined();

    controller.destroy();
  });

  it('removes a snap that errors during installation after being added', async () => {
    const messenger = getSnapControllerMessenger();
    const snapController = getSnapController(
      getSnapControllerOptions({
        messenger,
        detectSnapLocation: loopbackDetect(),
      }),
    );

    const messengerCallMock = jest.spyOn(messenger, 'call');

    jest
      .spyOn(snapController as any, 'authorize')
      .mockImplementationOnce(() => {
        throw new Error('foo');
      });

    const eventSubscriptionPromise = Promise.all([
      new Promise<void>((resolve) => {
        messenger.subscribe('SnapController:snapAdded', (snap) => {
          expect(snap).toStrictEqual(
            getSnapObject({ status: SnapStatus.Installing }),
          );
          resolve();
        });
      }),
      new Promise<void>((resolve) => {
        messenger.subscribe('SnapController:snapRemoved', (truncatedSnap) => {
          expect(truncatedSnap).toStrictEqual(getTruncatedSnap());
          resolve();
        });
      }),
    ]);

    await expect(
      snapController.installSnaps(MOCK_ORIGIN, {
        [MOCK_SNAP_ID]: {},
      }),
    ).rejects.toThrow('foo');

    expect(messengerCallMock).toHaveBeenCalledTimes(8);

    expect(messengerCallMock).toHaveBeenNthCalledWith(
      3,
      'ApprovalController:updateRequestState',
      expect.objectContaining({
        id: expect.any(String),
        requestState: {
          loading: false,
          error: 'foo',
          type: SNAP_APPROVAL_INSTALL,
        },
      }),
    );

    await eventSubscriptionPromise;

    snapController.destroy();
  });

  it('adds a snap, disable/enables it, and still gets a response from an RPC method', async () => {
    const [snapController, service] = getSnapControllerWithEES(
      getSnapControllerWithEESOptions({
        idleTimeCheckInterval: 1000,
        maxRequestTime: 2000,
        maxIdleTime: 2000,
        state: {
          snaps: getPersistedSnapsState(
            getPersistedSnapObject({ status: SnapStatus.Installing }),
          ),
        },
      }),
    );

    const snap = snapController.getExpect(MOCK_SNAP_ID);

    await expect(
      snapController.handleRequest({
        snapId: snap.id,
        origin: 'foo.com',
        handler: HandlerType.OnRpcRequest,
        request: {
          jsonrpc: '2.0',
          method: 'test',
          params: {},
          id: 1,
        },
      }),
    ).rejects.toThrow(
      `Snap "${MOCK_SNAP_ID}" is currently being installed. Please try again later.`,
    );

    await snapController.startSnap(snap.id);
    expect(snapController.state.snaps[snap.id].status).toBe('running');

    await snapController.stopSnap(snap.id);

    await snapController.disableSnap(snap.id);
    expect(snapController.state.snaps[snap.id].status).toBe('stopped');

    await expect(snapController.startSnap(snap.id)).rejects.toThrow(
      `Snap "${MOCK_SNAP_ID}" is disabled.`,
    );

    await expect(
      snapController.handleRequest({
        snapId: snap.id,
        origin: MOCK_ORIGIN,
        handler: HandlerType.OnRpcRequest,
        request: {
          jsonrpc: '2.0',
          method: 'test',
          params: {},
          id: 1,
        },
      }),
    ).rejects.toThrow(`Snap "${MOCK_SNAP_ID}" is disabled.`);

    expect(snapController.state.snaps[snap.id].status).toBe('stopped');
    expect(snapController.state.snaps[snap.id].enabled).toBe(false);

    snapController.enableSnap(snap.id);
    expect(snapController.state.snaps[snap.id].enabled).toBe(true);

    expect(snapController.state.snaps[snap.id].status).toBe('stopped');

    const result = await snapController.handleRequest({
      snapId: snap.id,
      origin: MOCK_ORIGIN,
      handler: HandlerType.OnRpcRequest,
      request: {
        jsonrpc: '2.0',
        method: 'test',
        params: {},
        id: 1,
      },
    });

    expect(result).toBe('test1');
    expect(snapController.state.snaps[snap.id].status).toBe('running');

    snapController.destroy();
    await service.terminateAllSnaps();
  });

  it('times out an RPC request that takes too long', async () => {
    const rootMessenger = getControllerMessenger();
    const options = getSnapControllerWithEESOptions({
      rootMessenger,
      idleTimeCheckInterval: 30000,
      maxIdleTime: 160000,
      // Note that we are using the default maxRequestTime
      state: {
        snaps: getPersistedSnapsState(),
      },
    });

    const snapController = getSnapController(options);
    const snap = snapController.getExpect(MOCK_SNAP_ID);

    rootMessenger.registerActionHandler(
      'ExecutionService:handleRpcRequest',
      async () => await sleep(100),
    );

    rootMessenger.registerActionHandler(
      'PermissionController:hasPermission',
      (_origin, permission) => {
        return permission === SnapEndowments.Rpc;
      },
    );

    await snapController.startSnap(snap.id);
    expect(snapController.state.snaps[snap.id].status).toBe('running');

    // We set the maxRequestTime to a low enough value for it to time out
    // @ts-expect-error - `maxRequestTime` is a private property.
    snapController.maxRequestTime = 50;

    await expect(
      snapController.handleRequest({
        snapId: snap.id,
        origin: 'foo.com',
        handler: HandlerType.OnRpcRequest,
        request: {
          jsonrpc: '2.0',
          method: 'test',
          params: {},
          id: 1,
        },
      }),
    ).rejects.toThrow(/request timed out/u);
    expect(snapController.state.snaps[snap.id].status).toBe('crashed');

    snapController.destroy();
  });

  it('does not timeout while waiting for response from MetaMask', async () => {
    const sourceCode = `
    module.exports.onRpcRequest = () => ethereum.request({ method: 'eth_blockNumber', params: [] });
    `;

    const options = getSnapControllerWithEESOptions({
      environmentEndowmentPermissions: [SnapEndowments.EthereumProvider],
      idleTimeCheckInterval: 30000,
      maxIdleTime: 160000,
      state: {
        snaps: getPersistedSnapsState(
          getPersistedSnapObject({
            sourceCode,
            manifest: getSnapManifest({
              shasum: getSnapChecksum(getSnapFiles({ sourceCode })),
            }),
          }),
        ),
      },
    });

    const [snapController, service] = getSnapControllerWithEES(options);
    const snap = snapController.getExpect(MOCK_SNAP_ID);

    jest
      // Cast because we are mocking a private property
      .spyOn(service, 'setupSnapProvider' as any)
      .mockImplementation((_snapId, rpcStream) => {
        const mux = setupMultiplex(rpcStream as Duplex, 'foo');
        const stream = mux.createStream('metamask-provider');
        const engine = new JsonRpcEngine();
        const middleware = createAsyncMiddleware(async (req, res, _next) => {
          if (req.method === 'metamask_getProviderState') {
            res.result = {
              isUnlocked: false,
              accounts: [],
              chainId: '0x1',
              networkVersion: '1',
            };
          } else if (req.method === 'eth_blockNumber') {
            await sleep(100);
            res.result = MOCK_BLOCK_NUMBER;
          }
        });
        engine.push(middleware);
        const providerStream = createEngineStream({ engine });
        pump(stream, providerStream, stream);
      });

    await snapController.startSnap(snap.id);
    expect(snapController.state.snaps[snap.id].status).toBe('running');

    // Max request time should be shorter than eth_blockNumber takes to respond
    // @ts-expect-error - `maxRequestTime` is a private property.
    snapController.maxRequestTime = 50;

    expect(
      await snapController.handleRequest({
        snapId: snap.id,
        origin: 'foo.com',
        handler: HandlerType.OnRpcRequest,
        request: {
          jsonrpc: '2.0',
          method: 'test',
          params: {},
          id: 1,
        },
      }),
    ).toBe(MOCK_BLOCK_NUMBER);

    snapController.destroy();
    await service.terminateAllSnaps();
  });

  it('does not timeout while waiting for response from MetaMask when snap does multiple calls', async () => {
    const sourceCode = `
    const fetch = async () => parseInt(await ethereum.request({ method: 'eth_blockNumber', params: [] }), 16);
    module.exports.onRpcRequest = async () => (await fetch()) + (await fetch());
    `;

    const options = getSnapControllerWithEESOptions({
      environmentEndowmentPermissions: [SnapEndowments.EthereumProvider],
      idleTimeCheckInterval: 30000,
      maxIdleTime: 160000,
      state: {
        snaps: getPersistedSnapsState(
          getPersistedSnapObject({
            sourceCode,
            manifest: getSnapManifest({
              shasum: getSnapChecksum(getSnapFiles({ sourceCode })),
            }),
          }),
        ),
      },
    });

    const { rootMessenger } = options;
    const [snapController, service] = getSnapControllerWithEES(options);
    const snap = snapController.getExpect(MOCK_SNAP_ID);

    rootMessenger.registerActionHandler(
      'PermissionController:hasPermission',
      () => true,
    );

    jest
      // Cast because we are mocking a private property
      .spyOn(service, 'setupSnapProvider' as any)
      .mockImplementation((_snapId, rpcStream) => {
        const mux = setupMultiplex(rpcStream as Duplex, 'foo');
        const stream = mux.createStream('metamask-provider');
        const engine = new JsonRpcEngine();
        const middleware = createAsyncMiddleware(async (req, res, _next) => {
          if (req.method === 'metamask_getProviderState') {
            res.result = {
              isUnlocked: false,
              accounts: [],
              chainId: '0x1',
              networkVersion: '1',
            };
          } else if (req.method === 'eth_blockNumber') {
            await sleep(100);
            res.result = MOCK_BLOCK_NUMBER;
          }
        });
        engine.push(middleware);
        const providerStream = createEngineStream({ engine });
        pump(stream, providerStream, stream);
      });

    await snapController.startSnap(snap.id);
    expect(snapController.state.snaps[snap.id].status).toBe('running');

    // Max request time should be shorter than eth_blockNumber takes to respond
    // @ts-expect-error - `maxRequestTime` is a private property.
    snapController.maxRequestTime = 50;

    expect(
      await snapController.handleRequest({
        snapId: snap.id,
        origin: 'foo.com',
        handler: HandlerType.OnRpcRequest,
        request: {
          jsonrpc: '2.0',
          method: 'test',
          params: {},
          id: 1,
        },
      }),
    ).toBe(21896426);

    snapController.destroy();
    await service.terminateAllSnaps();
  });

  it('does not time out snaps that are permitted to be long-running', async () => {
    const rootMessenger = getControllerMessenger();
    const options = getSnapControllerWithEESOptions({
      rootMessenger,
      idleTimeCheckInterval: 30000,
      maxIdleTime: 160000,
      // Note that we are using the default maxRequestTime
      state: {
        snaps: getPersistedSnapsState(),
      },
    });

    rootMessenger.registerActionHandler(
      'ExecutionService:handleRpcRequest',
      async () => await sleep(100),
    );

    rootMessenger.registerActionHandler(
      'PermissionController:hasPermission',
      () => true,
    );

    const [snapController, service] = getSnapControllerWithEES(options);

    const snap = snapController.getExpect(MOCK_SNAP_ID);

    await snapController.startSnap(snap.id);
    expect(snapController.state.snaps[snap.id].status).toBe('running');

    // We set the maxRequestTime to a low enough value for it to time out if it
    // weren't a long-running snap.
    // @ts-expect-error - `maxRequestTime` is a private property.
    snapController.maxRequestTime = 50;

    const handlerPromise = snapController.handleRequest({
      snapId: snap.id,
      origin: 'foo.com',
      handler: HandlerType.OnRpcRequest,
      request: {
        jsonrpc: '2.0',
        method: 'test',
        params: {},
        id: 1,
      },
    });

    const timeoutPromise = sleep(200);

    expect(
      // Race the promises to check that handlerPromise does not time out
      await Promise.race([handlerPromise, timeoutPromise]),
    ).toBe('test1');
    expect(snapController.state.snaps[snap.id].status).toBe('running');

    snapController.destroy();
    await service.terminateAllSnaps();
  });

  it('times out on stuck starting snap', async () => {
    const rootMessenger = getControllerMessenger();
    const messenger = getSnapControllerMessenger(rootMessenger);
    const snapController = getSnapController(
      getSnapControllerOptions({
        messenger,
        maxRequestTime: 50,
        state: {
          snaps: getPersistedSnapsState(),
        },
      }),
    );

    const snap = snapController.getExpect(MOCK_SNAP_ID);

    rootMessenger.registerActionHandler(
      'ExecutionService:executeSnap',
      async () => await sleep(100),
    );

    rootMessenger.registerActionHandler(
      'PermissionController:hasPermission',
      () => false,
    );

    await expect(snapController.startSnap(snap.id)).rejects.toThrow(
      /request timed out/u,
    );

    snapController.destroy();
  });

  it('does not kill snaps with open sessions', async () => {
    const sourceCode = `
      module.exports.onRpcRequest = () => 'foo bar';
    `;

    const rootMessenger = getControllerMessenger();
    const options = getSnapControllerWithEESOptions({
      rootMessenger,
      idleTimeCheckInterval: 10,
      maxIdleTime: 50,
      state: {
        snaps: getPersistedSnapsState(
          getPersistedSnapObject({
            sourceCode,
            manifest: getSnapManifest({
              shasum: getSnapChecksum(getSnapFiles({ sourceCode })),
            }),
          }),
        ),
      },
    });
    const [snapController, service] = getSnapControllerWithEES(options);

    const snap = snapController.getExpect(MOCK_SNAP_ID);

    rootMessenger.registerActionHandler(
      'PermissionController:hasPermission',
      () => true,
    );

    await snapController.startSnap(snap.id);
    expect(snapController.state.snaps[snap.id].status).toBe('running');

    rootMessenger.call(
      'SnapController:incrementActiveReferences',
      MOCK_SNAP_ID,
    );

    expect(
      await snapController.handleRequest({
        snapId: snap.id,
        origin: 'foo.com',
        handler: HandlerType.OnRpcRequest,
        request: {
          jsonrpc: '2.0',
          method: 'test',
          params: {},
          id: 1,
        },
      }),
    ).toBe('foo bar');

    await sleep(100);

    // Should still be running after idle timeout
    expect(snapController.state.snaps[snap.id].status).toBe('running');

    options.rootMessenger.call(
      'SnapController:decrementActiveReferences',
      MOCK_SNAP_ID,
    );

    await sleep(100);

    // Should be terminated by idle timeout now
    expect(snapController.state.snaps[snap.id].status).toBe('stopped');

    snapController.destroy();
    await service.terminateAllSnaps();
  });

  it(`shouldn't time out a long running snap on start up`, async () => {
    const rootMessenger = getControllerMessenger();
    const messenger = getSnapControllerMessenger(rootMessenger);
    const snapController = getSnapController(
      getSnapControllerOptions({
        messenger,
        maxRequestTime: 50,
        state: {
          snaps: getPersistedSnapsState(),
        },
      }),
    );

    rootMessenger.registerActionHandler(
      'PermissionController:hasPermission',
      () => true,
    );

    rootMessenger.registerActionHandler(
      'ExecutionService:executeSnap',
      async () => await sleep(300),
    );

    const snap = snapController.getExpect(MOCK_SNAP_ID);

    const startPromise = snapController.startSnap(snap.id);
    const timeoutPromise = sleep(50).then(() => true);

    expect(
      // Race the promises to check that startPromise does not time out
      await Promise.race([startPromise, timeoutPromise]),
    ).toBe(true);

    snapController.destroy();
  });

  it('removes a snap that is stopped without errors', async () => {
    const rootMessenger = getControllerMessenger();
    const options = getSnapControllerWithEESOptions({
      rootMessenger,
      idleTimeCheckInterval: 30000,
      maxIdleTime: 160000,
      maxRequestTime: 300,
      state: {
        snaps: getPersistedSnapsState(),
      },
    });

    const [snapController, service] = getSnapControllerWithEES(
      options,
      new ExecutionEnvironmentStub(
        getNodeEESMessenger(options.rootMessenger),
      ) as unknown as NodeThreadExecutionService,
    );
    const snap = snapController.getExpect(MOCK_SNAP_ID);

    rootMessenger.registerActionHandler(
      'ExecutionService:handleRpcRequest',
      async () => await sleep(30000),
    );

    rootMessenger.registerActionHandler(
      'PermissionController:hasPermission',
      (_origin, permission) => {
        return permission === SnapEndowments.Rpc;
      },
    );

    await snapController.startSnap(snap.id);
    expect(snapController.state.snaps[snap.id].status).toBe('running');

    await expect(
      snapController.handleRequest({
        snapId: snap.id,
        origin: 'foo.com',
        handler: HandlerType.OnRpcRequest,
        request: {
          jsonrpc: '2.0',
          method: 'test',
          params: {},
          id: 1,
        },
      }),
    ).rejects.toThrow(/request timed out/u);
    expect(snapController.state.snaps[snap.id].status).toBe('crashed');

    await snapController.removeSnap(snap.id);

    expect(snapController.state.snaps[snap.id]).toBeUndefined();

    snapController.destroy();
    await service.terminateAllSnaps();
  });

  describe('handleRequest', () => {
    it.each(Object.keys(handlerEndowments) as HandlerType[])(
      'throws if the snap does not have permission for the handler',
      async (handler) => {
        const rootMessenger = getControllerMessenger();
        const messenger = getSnapControllerMessenger(rootMessenger);
        const snapController = getSnapController(
          getSnapControllerOptions({
            messenger,
            state: {
              snaps: getPersistedSnapsState(),
            },
          }),
        );

        rootMessenger.registerActionHandler(
          'PermissionController:hasPermission',
          () => false,
        );

        const snap = snapController.getExpect(MOCK_SNAP_ID);
        await expect(
          snapController.handleRequest({
            snapId: snap.id,
            origin: 'foo.com',
            handler,
            request: { jsonrpc: '2.0', method: 'test' },
          }),
        ).rejects.toThrow(
          `Snap "${snap.id}" is not permitted to use "${handlerEndowments[handler]}".`,
        );

        snapController.destroy();
      },
    );

    it('throws if the snap does not have permission to handle JSON-RPC requests from dapps', async () => {
      const rootMessenger = getControllerMessenger();
      const messenger = getSnapControllerMessenger(rootMessenger);
      const snapController = getSnapController(
        getSnapControllerOptions({
          messenger,
          state: {
            snaps: getPersistedSnapsState(),
          },
        }),
      );

      rootMessenger.registerActionHandler(
        'PermissionController:getPermissions',
        () => ({
          // Permission to receive JSON-RPC requests from other Snaps.
          [SnapEndowments.Rpc]: MOCK_RPC_ORIGINS_PERMISSION,
        }),
      );

      rootMessenger.registerActionHandler(
        'SubjectMetadataController:getSubjectMetadata',
        () => MOCK_DAPP_SUBJECT_METADATA,
      );

      const snap = snapController.getExpect(MOCK_SNAP_ID);
      await expect(
        snapController.handleRequest({
          snapId: snap.id,
          origin: MOCK_ORIGIN,
          handler: HandlerType.OnRpcRequest,
          request: { jsonrpc: '2.0', method: 'test' },
        }),
      ).rejects.toThrow(
        `Snap "${snap.id}" is not permitted to handle JSON-RPC requests from "${MOCK_ORIGIN}".`,
      );

      snapController.destroy();
    });

    it('throws if the snap does not have permission to handle JSON-RPC requests from snaps', async () => {
      const rootMessenger = getControllerMessenger();
      const messenger = getSnapControllerMessenger(rootMessenger);
      const snapController = getSnapController(
        getSnapControllerOptions({
          messenger,
          state: {
            snaps: getPersistedSnapsState(),
          },
        }),
      );

      rootMessenger.registerActionHandler(
        'PermissionController:getPermissions',
        () => ({
          // Permission to receive JSON-RPC requests from dapps.
          [SnapEndowments.Rpc]: MOCK_DAPPS_RPC_ORIGINS_PERMISSION,
        }),
      );

      rootMessenger.registerActionHandler(
        'SubjectMetadataController:getSubjectMetadata',
        () => MOCK_SNAP_SUBJECT_METADATA,
      );

      const snap = snapController.getExpect(MOCK_SNAP_ID);
      await expect(
        snapController.handleRequest({
          snapId: snap.id,
          origin: MOCK_SNAP_ID,
          handler: HandlerType.OnRpcRequest,
          request: { jsonrpc: '2.0', method: 'test' },
        }),
      ).rejects.toThrow(
        `Snap "${snap.id}" is not permitted to handle JSON-RPC requests from "${MOCK_SNAP_ID}".`,
      );

      snapController.destroy();
    });
  });

  describe('getRpcRequestHandler', () => {
    it('handlers populate the "jsonrpc" property if missing', async () => {
      const rootMessenger = getControllerMessenger();
      const options = getSnapControllerWithEESOptions({
        rootMessenger,
        state: {
          snaps: getPersistedSnapsState(),
        },
      });
      const [snapController, service] = getSnapControllerWithEES(options);

      rootMessenger.registerActionHandler(
        'PermissionController:hasPermission',
        (_origin, permission) => {
          return permission === SnapEndowments.Rpc;
        },
      );

      await snapController.handleRequest({
        snapId: MOCK_SNAP_ID,
        origin: 'foo.com',
        handler: HandlerType.OnRpcRequest,
        request: {
          jsonrpc: '2.0',
          method: 'bar',
          params: {},
          id: 1,
        },
      });

      expect(rootMessenger.call).toHaveBeenCalledTimes(7);
      expect(rootMessenger.call).toHaveBeenCalledWith(
        'ExecutionService:handleRpcRequest',
        MOCK_SNAP_ID,
        {
          origin: 'foo.com',
          handler: HandlerType.OnRpcRequest,
          request: {
            id: 1,
            method: 'bar',
            jsonrpc: '2.0',
            params: {},
          },
        },
      );

      await service.terminateAllSnaps();
      snapController.destroy();
    });

    it('handlers throw if the request has an invalid "jsonrpc" property', async () => {
      const fakeSnap = getPersistedSnapObject({ status: SnapStatus.Running });
      const snapId = fakeSnap.id;
      const snapController = getSnapController(
        getSnapControllerOptions({
          state: {
            snaps: {
              [snapId]: fakeSnap,
            },
          },
        }),
      );
      await expect(
        snapController.handleRequest({
          snapId,
          origin: 'foo.com',
          handler: HandlerType.OnRpcRequest,
          request: {
            jsonrpc: 'kaplar',
            method: 'bar',
            id: 1,
          },
        }),
      ).rejects.toThrow(
        ethErrors.rpc.invalidRequest({
          message: 'Invalid "jsonrpc" property. Must be "2.0" if provided.',
          data: 'kaplar',
        }),
      );

      snapController.destroy();
    });

    it('handlers will throw if there are too many pending requests before a snap has started', async () => {
      const rootMessenger = getControllerMessenger();
      const messenger = getSnapControllerMessenger(rootMessenger);
      const fakeSnap = getPersistedSnapObject({ status: SnapStatus.Stopped });
      const snapId = fakeSnap.id;
      const snapController = getSnapController(
        getSnapControllerOptions({
          messenger,
          state: {
            snaps: {
              [snapId]: fakeSnap,
            },
          },
        }),
      );

      let resolveExecutePromise: any;
      const deferredExecutePromise = new Promise((res) => {
        resolveExecutePromise = res;
      });

      rootMessenger.registerActionHandler(
        'ExecutionService:executeSnap',
        async () => deferredExecutePromise,
      );

      // Fill up the request queue
      const finishPromise = Promise.all([
        snapController.handleRequest({
          snapId,
          origin: 'foo.com',
          handler: HandlerType.OnRpcRequest,
          request: {
            jsonrpc: '2.0',
            method: 'bar',
            params: {},
            id: 1,
          },
        }),
        snapController.handleRequest({
          snapId,
          origin: 'foo.com',
          handler: HandlerType.OnRpcRequest,
          request: {
            jsonrpc: '2.0',
            method: 'bar',
            params: {},
            id: 2,
          },
        }),
        snapController.handleRequest({
          snapId,
          origin: 'foo.com',
          handler: HandlerType.OnRpcRequest,
          request: {
            jsonrpc: '2.0',
            method: 'bar',
            params: {},
            id: 3,
          },
        }),
        snapController.handleRequest({
          snapId,
          origin: 'foo.com',
          handler: HandlerType.OnRpcRequest,
          request: {
            jsonrpc: '2.0',
            method: 'bar',
            params: {},
            id: 4,
          },
        }),
        snapController.handleRequest({
          snapId,
          origin: 'foo.com',
          handler: HandlerType.OnRpcRequest,
          request: {
            jsonrpc: '2.0',
            method: 'bar',
            params: {},
            id: 5,
          },
        }),
      ]);

      await expect(
        snapController.handleRequest({
          snapId,
          origin: 'foo.com',
          handler: HandlerType.OnRpcRequest,
          request: {
            jsonrpc: '2.0',
            method: 'bar',
            params: {},
            id: 6,
          },
        }),
      ).rejects.toThrow(
        'Exceeds maximum number of requests waiting to be resolved, please try again.',
      );

      // Before processing the pending requests,
      // we need an rpc message handler function to be returned
      jest
        .spyOn(messenger, 'call')
        .mockImplementation((method, ..._args: unknown[]) => {
          if (method === 'ExecutionService:executeSnap') {
            return deferredExecutePromise;
          } else if (method === 'ExecutionService:handleRpcRequest') {
            return Promise.resolve(undefined);
          }
          return true;
        });

      // Resolve the promise that the pending requests are waiting for and wait for them to finish
      resolveExecutePromise();
      await finishPromise;

      snapController.destroy();
    });
  });

  describe('installSnaps', () => {
    it('returns existing non-local snaps without reinstalling them', async () => {
      const messenger = getSnapControllerMessenger();
      const snapObject = getPersistedSnapObject();
      const truncatedSnap = getTruncatedSnap();

      const snapController = getSnapController(
        getSnapControllerOptions({
          messenger,
          state: {
            snaps: {
              [MOCK_SNAP_ID]: snapObject,
            },
          },
        }),
      );

      const authorizeSpy = jest.spyOn(snapController as any, 'authorize');
      const result = await snapController.installSnaps(MOCK_ORIGIN, {
        [MOCK_SNAP_ID]: {},
      });
      expect(result).toStrictEqual({ [MOCK_SNAP_ID]: truncatedSnap });

      expect(authorizeSpy).not.toHaveBeenCalled();

      snapController.destroy();
    });

    it('reinstalls local snaps even if they are already installed (already stopped)', async () => {
      const rootMessenger = getControllerMessenger();
      const messenger = getSnapControllerMessenger(rootMessenger);
      const snapObject = getPersistedSnapObject({
        id: MOCK_LOCAL_SNAP_ID,
      });
      const truncatedSnap = getTruncatedSnap({
        id: MOCK_LOCAL_SNAP_ID,
      });

      const location = new LoopbackLocation({
        manifest: snapObject.manifest,
        shouldAlwaysReload: true,
      });

      const snapController = getSnapController(
        getSnapControllerOptions({
          messenger,
          state: {
            snaps: {
              [MOCK_LOCAL_SNAP_ID]: snapObject,
            },
          },
          detectSnapLocation: loopbackDetect(location),
        }),
      );

      const permissions = {
        ...getSnapManifest().initialPermissions,
        [SnapEndowments.Rpc]: {
          caveats: [
            { type: 'rpcOrigin', value: { dapps: false, snaps: true } },
          ],
        },
      };

      const stopSnapSpy = jest.spyOn(snapController, 'stopSnap');

      const result = await snapController.installSnaps(MOCK_ORIGIN, {
        [MOCK_LOCAL_SNAP_ID]: {},
      });

      expect(result).toStrictEqual({ [MOCK_LOCAL_SNAP_ID]: truncatedSnap });

      expect(messenger.call).toHaveBeenCalledTimes(10);

      expect(messenger.call).toHaveBeenNthCalledWith(
        1,
        'ApprovalController:addRequest',
        expect.objectContaining({
          type: SNAP_APPROVAL_INSTALL,
          requestData: {
            metadata: {
              origin: MOCK_LOCAL_SNAP_ID,
              dappOrigin: MOCK_ORIGIN,
              id: expect.any(String),
            },
            snapId: MOCK_LOCAL_SNAP_ID,
          },
          requestState: {
            loading: true,
          },
        }),
        true,
      );

      expect(messenger.call).toHaveBeenNthCalledWith(
        5,
        'ApprovalController:updateRequestState',
        expect.objectContaining({
          id: expect.any(String),
          requestState: {
            permissions,
            loading: false,
          },
        }),
      );

      expect(messenger.call).toHaveBeenNthCalledWith(
        6,
        'PermissionController:grantPermissions',
        {
          approvedPermissions: permissions,
          subject: { origin: MOCK_LOCAL_SNAP_ID },
          requestData: {
            metadata: {
              dappOrigin: MOCK_ORIGIN,
              id: expect.any(String),
              origin: MOCK_LOCAL_SNAP_ID,
            },
            snapId: MOCK_LOCAL_SNAP_ID,
          },
        },
      );

      expect(messenger.call).toHaveBeenNthCalledWith(
        7,
        'ApprovalController:addRequest',
        expect.objectContaining({
          type: SNAP_APPROVAL_RESULT,
          requestData: {
            metadata: {
              origin: MOCK_LOCAL_SNAP_ID,
              dappOrigin: MOCK_ORIGIN,
              id: expect.any(String),
            },
            snapId: MOCK_LOCAL_SNAP_ID,
          },
          requestState: {
            loading: true,
          },
        }),
        true,
      );

      expect(messenger.call).toHaveBeenNthCalledWith(
        8,
        'ExecutionService:executeSnap',
        expect.objectContaining({}),
      );

      expect(messenger.call).toHaveBeenNthCalledWith(
        9,
        'PermissionController:hasPermission',
        MOCK_LOCAL_SNAP_ID,
        SnapEndowments.LongRunning,
      );

      expect(messenger.call).toHaveBeenNthCalledWith(
        10,
        'ApprovalController:updateRequestState',
        expect.objectContaining({
          id: expect.any(String),
          requestState: {
            loading: false,
            type: SNAP_APPROVAL_INSTALL,
          },
        }),
      );

      expect(location.manifest).toHaveBeenCalledTimes(1);

      expect(stopSnapSpy).not.toHaveBeenCalled();

      snapController.destroy();
    });

    it('reinstalls local snaps even if they are already installed (running)', async () => {
      const rootMessenger = getControllerMessenger();
      const messenger = getSnapControllerMessenger(rootMessenger);
      const version = '0.0.1';
      const newVersion = '0.0.2';

      const { manifest } = getSnapFiles({
        manifest: getSnapManifest({ version }),
      });
      const { manifest: newManifest } = getSnapFiles({
        manifest: getSnapManifest({ version: newVersion }),
      });
      const truncatedSnap = getTruncatedSnap({
        version: newVersion,
        id: MOCK_LOCAL_SNAP_ID,
      });

      const location = new LoopbackLocation({ shouldAlwaysReload: true });
      location.manifest
        .mockImplementationOnce(async () => Promise.resolve(manifest))
        .mockImplementationOnce(async () => Promise.resolve(newManifest));

      const snapController = getSnapController(
        getSnapControllerOptions({
          messenger,
          detectSnapLocation: loopbackDetect(location),
        }),
      );

      const permissions = {
        ...getSnapManifest().initialPermissions,
        [SnapEndowments.Rpc]: {
          caveats: [
            { type: 'rpcOrigin', value: { dapps: false, snaps: true } },
          ],
        },
      };

      const stopSnapSpy = jest.spyOn(snapController, 'stopSnap');

      await snapController.installSnaps(MOCK_ORIGIN, {
        [MOCK_LOCAL_SNAP_ID]: {},
      });
      expect(snapController.isRunning(MOCK_LOCAL_SNAP_ID)).toBe(true);

      const result = await snapController.installSnaps(MOCK_ORIGIN, {
        [MOCK_LOCAL_SNAP_ID]: {},
      });
      expect(result).toStrictEqual({
        [MOCK_LOCAL_SNAP_ID]: truncatedSnap,
      });

      expect(messenger.call).toHaveBeenCalledTimes(19);

      expect(messenger.call).toHaveBeenNthCalledWith(
        1,
        'ApprovalController:addRequest',
        expect.objectContaining({
          type: SNAP_APPROVAL_INSTALL,
          requestData: {
            metadata: {
              origin: MOCK_LOCAL_SNAP_ID,
              dappOrigin: MOCK_ORIGIN,
              id: expect.any(String),
            },
            snapId: MOCK_LOCAL_SNAP_ID,
          },
          requestState: {
            loading: true,
          },
        }),
        true,
      );

      expect(messenger.call).toHaveBeenNthCalledWith(
        3,
        'ApprovalController:updateRequestState',
        expect.objectContaining({
          id: expect.any(String),
          requestState: {
            loading: false,
            permissions,
          },
        }),
      );

      expect(messenger.call).toHaveBeenNthCalledWith(
        4,
        'PermissionController:grantPermissions',
        {
          approvedPermissions: permissions,
          subject: { origin: MOCK_LOCAL_SNAP_ID },
          requestData: {
            metadata: {
              dappOrigin: MOCK_ORIGIN,
              id: expect.any(String),
              origin: MOCK_LOCAL_SNAP_ID,
            },
            snapId: MOCK_LOCAL_SNAP_ID,
          },
        },
      );

      expect(messenger.call).toHaveBeenNthCalledWith(
        5,
        'ApprovalController:addRequest',
        expect.objectContaining({
          id: expect.any(String),
          type: SNAP_APPROVAL_RESULT,
          requestData: {
            metadata: {
              dappOrigin: MOCK_ORIGIN,
              id: expect.any(String),
              origin: MOCK_LOCAL_SNAP_ID,
            },
            snapId: MOCK_LOCAL_SNAP_ID,
          },
          requestState: {
            loading: true,
          },
        }),
        true,
      );

      expect(messenger.call).toHaveBeenNthCalledWith(
        6,
        'ExecutionService:executeSnap',
        expect.anything(),
      );

      expect(messenger.call).toHaveBeenNthCalledWith(
        7,
        'PermissionController:hasPermission',
        MOCK_LOCAL_SNAP_ID,
        SnapEndowments.LongRunning,
      );

      expect(messenger.call).toHaveBeenNthCalledWith(
        8,
        'ApprovalController:updateRequestState',
        expect.objectContaining({
          id: expect.any(String),
          requestState: {
            loading: false,
            type: SNAP_APPROVAL_INSTALL,
          },
        }),
      );

      expect(messenger.call).toHaveBeenNthCalledWith(
        9,
        'ApprovalController:addRequest',
        expect.objectContaining({
          type: SNAP_APPROVAL_INSTALL,
          requestData: {
            metadata: {
              origin: MOCK_LOCAL_SNAP_ID,
              dappOrigin: MOCK_ORIGIN,
              id: expect.any(String),
            },
            snapId: MOCK_LOCAL_SNAP_ID,
          },
          requestState: {
            loading: true,
          },
        }),
        true,
      );

      expect(messenger.call).toHaveBeenNthCalledWith(
        10,
        'ExecutionService:terminateSnap',
        MOCK_LOCAL_SNAP_ID,
      );

      expect(messenger.call).toHaveBeenNthCalledWith(
        14,
        'ApprovalController:updateRequestState',
        expect.objectContaining({
          id: expect.any(String),
          requestState: {
            loading: false,
            permissions,
          },
        }),
      );

      expect(messenger.call).toHaveBeenNthCalledWith(
        15,
        'PermissionController:grantPermissions',
        {
          approvedPermissions: permissions,
          subject: { origin: MOCK_LOCAL_SNAP_ID },
          requestData: {
            metadata: {
              dappOrigin: MOCK_ORIGIN,
              id: expect.any(String),
              origin: MOCK_LOCAL_SNAP_ID,
            },
            snapId: MOCK_LOCAL_SNAP_ID,
          },
        },
      );

      expect(messenger.call).toHaveBeenNthCalledWith(
        16,
        'ApprovalController:addRequest',
        expect.objectContaining({
          id: expect.any(String),
          type: SNAP_APPROVAL_RESULT,
          requestData: {
            metadata: {
              dappOrigin: MOCK_ORIGIN,
              id: expect.any(String),
              origin: MOCK_LOCAL_SNAP_ID,
            },
            snapId: MOCK_LOCAL_SNAP_ID,
          },
          requestState: {
            loading: true,
          },
        }),
        true,
      );

      expect(messenger.call).toHaveBeenNthCalledWith(
        17,
        'ExecutionService:executeSnap',
        expect.objectContaining({ snapId: MOCK_LOCAL_SNAP_ID }),
      );

      expect(messenger.call).toHaveBeenNthCalledWith(
        18,
        'PermissionController:hasPermission',
        MOCK_LOCAL_SNAP_ID,
        SnapEndowments.LongRunning,
      );

      expect(messenger.call).toHaveBeenNthCalledWith(
        19,
        'ApprovalController:updateRequestState',
        expect.objectContaining({
          id: expect.any(String),
          requestState: {
            loading: false,
            type: SNAP_APPROVAL_INSTALL,
          },
        }),
      );
      expect(stopSnapSpy).toHaveBeenCalledTimes(1);

      snapController.destroy();
    });

    it('does not get stuck when re-installing a local snap that fails to install', async () => {
      const rootMessenger = getControllerMessenger();
      const messenger = getSnapControllerMessenger(rootMessenger);
      const snapObject = getPersistedSnapObject({
        id: MOCK_LOCAL_SNAP_ID,
      });

      const location = new LoopbackLocation({
        manifest: snapObject.manifest,
        shouldAlwaysReload: true,
      });

      const snapController = getSnapController(
        getSnapControllerOptions({
          messenger,
          state: {
            snaps: {
              [MOCK_LOCAL_SNAP_ID]: snapObject,
            },
          },
          detectSnapLocation: loopbackDetect(location),
        }),
      );

      rootMessenger.registerActionHandler(
        'ApprovalController:addRequest',
        approvalControllerMock.addRequest.bind(approvalControllerMock),
      );

      rootMessenger.registerActionHandler(
        'ApprovalController:updateRequestState',
        approvalControllerMock.updateRequestStateAndReject.bind(
          approvalControllerMock,
        ),
      );

      await expect(
        snapController.installSnaps(MOCK_ORIGIN, {
          [MOCK_LOCAL_SNAP_ID]: {},
        }),
      ).rejects.toThrow('User rejected the request.');

      expect(messenger.call).toHaveBeenNthCalledWith(
        1,
        'ApprovalController:addRequest',
        expect.objectContaining({
          type: SNAP_APPROVAL_INSTALL,
          requestData: {
            metadata: {
              origin: MOCK_LOCAL_SNAP_ID,
              dappOrigin: MOCK_ORIGIN,
              id: expect.any(String),
            },
            snapId: MOCK_LOCAL_SNAP_ID,
          },
        }),
        true,
      );

      expect(messenger.call).toHaveBeenNthCalledWith(
        6,
        'ApprovalController:updateRequestState',
        expect.objectContaining({
          id: expect.any(String),
          requestState: {
            loading: false,
            error: ethErrors.provider.userRejectedRequest().message,
            type: SNAP_APPROVAL_INSTALL,
          },
        }),
      );

      expect(snapController.state.snaps[MOCK_LOCAL_SNAP_ID]).toBeUndefined();

      snapController.destroy();
    });

    it('does not maintain existing permissions when re-installing local snap', async () => {
      const messenger = getSnapControllerMessenger();
      const snapObject = getPersistedSnapObject({
        id: MOCK_LOCAL_SNAP_ID,
      });

      const location = new LoopbackLocation({
        manifest: snapObject.manifest,
        shouldAlwaysReload: true,
      });

      const snapController = getSnapController(
        getSnapControllerOptions({
          messenger,
          state: {
            snaps: {
              [MOCK_LOCAL_SNAP_ID]: snapObject,
            },
          },
          detectSnapLocation: loopbackDetect(location),
        }),
      );

      await snapController.installSnaps(MOCK_ORIGIN, {
        [MOCK_LOCAL_SNAP_ID]: {},
      });

      expect(snapController.state.snaps[MOCK_LOCAL_SNAP_ID]).toBeDefined();

      expect(messenger.call).toHaveBeenCalledWith(
        'PermissionController:revokeAllPermissions',
        MOCK_LOCAL_SNAP_ID,
      );

      snapController.destroy();
    });

    it('authorizes permissions needed for snaps', async () => {
      const manifest = getSnapManifest();
      const rootMessenger = getControllerMessenger();
      const messenger = getSnapControllerMessenger(rootMessenger);
      const snapController = getSnapController(
        getSnapControllerOptions({
          messenger,
          detectSnapLocation: loopbackDetect({ manifest }),
        }),
      );

      const truncatedSnap = getTruncatedSnap({
        initialPermissions: manifest.initialPermissions,
      });

      const permissions = {
        ...getSnapManifest().initialPermissions,
        [SnapEndowments.Rpc]: {
          caveats: [
            { type: 'rpcOrigin', value: { dapps: false, snaps: true } },
          ],
        },
      };

      const result = await snapController.installSnaps(MOCK_ORIGIN, {
        [MOCK_SNAP_ID]: {},
      });

      expect(result).toStrictEqual({
        [MOCK_SNAP_ID]: truncatedSnap,
      });
      expect(messenger.call).toHaveBeenCalledTimes(8);

      expect(messenger.call).toHaveBeenNthCalledWith(
        1,
        'ApprovalController:addRequest',
        expect.objectContaining({
          type: SNAP_APPROVAL_INSTALL,
          requestData: {
            metadata: {
              origin: MOCK_SNAP_ID,
              dappOrigin: MOCK_ORIGIN,
              id: expect.any(String),
            },
            snapId: MOCK_SNAP_ID,
          },
        }),
        true,
      );

      expect(messenger.call).toHaveBeenNthCalledWith(
        3,
        'ApprovalController:updateRequestState',
        expect.objectContaining({
          id: expect.any(String),
          requestState: {
            loading: false,
            permissions,
          },
        }),
      );

      expect(messenger.call).toHaveBeenNthCalledWith(
        4,
        'PermissionController:grantPermissions',
        {
          approvedPermissions: permissions,
          subject: { origin: MOCK_SNAP_ID },
          requestData: {
            metadata: {
              dappOrigin: MOCK_ORIGIN,
              id: expect.any(String),
              origin: MOCK_SNAP_ID,
            },
            snapId: MOCK_SNAP_ID,
          },
        },
      );

      expect(messenger.call).toHaveBeenNthCalledWith(
        5,
        'ApprovalController:addRequest',
        expect.objectContaining({
          id: expect.any(String),
          type: SNAP_APPROVAL_RESULT,
          requestData: {
            metadata: {
              dappOrigin: MOCK_ORIGIN,
              id: expect.any(String),
              origin: MOCK_SNAP_ID,
            },
            snapId: MOCK_SNAP_ID,
          },
          requestState: {
            loading: true,
          },
        }),
        true,
      );

      expect(messenger.call).toHaveBeenNthCalledWith(
        6,
        'ExecutionService:executeSnap',
        expect.objectContaining({}),
      );

      expect(messenger.call).toHaveBeenNthCalledWith(
        7,
        'PermissionController:hasPermission',
        MOCK_SNAP_ID,
        SnapEndowments.LongRunning,
      );

      expect(messenger.call).toHaveBeenNthCalledWith(
        8,
        'ApprovalController:updateRequestState',
        expect.objectContaining({
          id: expect.any(String),
          requestState: {
            loading: false,
            type: SNAP_APPROVAL_INSTALL,
          },
        }),
      );

      snapController.destroy();
    });

    it('throws an error if a forbidden permission is requested', async () => {
      const initialPermissions = {
        [handlerEndowments.onRpcRequest]: { snaps: false, dapps: true },
        // eslint-disable-next-line @typescript-eslint/naming-convention
        'endowment:long-running': {},
      };

      const { manifest } = getSnapFiles({
        manifest: getSnapManifest({
          initialPermissions,
        }),
      });

      const messenger = getSnapControllerMessenger();
      const controller = getSnapController(
        getSnapControllerOptions({
          messenger,
          detectSnapLocation: loopbackDetect({
            manifest: manifest.result,
          }),
          // eslint-disable-next-line @typescript-eslint/naming-convention
          excludedPermissions: { 'endowment:long-running': 'foobar' },
        }),
      );

      await expect(
        controller.installSnaps(MOCK_ORIGIN, {
          [MOCK_SNAP_ID]: {},
        }),
      ).rejects.toThrow('One or more permissions are not allowed:\nfoobar');

      controller.destroy();
    });

    it('throws an error if no handler permissions are requested', async () => {
      const initialPermissions = {
        // eslint-disable-next-line @typescript-eslint/naming-convention
        snap_dialog: {},
      };

      const { manifest } = getSnapFiles({
        manifest: getSnapManifest({
          initialPermissions,
        }),
      });

      const messenger = getSnapControllerMessenger();
      const controller = getSnapController(
        getSnapControllerOptions({
          messenger,
          detectSnapLocation: loopbackDetect({
            manifest: manifest.result,
          }),
        }),
      );

      await expect(
        controller.installSnaps(MOCK_ORIGIN, {
          [MOCK_SNAP_ID]: {},
        }),
      ).rejects.toThrow(
        'A snap must request at least one of the following permissions: endowment:rpc, endowment:keyring, endowment:transaction-insight, endowment:cronjob.',
      );

      controller.destroy();
    });

    it('displays a warning if endowment:long-running is used', async () => {
      const consoleWarnSpy = jest.spyOn(console, 'warn').mockImplementation();

      const rootMessenger = getControllerMessenger();
      const messenger = getSnapControllerMessenger(rootMessenger);
      const snapController = getSnapController(
        getSnapControllerOptions({
          messenger,
          maxRequestTime: 50,
          state: {
            snaps: getPersistedSnapsState(),
          },
        }),
      );

      rootMessenger.registerActionHandler(
        'PermissionController:hasPermission',
        () => true,
      );

      rootMessenger.registerActionHandler(
        'ExecutionService:executeSnap',
        async () => await sleep(300),
      );

      const snap = snapController.getExpect(MOCK_SNAP_ID);

      await snapController.startSnap(snap.id);

      snapController.destroy();

      expect(consoleWarnSpy).toHaveBeenCalledWith(
        'endowment:long-running will soon be deprecated. For more information please see https://github.com/MetaMask/snaps-monorepo/issues/945.',
      );
    });

    it('maps permission caveats to the proper format', async () => {
      const initialPermissions = {
        // eslint-disable-next-line @typescript-eslint/naming-convention
        'endowment:rpc': { snaps: false, dapps: true },
        // eslint-disable-next-line @typescript-eslint/naming-convention
        snap_getBip32Entropy: [
          { path: ['m', "44'", "60'"], curve: 'secp256k1' as const },
        ],
      };

      const { manifest } = getSnapFiles({
        manifest: getSnapManifest({
          initialPermissions,
        }),
      });

      const messenger = getSnapControllerMessenger();
      const snapController = getSnapController(
        getSnapControllerOptions({
          messenger,
          detectSnapLocation: loopbackDetect({
            manifest: manifest.result,
          }),
        }),
      );

      await snapController.installSnaps(MOCK_ORIGIN, {
        [MOCK_SNAP_ID]: {},
      });

      expect(messenger.call).toHaveBeenNthCalledWith(
        1,
        'ApprovalController:addRequest',
        expect.objectContaining({
          type: SNAP_APPROVAL_INSTALL,
          requestData: {
            metadata: {
              origin: MOCK_SNAP_ID,
              dappOrigin: MOCK_ORIGIN,
              id: expect.any(String),
            },
            snapId: MOCK_SNAP_ID,
          },
        }),
        true,
      );

      expect(messenger.call).toHaveBeenNthCalledWith(
        3,
        'ApprovalController:updateRequestState',
        expect.objectContaining({
          id: expect.any(String),
          requestState: {
            loading: false,
            permissions: {
              [handlerEndowments.onRpcRequest]: {
                caveats: [
                  {
                    type: SnapCaveatType.RpcOrigin,
                    value: {
                      dapps: true,
                      snaps: false,
                    },
                  },
                ],
              },
              // eslint-disable-next-line @typescript-eslint/naming-convention
              snap_getBip32Entropy: {
                caveats: [
                  {
                    type: SnapCaveatType.PermittedDerivationPaths,
                    value: [{ path: ['m', "44'", "60'"], curve: 'secp256k1' }],
                  },
                ],
              },
            },
          },
        }),
      );

      expect(messenger.call).toHaveBeenNthCalledWith(
        4,
        'PermissionController:grantPermissions',
        {
          approvedPermissions: {
            [handlerEndowments.onRpcRequest]: {
              caveats: [
                {
                  type: SnapCaveatType.RpcOrigin,
                  value: {
                    dapps: true,
                    snaps: false,
                  },
                },
              ],
            },
            // eslint-disable-next-line @typescript-eslint/naming-convention
            snap_getBip32Entropy: {
              caveats: [
                {
                  type: SnapCaveatType.PermittedDerivationPaths,
                  value: [{ path: ['m', "44'", "60'"], curve: 'secp256k1' }],
                },
              ],
            },
          },
          subject: { origin: MOCK_SNAP_ID },
          requestData: {
            metadata: {
              origin: MOCK_SNAP_ID,
              dappOrigin: MOCK_ORIGIN,
              id: expect.any(String),
            },
            snapId: MOCK_SNAP_ID,
          },
        },
      );

      snapController.destroy();
    });

    it('maps endowment permission caveats to the proper format', async () => {
      const keyringSnap = PERSISTED_MOCK_KEYRING_SNAP;
      const { manifest } = keyringSnap;

      const messenger = getSnapControllerMessenger();
      const snapController = getSnapController(
        getSnapControllerOptions({
          messenger,
          detectSnapLocation: loopbackDetect({
            manifest,
            files: [
              new VirtualFile({
                value: keyringSnap.sourceCode,
                path: manifest.source.location.npm.filePath,
              }),
              new VirtualFile({
                value: DEFAULT_SNAP_ICON,
                path: manifest.source.location.npm.iconPath,
              }),
            ],
          }),
        }),
      );

      await snapController.installSnaps(MOCK_ORIGIN, {
        [MOCK_SNAP_ID]: {},
      });

      const caveat = {
        type: SnapCaveatType.SnapKeyring,
        value: { namespaces: MOCK_NAMESPACES },
      };

      expect(messenger.call).toHaveBeenNthCalledWith(
        1,
        'ApprovalController:addRequest',
        expect.objectContaining({
          type: SNAP_APPROVAL_INSTALL,
          requestData: {
            metadata: {
              origin: MOCK_SNAP_ID,
              dappOrigin: MOCK_ORIGIN,
              id: expect.any(String),
            },
            snapId: MOCK_SNAP_ID,
          },
        }),
        true,
      );

      expect(messenger.call).toHaveBeenNthCalledWith(
        3,
        'ApprovalController:updateRequestState',
        expect.objectContaining({
          id: expect.any(String),
          requestState: {
            loading: false,
            permissions: {
              [SnapEndowments.Keyring]: {
                caveats: [caveat],
              },
            },
          },
        }),
      );

      expect(messenger.call).toHaveBeenNthCalledWith(
        4,
        'PermissionController:grantPermissions',
        {
          approvedPermissions: {
            [SnapEndowments.Keyring]: {
              caveats: [caveat],
            },
          },
          subject: { origin: MOCK_SNAP_ID },
          requestData: {
            metadata: {
              origin: MOCK_SNAP_ID,
              dappOrigin: MOCK_ORIGIN,
              id: expect.any(String),
            },
            snapId: MOCK_SNAP_ID,
          },
        },
      );

      snapController.destroy();
    });

    it('maps permission caveats to the proper format when updating snaps', async () => {
      const initialPermissions = {
        [handlerEndowments.onRpcRequest]: { snaps: false, dapps: true },
        // eslint-disable-next-line @typescript-eslint/naming-convention
        snap_getBip32Entropy: [
          { path: ['m', "44'", "60'"], curve: 'secp256k1' as const },
        ],
      };
      const { manifest } = getSnapFiles({
        manifest: getSnapManifest({
          version: '1.1.0' as SemVerVersion,
          initialPermissions,
        }),
      });

      const detectSnapLocation = loopbackDetect({
        manifest: manifest.result,
      });

      const rootMessenger = getControllerMessenger();
      const messenger = getSnapControllerMessenger(rootMessenger);
      const snapController = getSnapController(
        getSnapControllerOptions({
          messenger,
          state: {
            snaps: getPersistedSnapsState(),
          },
          detectSnapLocation,
        }),
      );

      rootMessenger.registerActionHandler(
        'PermissionController:getPermissions',
        () => ({}),
      );

      await snapController.updateSnap(
        MOCK_ORIGIN,
        MOCK_SNAP_ID,
        detectSnapLocation(),
      );

      expect(messenger.call).toHaveBeenNthCalledWith(
        6,
        'PermissionController:grantPermissions',
        {
          approvedPermissions: {
            [handlerEndowments.onRpcRequest]: {
              caveats: [
                {
                  type: SnapCaveatType.RpcOrigin,
                  value: {
                    dapps: true,
                    snaps: false,
                  },
                },
              ],
            },
            // eslint-disable-next-line @typescript-eslint/naming-convention
            snap_getBip32Entropy: {
              caveats: [
                {
                  type: SnapCaveatType.PermittedDerivationPaths,
                  value: [{ path: ['m', "44'", "60'"], curve: 'secp256k1' }],
                },
              ],
            },
          },
          subject: { origin: MOCK_SNAP_ID },
          requestData: {
            metadata: {
              origin: MOCK_SNAP_ID,
              dappOrigin: MOCK_ORIGIN,
              id: expect.any(String),
            },

            snapId: MOCK_SNAP_ID,
          },
        },
      );

      snapController.destroy();
    });

    it('returns an error on invalid snap id', async () => {
      const snapId = 'foo';
      const messenger = getSnapControllerMessenger();
      const controller = getSnapController(
        getSnapControllerOptions({ messenger }),
      );
      await expect(
        controller.installSnaps(MOCK_ORIGIN, {
          [snapId]: {},
        }),
      ).rejects.toThrow(
        `Invalid snap ID: Expected the value to satisfy a union of \`intersection | string\`, but received: "foo".`,
      );

      controller.destroy();
    });

    it('updates a snap', async () => {
      const newVersion = '1.0.2';
      const newVersionRange = '>=1.0.1';

      const rootMessenger = getControllerMessenger();
      const messenger = getSnapControllerMessenger(rootMessenger);

      const { manifest } = getSnapFiles({
        manifest: getSnapManifest({
          version: newVersion,
        }),
      });

      const detectLocationMock = jest
        .fn()
        .mockImplementationOnce(
          () =>
            new LoopbackLocation({
              manifest: getSnapManifest(),
            }),
        )
        .mockImplementationOnce(
          () =>
            new LoopbackLocation({
              manifest: manifest.result,
            }),
        );

      const controller = getSnapController(
        getSnapControllerOptions({
          messenger,
          detectSnapLocation: detectLocationMock,
        }),
      );

      await controller.installSnaps(MOCK_ORIGIN, { [MOCK_SNAP_ID]: {} });
      await controller.stopSnap(MOCK_SNAP_ID);

      const result = await controller.installSnaps(MOCK_ORIGIN, {
        [MOCK_SNAP_ID]: { version: newVersionRange },
      });

      expect(messenger.call).toHaveBeenCalledTimes(17);

      expect(messenger.call).toHaveBeenNthCalledWith(
        10,
        'ApprovalController:addRequest',
        {
          origin: MOCK_ORIGIN,
          id: expect.any(String),
          type: SNAP_APPROVAL_UPDATE,
          requestData: {
            metadata: {
              id: expect.any(String),
              dappOrigin: MOCK_ORIGIN,
              origin: MOCK_SNAP_ID,
            },
            snapId: MOCK_SNAP_ID,
          },
          requestState: {
            loading: true,
          },
        },
        true,
      );

      expect(messenger.call).toHaveBeenNthCalledWith(
        12,
        'PermissionController:getPermissions',
        MOCK_SNAP_ID,
      );

      expect(messenger.call).toHaveBeenNthCalledWith(
        13,
        'ApprovalController:updateRequestState',
        expect.objectContaining({
          id: expect.any(String),
          requestState: {
            loading: false,
            permissions: {},
            newVersion,
            newPermissions: {},
            approvedPermissions: MOCK_SNAP_PERMISSIONS,
            unusedPermissions: {},
          },
        }),
      );

      expect(messenger.call).toHaveBeenNthCalledWith(
        14,
        'ApprovalController:addRequest',
        expect.objectContaining({
          id: expect.any(String),
          type: SNAP_APPROVAL_RESULT,
          requestData: {
            metadata: {
              id: expect.any(String),
              dappOrigin: MOCK_ORIGIN,
              origin: MOCK_SNAP_ID,
            },
            snapId: MOCK_SNAP_ID,
          },
          requestState: {
            loading: true,
          },
        }),
        true,
      );

      expect(messenger.call).toHaveBeenNthCalledWith(
        15,
        'ExecutionService:executeSnap',
        expect.objectContaining({}),
      );

      expect(messenger.call).toHaveBeenNthCalledWith(
        16,
        'PermissionController:hasPermission',
        MOCK_SNAP_ID,
        SnapEndowments.LongRunning,
      );

      expect(messenger.call).toHaveBeenNthCalledWith(
        17,
        'ApprovalController:updateRequestState',
        expect.objectContaining({
          id: expect.any(String),
          requestState: {
            loading: false,
            type: SNAP_APPROVAL_UPDATE,
          },
        }),
      );

      expect(detectLocationMock).toHaveBeenCalledTimes(2);
      expect(detectLocationMock).toHaveBeenNthCalledWith(
        2,
        MOCK_SNAP_ID,
        expect.objectContaining({ versionRange: newVersionRange }),
      );

      expect(result).toStrictEqual({
        [MOCK_SNAP_ID]: getTruncatedSnap({
          version: newVersion,
        }),
      });

      controller.destroy();
    });

    it("returns an error when didn't update", async () => {
      // Scenario: a newer version is installed compared to requested version range
      const newVersion = '0.9.0';
      const newVersionRange = '^0.9.0';

      const { manifest } = getSnapFiles({
        manifest: getSnapManifest({
          version: newVersion,
        }),
      });
      const detect = loopbackDetect({
        manifest: manifest.result,
      });
      const messenger = getSnapControllerMessenger();
      const controller = getSnapController(
        getSnapControllerOptions({
          messenger,
          state: {
            snaps: getPersistedSnapsState(),
          },
          detectSnapLocation: detect,
        }),
      );

      const errorMessage = `Snap "${MOCK_SNAP_ID}@1.0.0" is already installed. Couldn't update to a version inside requested "${newVersionRange}" range.`;

      await expect(
        controller.installSnaps(MOCK_ORIGIN, {
          [MOCK_SNAP_ID]: { version: newVersionRange },
        }),
      ).rejects.toThrow(errorMessage);

      expect(messenger.call).toHaveBeenCalledTimes(2);

      expect(messenger.call).toHaveBeenCalledWith(
        'ApprovalController:updateRequestState',
        expect.objectContaining({
          id: expect.any(String),
          requestState: {
            loading: false,
            error: errorMessage,
            type: SNAP_APPROVAL_UPDATE,
          },
        }),
      );
      expect(detect).toHaveBeenCalledTimes(1);
      expect(detect).toHaveBeenCalledWith(
        MOCK_SNAP_ID,
        expect.objectContaining({ versionRange: newVersionRange }),
      );

      controller.destroy();
    });

    it('returns an error when a throw happens inside an update', async () => {
      // Scenario: fetch fails
      const newVersionRange = '^1.0.1';

      const messenger = getSnapControllerMessenger();
      const location = new LoopbackLocation();
      location.manifest.mockImplementationOnce(async () =>
        Promise.reject(new Error('foo')),
      );
      const detect = loopbackDetect(location);
      const controller = getSnapController(
        getSnapControllerOptions({
          messenger,
          state: {
            snaps: getPersistedSnapsState(),
          },
          detectSnapLocation: detect,
        }),
      );

      await expect(
        controller.installSnaps(MOCK_ORIGIN, {
          [MOCK_SNAP_ID]: { version: newVersionRange },
        }),
      ).rejects.toThrow('foo');

      expect(messenger.call).toHaveBeenCalledTimes(2);
      expect(detect).toHaveBeenCalledTimes(1);
      expect(detect).toHaveBeenCalledWith(
        MOCK_SNAP_ID,
        expect.objectContaining({ versionRange: newVersionRange }),
      );

      controller.destroy();
    });

    it('rolls back any updates and installs made during a failure scenario', async () => {
      const snapId1 = 'npm:@metamask/example-snap1' as ValidatedSnapId;
      const snapId2 = 'npm:@metamask/example-snap2' as ValidatedSnapId;
      const snapId3 = 'npm:@metamask/example-snap3';
      const oldVersion = '1.0.0';
      const newVersion = '1.0.1';

      const manifest = getSnapManifest();
      const detect = jest
        .fn()
        .mockImplementationOnce(() => new LoopbackLocation())
        .mockImplementationOnce(() => new LoopbackLocation())
        .mockImplementationOnce(() => new LoopbackLocation())
        .mockImplementationOnce(
          () =>
            new LoopbackLocation({
              manifest: getSnapFiles({
                manifest: getSnapManifest({
                  version: newVersion,
                }),
              }).manifest.result,
            }),
        )
        .mockImplementationOnce(
          () =>
            new LoopbackLocation({
              manifest: getSnapFiles({
                manifest: getSnapManifest({
                  version: newVersion,
                }),
                sourceCode: 'foo',
              }).manifest.result,
              files: [
                new VirtualFile({
                  value: 'foo',
                  path: manifest.source.location.npm.filePath,
                }),
                new VirtualFile({
                  value: DEFAULT_SNAP_ICON,
                  path: manifest.source.location.npm.iconPath,
                }),
              ],
            }),
        );

      const [controller, service] = getSnapControllerWithEES(
        getSnapControllerWithEESOptions({ detectSnapLocation: detect }),
      );

      await controller.installSnaps(MOCK_ORIGIN, { [snapId1]: {} });
      await controller.installSnaps(MOCK_ORIGIN, { [snapId2]: {} });
      await controller.stopSnap(snapId1);
      await controller.stopSnap(snapId2);

      expect(controller.get(snapId1)).toBeDefined();
      expect(controller.get(snapId2)).toBeDefined();

      await expect(
        controller.installSnaps(MOCK_ORIGIN, {
          [snapId3]: {},
          [snapId1]: { version: newVersion },
          [snapId2]: { version: newVersion },
        }),
      ).rejects.toThrow(`Snap ${snapId2} crashed with updated source code.`);

      expect(detect).toHaveBeenCalledTimes(5);

      expect(controller.get(snapId3)).toBeUndefined();
      expect(controller.get(snapId1)?.manifest.version).toBe(oldVersion);
      expect(controller.get(snapId2)?.manifest.version).toBe(oldVersion);
      expect(controller.get(snapId1)?.status).toBe('stopped');
      expect(controller.get(snapId2)?.status).toBe('stopped');

      controller.destroy();
      await service.terminateAllSnaps();
    });

    it('will not create snapshots for already installed snaps that have invalid requested ranges', async () => {
      const snapId1 = 'npm:@metamask/example-snap1' as ValidatedSnapId;
      const snapId2 = 'npm:@metamask/example-snap2' as ValidatedSnapId;
      const snapId3 = 'npm:@metamask/example-snap3';
      const oldVersion = '1.0.0';
      const newVersion = '1.0.1';
      const olderVersion = '0.9.0';

      const { manifest } = getSnapFiles({
        manifest: getSnapManifest({
          version: olderVersion,
        }),
      });
      const detect = jest
        .fn()
        .mockImplementationOnce(() => new LoopbackLocation())
        .mockImplementationOnce(() => new LoopbackLocation())
        .mockImplementationOnce(() => new LoopbackLocation())
        .mockImplementationOnce(
          () =>
            new LoopbackLocation({
              manifest: manifest.result,
            }),
        );

      const options = getSnapControllerWithEESOptions({
        detectSnapLocation: detect,
      });
      const { messenger } = options;
      const [controller, service] = getSnapControllerWithEES(options);

      const listener = jest.fn();
      messenger.subscribe('SnapController:snapRolledback' as any, listener);

      await controller.installSnaps(MOCK_ORIGIN, { [snapId1]: {} });
      await controller.installSnaps(MOCK_ORIGIN, { [snapId2]: {} });
      await controller.stopSnap(snapId1);
      await controller.stopSnap(snapId2);

      expect(controller.get(snapId1)).toBeDefined();
      expect(controller.get(snapId2)).toBeDefined();

      await expect(
        controller.installSnaps(MOCK_ORIGIN, {
          [snapId3]: {},
          [snapId1]: { version: olderVersion },
          [snapId2]: { version: newVersion },
        }),
      ).rejects.toThrow(
        `Snap "${snapId1}@${oldVersion}" is already installed. Couldn't update to a version inside requested "${olderVersion}" range.`,
      );

      expect(detect).toHaveBeenCalledTimes(4);

      expect(controller.get(snapId3)).toBeUndefined();
      expect(controller.get(snapId1)?.manifest.version).toBe(oldVersion);
      expect(controller.get(snapId2)?.manifest.version).toBe(oldVersion);
      expect(listener).toHaveBeenCalledTimes(0);

      controller.destroy();
      await service.terminateAllSnaps();
    });

    it('handles unnormalized paths correctly', async () => {
      const { manifest, sourceCode, svgIcon } = getSnapFiles({
        manifest: getSnapManifest({
          filePath: './bundle.js',
          iconPath: 'icon.svg',
        }),
        sourceCode: new VirtualFile({
          value: DEFAULT_SNAP_BUNDLE,
          path: 'bundle.js',
        }),
        svgIcon: new VirtualFile({
          value: DEFAULT_SNAP_ICON,
          path: 'icon.svg',
        }),
      });
      const controller = getSnapController(
        getSnapControllerOptions({
          detectSnapLocation: loopbackDetect({
            manifest,
            files: [sourceCode, svgIcon as VirtualFile],
          }),
        }),
      );

      const result = await controller.installSnaps(MOCK_ORIGIN, {
        [MOCK_SNAP_ID]: {},
      });
      expect((result[MOCK_SNAP_ID] as any).error).toBeUndefined();

      controller.destroy();
    });
  });

  describe('updateSnap', () => {
    it('throws an error for non installed snap', async () => {
      const detectSnapLocation = loopbackDetect();
      const controller = getSnapController();

      await expect(async () =>
        controller.updateSnap(
          MOCK_ORIGIN,
          MOCK_LOCAL_SNAP_ID,
          detectSnapLocation(),
        ),
      ).rejects.toThrow(`Snap "${MOCK_LOCAL_SNAP_ID}" not found.`);

      controller.destroy();
    });

    it('throws an error if the specified SemVer range is invalid', async () => {
      const detectSnapLocation = loopbackDetect();
      const controller = getSnapController(
        getSnapControllerOptions({
          state: {
            snaps: getPersistedSnapsState(),
          },
        }),
      );

      await expect(
        controller.updateSnap(
          MOCK_ORIGIN,
          MOCK_SNAP_ID,
          detectSnapLocation(),
          'this is not a version' as SemVerRange,
        ),
      ).rejects.toThrow(
        'Received invalid snap version range: "this is not a version".',
      );

      controller.destroy();
    });

    it("throws an error if new version doesn't match version range", async () => {
      const { manifest } = getSnapFiles({
        manifest: getSnapManifest({
          version: '1.1.0' as SemVerVersion,
        }),
      });
      const detectSnapLocation = loopbackDetect({
        manifest: manifest.result,
      });
      const messenger = getSnapControllerMessenger();
      const controller = getSnapController(
        getSnapControllerOptions({
          messenger,
          state: {
            snaps: getPersistedSnapsState(),
          },
          detectSnapLocation,
        }),
      );
      const onSnapUpdated = jest.fn();
      const onSnapAdded = jest.fn();

      const snap = controller.getExpect(MOCK_SNAP_ID);

      messenger.subscribe('SnapController:snapUpdated', onSnapUpdated);
      messenger.subscribe('SnapController:snapAdded', onSnapAdded);

      const newSnap = controller.get(MOCK_SNAP_ID);

      await expect(
        async () =>
          await controller.updateSnap(
            MOCK_ORIGIN,
            MOCK_SNAP_ID,
            detectSnapLocation(),
            '1.2.0',
          ),
      ).rejects.toThrow(
        `Version mismatch. Manifest for "npm:@metamask/example-snap" specifies version "1.1.0" which doesn't satisfy requested version range "1.2.0".`,
      );
      expect(newSnap?.version).toStrictEqual(snap.version);
      expect(onSnapUpdated).not.toHaveBeenCalled();
      expect(onSnapAdded).not.toHaveBeenCalled();

      controller.destroy();
    });

    it('throws an error if the new version of the snap is blocked', async () => {
      const registry = new MockSnapsRegistry();
      const rootMessenger = getControllerMessenger(registry);
      const messenger = getSnapControllerMessenger(rootMessenger);
      const { manifest } = getSnapFiles({
        manifest: getSnapManifest({
          version: '1.1.0' as SemVerVersion,
        }),
      });
      const detectSnapLocation = loopbackDetect({
        manifest: manifest.result,
      });
      const controller = getSnapController(
        getSnapControllerOptions({
          messenger,
          state: {
            snaps: getPersistedSnapsState(),
          },
          detectSnapLocation,
        }),
      );

      registry.get.mockResolvedValueOnce({
        [MOCK_SNAP_ID]: { status: SnapsRegistryStatus.Blocked },
      });

      await expect(
        controller.updateSnap(MOCK_ORIGIN, MOCK_SNAP_ID, detectSnapLocation()),
      ).rejects.toThrow('Cannot install version "1.1.0" of snap');

      controller.destroy();
    });

    it('does not update on older snap version downloaded', async () => {
      const { manifest } = getSnapFiles({
        manifest: getSnapManifest({
          version: '0.9.0' as SemVerVersion,
        }),
      });
      const detectSnapLocation = loopbackDetect({
        manifest: manifest.result,
      });
      const messenger = getSnapControllerMessenger();
      const controller = getSnapController(
        getSnapControllerOptions({
          messenger,
          state: {
            snaps: getPersistedSnapsState(),
          },
          detectSnapLocation,
        }),
      );
      const onSnapUpdated = jest.fn();
      const onSnapAdded = jest.fn();

      const snap = controller.getExpect(MOCK_SNAP_ID);

      messenger.subscribe('SnapController:snapUpdated', onSnapUpdated);
      messenger.subscribe('SnapController:snapAdded', onSnapAdded);

      const newSnap = controller.get(MOCK_SNAP_ID);

      await expect(
        async () =>
          await controller.updateSnap(
            MOCK_ORIGIN,
            MOCK_SNAP_ID,
            detectSnapLocation(),
          ),
      ).rejects.toThrow(
        ethErrors.rpc.invalidParams(
          `Snap "${MOCK_SNAP_ID}@${snap.version}" is already installed. Couldn't update to a version inside requested "*" range.`,
        ),
      );
      expect(newSnap?.version).toStrictEqual(snap.version);
      expect(onSnapUpdated).not.toHaveBeenCalled();
      expect(onSnapAdded).not.toHaveBeenCalled();

      controller.destroy();
    });

    it('updates a snap', async () => {
      const { manifest } = getSnapFiles({
        manifest: getSnapManifest({
          version: '1.1.0' as SemVerVersion,
        }),
      });
      const detectSnapLocation = jest
        .fn()
        .mockImplementationOnce(() => new LoopbackLocation())
        .mockImplementationOnce(
          () =>
            new LoopbackLocation({
              manifest: manifest.result,
            }),
        );
      const messenger = getSnapControllerMessenger();
      const controller = getSnapController(
        getSnapControllerOptions({
          messenger,
          detectSnapLocation,
        }),
      );
      const callActionSpy = jest.spyOn(messenger, 'call');
      const onSnapUpdated = jest.fn();
      const onSnapAdded = jest.fn();

      await controller.installSnaps(MOCK_ORIGIN, { [MOCK_SNAP_ID]: {} });
      await controller.stopSnap(MOCK_SNAP_ID);

      messenger.subscribe('SnapController:snapUpdated', onSnapUpdated);
      messenger.subscribe('SnapController:snapAdded', onSnapAdded);

      const result = await controller.updateSnap(
        MOCK_ORIGIN,
        MOCK_SNAP_ID,
        detectSnapLocation(),
      );

      const newSnapTruncated = controller.getTruncated(MOCK_SNAP_ID);

      const newSnap = controller.get(MOCK_SNAP_ID);

      expect(result).toStrictEqual(newSnapTruncated);
      expect(newSnap?.version).toBe('1.1.0');
      expect(newSnap?.versionHistory).toStrictEqual([
        {
          origin: MOCK_ORIGIN,
          version: '1.0.0',
          date: expect.any(Number),
        },
        {
          origin: MOCK_ORIGIN,
          version: '1.1.0',
          date: expect.any(Number),
        },
      ]);
      expect(callActionSpy).toHaveBeenCalledTimes(17);

      expect(callActionSpy).toHaveBeenNthCalledWith(
        10,
        'ApprovalController:addRequest',
        {
          origin: MOCK_ORIGIN,
          id: expect.any(String),
          type: SNAP_APPROVAL_UPDATE,
          requestData: {
            metadata: {
              id: expect.any(String),
              dappOrigin: MOCK_ORIGIN,
              origin: MOCK_SNAP_ID,
            },
            snapId: MOCK_SNAP_ID,
          },
          requestState: {
            loading: true,
          },
        },
        true,
      );

      expect(messenger.call).toHaveBeenNthCalledWith(
        12,
        'PermissionController:getPermissions',
        MOCK_SNAP_ID,
      );

      expect(messenger.call).toHaveBeenNthCalledWith(
        13,
        'ApprovalController:updateRequestState',
        expect.objectContaining({
          id: expect.any(String),
          requestState: {
            loading: false,
            permissions: {},
            newVersion: '1.1.0',
            newPermissions: {},
            approvedPermissions: MOCK_SNAP_PERMISSIONS,
            unusedPermissions: {},
          },
        }),
      );

      expect(messenger.call).toHaveBeenNthCalledWith(
        14,
        'ApprovalController:addRequest',
        expect.objectContaining({
          id: expect.any(String),
          type: SNAP_APPROVAL_RESULT,
          requestData: {
            metadata: {
              id: expect.any(String),
              dappOrigin: MOCK_ORIGIN,
              origin: MOCK_SNAP_ID,
            },
            snapId: MOCK_SNAP_ID,
          },
          requestState: {
            loading: true,
          },
        }),
        true,
      );

      expect(callActionSpy).toHaveBeenNthCalledWith(
        15,
        'ExecutionService:executeSnap',
        expect.objectContaining({}),
      );

      expect(callActionSpy).toHaveBeenNthCalledWith(
        16,
        'PermissionController:hasPermission',
        MOCK_SNAP_ID,
        SnapEndowments.LongRunning,
      );

      expect(messenger.call).toHaveBeenNthCalledWith(
        17,
        'ApprovalController:updateRequestState',
        expect.objectContaining({
          id: expect.any(String),
          requestState: { loading: false, type: SNAP_APPROVAL_UPDATE },
        }),
      );

      expect(onSnapUpdated).toHaveBeenCalledTimes(1);
      expect(onSnapAdded).toHaveBeenCalledTimes(1);

      controller.destroy();
    });

    it('can update crashed snap', async () => {
      const { manifest } = getSnapFiles({
        manifest: getSnapManifest({
          version: '1.1.0' as SemVerVersion,
        }),
      });
      const detectSnapLocation = jest.fn().mockImplementation(
        () =>
          new LoopbackLocation({
            manifest: manifest.result,
          }),
      );
      const messenger = getSnapControllerMessenger();
      const controller = getSnapController(
        getSnapControllerOptions({
          messenger,
          state: {
            snaps: getPersistedSnapsState(
              getPersistedSnapObject({ status: SnapStatus.Crashed }),
            ),
          },
          detectSnapLocation,
        }),
      );

      const result = await controller.updateSnap(
        MOCK_ORIGIN,
        MOCK_SNAP_ID,
        detectSnapLocation(),
      );

      const newSnapTruncated = controller.getTruncated(MOCK_SNAP_ID);

      const newSnap = controller.get(MOCK_SNAP_ID);

      expect(result).toStrictEqual(newSnapTruncated);
      expect(newSnap?.version).toBe('1.1.0');
      expect(newSnap?.versionHistory).toStrictEqual([
        {
          origin: MOCK_ORIGIN,
          version: '1.0.0',
          date: expect.any(Number),
        },
        {
          origin: MOCK_ORIGIN,
          version: '1.1.0',
          date: expect.any(Number),
        },
      ]);
      expect(newSnap?.status).toBe(SnapStatus.Running);

      controller.destroy();
    });

    it('stops and restarts a running snap during an update', async () => {
      const { manifest } = getSnapFiles({
        manifest: getSnapManifest({
          version: '1.1.0' as SemVerVersion,
        }),
      });
      const detectSnapLocation = loopbackDetect({
        manifest: manifest.result,
      });
      const messenger = getSnapControllerMessenger();
      const controller = getSnapController(
        getSnapControllerOptions({
          messenger,
          state: {
            snaps: getPersistedSnapsState(),
          },
          detectSnapLocation,
        }),
      );
      const callActionSpy = jest.spyOn(messenger, 'call');

      await controller.startSnap(MOCK_SNAP_ID);

      const stopSnapSpy = jest.spyOn(controller as any, 'stopSnap');

      await controller.updateSnap(
        MOCK_ORIGIN,
        MOCK_SNAP_ID,
        detectSnapLocation(),
      );

      const isRunning = controller.isRunning(MOCK_SNAP_ID);

      expect(callActionSpy).toHaveBeenCalledTimes(11);

      expect(callActionSpy).toHaveBeenNthCalledWith(
        1,
        'ExecutionService:executeSnap',
        expect.objectContaining({ snapId: MOCK_SNAP_ID }),
      );

      expect(callActionSpy).toHaveBeenNthCalledWith(
        2,
        'PermissionController:hasPermission',
        MOCK_SNAP_ID,
        SnapEndowments.LongRunning,
      );

      expect(callActionSpy).toHaveBeenNthCalledWith(
        3,
        'ApprovalController:addRequest',
        {
          origin: MOCK_ORIGIN,
          id: expect.any(String),
          type: SNAP_APPROVAL_UPDATE,
          requestData: {
            metadata: {
              id: expect.any(String),
              dappOrigin: MOCK_ORIGIN,
              origin: MOCK_SNAP_ID,
            },
            snapId: MOCK_SNAP_ID,
          },
          requestState: {
            loading: true,
          },
        },
        true,
      );

      expect(callActionSpy).toHaveBeenNthCalledWith(
        5,
        'PermissionController:getPermissions',
        MOCK_SNAP_ID,
      );

      expect(callActionSpy).toHaveBeenNthCalledWith(
        6,
        'ApprovalController:updateRequestState',
        expect.objectContaining({
          id: expect.any(String),
          requestState: {
            loading: false,
            permissions: {},
            newVersion: '1.1.0',
            newPermissions: {},
            approvedPermissions: MOCK_SNAP_PERMISSIONS,
            unusedPermissions: {},
          },
        }),
      );

      expect(callActionSpy).toHaveBeenNthCalledWith(
        7,
        'ApprovalController:addRequest',
        expect.objectContaining({
          id: expect.any(String),
          type: SNAP_APPROVAL_RESULT,
          requestData: {
            metadata: {
              id: expect.any(String),
              dappOrigin: MOCK_ORIGIN,
              origin: MOCK_SNAP_ID,
            },
            snapId: MOCK_SNAP_ID,
          },
          requestState: {
            loading: true,
          },
        }),
        true,
      );

      expect(callActionSpy).toHaveBeenNthCalledWith(
        8,
        'ExecutionService:terminateSnap',
        MOCK_SNAP_ID,
      );

      expect(callActionSpy).toHaveBeenNthCalledWith(
        10,
        'PermissionController:hasPermission',
        MOCK_SNAP_ID,
        SnapEndowments.LongRunning,
      );

      expect(callActionSpy).toHaveBeenNthCalledWith(
        11,
        'ApprovalController:updateRequestState',
        expect.objectContaining({
          id: expect.any(String),
          requestState: {
            loading: false,
            type: SNAP_APPROVAL_UPDATE,
          },
        }),
      );
      expect(isRunning).toBe(true);
      expect(stopSnapSpy).toHaveBeenCalledTimes(1);

      controller.destroy();
    });

    it('throws on update request denied', async () => {
      const rootMessenger = getControllerMessenger();
      const messenger = getSnapControllerMessenger(rootMessenger);
      const { manifest } = getSnapFiles({
        manifest: getSnapManifest({
          version: '1.1.0' as SemVerVersion,
        }),
      });
      const detectSnapLocation = loopbackDetect({
        manifest: manifest.result,
      });
      const controller = getSnapController(
        getSnapControllerOptions({
          messenger,
          state: {
            snaps: getPersistedSnapsState(),
          },
          detectSnapLocation,
        }),
      );
      const callActionSpy = jest.spyOn(messenger, 'call');
      const permissions = {
        ...getSnapManifest().initialPermissions,
        [SnapEndowments.Rpc]: {
          caveats: [
            { type: 'rpcOrigin', value: { dapps: false, snaps: true } },
          ],
        },
      };

      rootMessenger.registerActionHandler(
        'PermissionController:hasPermission',
        () => {
          return true;
        },
      );

      rootMessenger.registerActionHandler(
        'ApprovalController:addRequest',
        async (request) => {
          return approvalControllerMock.addRequest.bind(approvalControllerMock)(
            request,
          );
        },
      );

      rootMessenger.registerActionHandler(
        'ApprovalController:updateRequestState',
        (request) => {
          approvalControllerMock.updateRequestStateAndReject.bind(
            approvalControllerMock,
          )(request);
        },
      );

      rootMessenger.registerActionHandler(
        'PermissionController:getPermissions',
        () => {
          return {};
        },
      );

      await expect(
        controller.updateSnap(MOCK_ORIGIN, MOCK_SNAP_ID, detectSnapLocation()),
      ).rejects.toThrow('User rejected the request.');

      const newSnap = controller.get(MOCK_SNAP_ID);

      expect(newSnap?.version).toBe('1.0.0');
      expect(callActionSpy).toHaveBeenCalledTimes(5);

      expect(callActionSpy).toHaveBeenNthCalledWith(
        1,
        'ApprovalController:addRequest',
        {
          origin: MOCK_ORIGIN,
          id: expect.any(String),
          type: SNAP_APPROVAL_UPDATE,
          requestData: {
            metadata: {
              id: expect.any(String),
              dappOrigin: MOCK_ORIGIN,
              origin: MOCK_SNAP_ID,
            },
            snapId: MOCK_SNAP_ID,
          },
          requestState: {
            loading: true,
          },
        },
        true,
      );

      expect(callActionSpy).toHaveBeenNthCalledWith(
        3,
        'PermissionController:getPermissions',
        MOCK_SNAP_ID,
      );

      expect(callActionSpy).toHaveBeenNthCalledWith(
        4,
        'ApprovalController:updateRequestState',
        expect.objectContaining({
          id: expect.any(String),
          requestState: {
            loading: false,
            permissions,
            newVersion: '1.1.0',
            newPermissions: permissions,
            approvedPermissions: {},
            unusedPermissions: {},
          },
        }),
      );

      controller.destroy();
    });

    it('requests approval for new and already approved permissions and revoke unused permissions', async () => {
      const rootMessenger = getControllerMessenger();
      const messenger = getSnapControllerMessenger(rootMessenger);

      /* eslint-disable @typescript-eslint/naming-convention */
      const initialPermissions = {
        [handlerEndowments.onRpcRequest]: { snaps: false, dapps: true },
        snap_confirm: {},
        snap_manageState: {},
      };

      const approvedPermissions: SubjectPermissions<
        ValidPermission<string, Caveat<string, any>>
      > = {
        snap_confirm: {
          caveats: null,
          parentCapability: 'snap_confirm',
          id: '1',
          date: 1,
          invoker: MOCK_SNAP_ID,
        },
        snap_manageState: {
          caveats: null,
          parentCapability: 'snap_manageState',
          id: '2',
          date: 1,
          invoker: MOCK_SNAP_ID,
        },
        [handlerEndowments.onRpcRequest]: {
          caveats: [
            {
              type: SnapCaveatType.RpcOrigin,
              value: {
                dapps: true,
                snaps: false,
              },
            },
          ],
          parentCapability: handlerEndowments.onRpcRequest,
          id: '3',
          date: 1,
          invoker: MOCK_SNAP_ID,
        },
      };

      const { manifest } = getSnapFiles({
        manifest: getSnapManifest({
          initialPermissions,
        }),
      });

      const { manifest: manifest2 } = getSnapFiles({
        manifest: getSnapManifest({
          version: '1.1.0' as SemVerRange,
          initialPermissions: {
            [handlerEndowments.onRpcRequest]: { snaps: false, dapps: true },
            snap_confirm: {},
            'endowment:network-access': {},
          },
        }),
      });

      const callActionSpy = jest.spyOn(messenger, 'call');

      const detect = jest
        .fn()
        .mockImplementationOnce(
          () =>
            new LoopbackLocation({
              manifest: manifest.result,
            }),
        )
        .mockImplementationOnce(
          () =>
            new LoopbackLocation({
              manifest: manifest2.result,
            }),
        );

      const controller = getSnapController(
        getSnapControllerOptions({ messenger, detectSnapLocation: detect }),
      );

      rootMessenger.registerActionHandler(
        'PermissionController:hasPermission',
        () => {
          return true;
        },
      );

      rootMessenger.registerActionHandler(
        'ApprovalController:addRequest',
        async (request) => {
          return approvalControllerMock.addRequest.bind(approvalControllerMock)(
            request,
          );
        },
      );

      rootMessenger.registerActionHandler(
        'ApprovalController:updateRequestState',
        (request) => {
          approvalControllerMock.updateRequestStateAndApprove.bind(
            approvalControllerMock,
          )(request);
        },
      );

      rootMessenger.registerActionHandler(
        'PermissionController:getPermissions',
        (origin) => {
          if (origin === MOCK_ORIGIN) {
            return MOCK_ORIGIN_PERMISSIONS;
          }
          return approvedPermissions;
        },
      );

      await controller.installSnaps(MOCK_ORIGIN, { [MOCK_SNAP_ID]: {} });
      await controller.stopSnap(MOCK_SNAP_ID);

      await controller.updateSnap(MOCK_ORIGIN, MOCK_SNAP_ID, detect());

      expect(callActionSpy).toHaveBeenCalledTimes(19);

      expect(callActionSpy).toHaveBeenNthCalledWith(
        10,
        'ApprovalController:addRequest',
        {
          origin: MOCK_ORIGIN,
          id: expect.any(String),
          type: SNAP_APPROVAL_UPDATE,
          requestData: {
            metadata: {
              id: expect.any(String),
              dappOrigin: MOCK_ORIGIN,
              origin: MOCK_SNAP_ID,
            },
            snapId: MOCK_SNAP_ID,
          },
          requestState: {
            loading: true,
          },
        },
        true,
      );

      expect(callActionSpy).toHaveBeenNthCalledWith(
        13,
        'ApprovalController:updateRequestState',
        expect.objectContaining({
          id: expect.any(String),
          requestState: {
            loading: false,
            permissions: { 'endowment:network-access': {} },
            newVersion: '1.1.0',
            newPermissions: { 'endowment:network-access': {} },
            approvedPermissions: {
              [handlerEndowments.onRpcRequest]:
                approvedPermissions[handlerEndowments.onRpcRequest],
              snap_confirm: approvedPermissions.snap_confirm,
            },
            unusedPermissions: {
              snap_manageState: approvedPermissions.snap_manageState,
            },
          },
        }),
      );

      expect(callActionSpy).toHaveBeenNthCalledWith(
        14,
        'ApprovalController:addRequest',
        {
          origin: MOCK_ORIGIN,
          id: expect.any(String),
          type: SNAP_APPROVAL_RESULT,
          requestData: {
            metadata: {
              id: expect.any(String),
              dappOrigin: MOCK_ORIGIN,
              origin: MOCK_SNAP_ID,
            },
            snapId: MOCK_SNAP_ID,
          },
          requestState: {
            loading: true,
          },
        },
        true,
      );

      expect(callActionSpy).toHaveBeenNthCalledWith(
        15,
        'PermissionController:revokePermissions',
        { [MOCK_SNAP_ID]: ['snap_manageState'] },
      );

      expect(callActionSpy).toHaveBeenNthCalledWith(
        16,
        'PermissionController:grantPermissions',
        {
          approvedPermissions: { 'endowment:network-access': {} },
          subject: { origin: MOCK_SNAP_ID },
          requestData: {
            metadata: {
              id: expect.any(String),
              dappOrigin: MOCK_ORIGIN,
              origin: MOCK_SNAP_ID,
            },
            snapId: MOCK_SNAP_ID,
          },
        },
      );

      expect(callActionSpy).toHaveBeenNthCalledWith(
        17,
        'ExecutionService:executeSnap',
        expect.anything(),
      );

      expect(callActionSpy).toHaveBeenNthCalledWith(
        18,
        'PermissionController:hasPermission',
        MOCK_SNAP_ID,
        SnapEndowments.LongRunning,
      );

      expect(callActionSpy).toHaveBeenNthCalledWith(
        19,
        'ApprovalController:updateRequestState',
        expect.objectContaining({
          id: expect.any(String),
          requestState: {
            loading: false,
            type: SNAP_APPROVAL_UPDATE,
          },
        }),
      );

      controller.destroy();
    });

    it('assigns the same id to the approval request and the request metadata', async () => {
      expect.assertions(4);

      const rootMessenger = getControllerMessenger();
      const messenger = getSnapControllerMessenger(rootMessenger);

      /* eslint-disable @typescript-eslint/naming-convention */
      const initialPermissions = {
        [handlerEndowments.onRpcRequest]: { snaps: false, dapps: true },
        snap_confirm: {},
        snap_manageState: {},
      };
      const approvedPermissions: SubjectPermissions<
        ValidPermission<string, Caveat<string, any>>
      > = {
        snap_confirm: {
          caveats: null,
          parentCapability: 'snap_confirm',
          id: '1',
          date: 1,
          invoker: MOCK_SNAP_ID,
        },
        snap_manageState: {
          caveats: null,
          parentCapability: 'snap_manageState',
          id: '2',
          date: 1,
          invoker: MOCK_SNAP_ID,
        },
        [handlerEndowments.onRpcRequest]: {
          caveats: [
            {
              type: SnapCaveatType.RpcOrigin,
              value: {
                dapps: true,
                snaps: false,
              },
            },
          ],
          parentCapability: handlerEndowments.onRpcRequest,
          id: '3',
          date: 1,
          invoker: MOCK_SNAP_ID,
        },
      };

      const detect = jest
        .fn()
        .mockImplementationOnce(
          () =>
            new LoopbackLocation({
              manifest: getSnapFiles({
                manifest: getSnapManifest({ initialPermissions }),
              }).manifest.result,
            }),
        )
        .mockImplementationOnce(
          () =>
            new LoopbackLocation({
              manifest: getSnapFiles({
                manifest: getSnapManifest({
                  version: '1.1.0' as SemVerRange,
                  initialPermissions: {
                    [handlerEndowments.onRpcRequest]: {
                      snaps: false,
                      dapps: true,
                    },
                    snap_confirm: {},
                    'endowment:network-access': {},
                  },
                }),
              }).manifest.result,
            }),
        );
      /* eslint-enable @typescript-eslint/naming-convention */

      const snapController = getSnapController(
        getSnapControllerOptions({
          messenger,
          detectSnapLocation: detect,
        }),
      );

      rootMessenger.registerActionHandler(
        'PermissionController:hasPermission',
        () => {
          return true;
        },
      );

      rootMessenger.registerActionHandler(
        'ApprovalController:addRequest',
        async (request) => {
          // eslint-disable-next-line jest/no-conditional-expect
          expect(request.id).toBe(
            (request.requestData?.metadata as { id: string })?.id,
          );
          return approvalControllerMock.addRequest.bind(approvalControllerMock)(
            request,
          );
        },
      );

      rootMessenger.registerActionHandler(
        'ApprovalController:updateRequestState',
        (request) => {
          approvalControllerMock.updateRequestStateAndApprove.bind(
            approvalControllerMock,
          )(request);
        },
      );

      rootMessenger.registerActionHandler(
        'PermissionController:getPermissions',
        (origin) => {
          if (origin === MOCK_ORIGIN) {
            return MOCK_ORIGIN_PERMISSIONS;
          }
          return approvedPermissions;
        },
      );

      await snapController.installSnaps(MOCK_ORIGIN, { [MOCK_SNAP_ID]: {} });
      await snapController.updateSnap(MOCK_ORIGIN, MOCK_SNAP_ID, detect());

      snapController.destroy();
    });

    it('handles unnormalized paths correctly', async () => {
      const { manifest } = getSnapFiles({
        manifest: getSnapManifest({
          version: '1.2.0' as SemVerVersion,
          filePath: './dist/bundle.js',
          iconPath: './images/icon.svg',
        }),
      });
      const detectSnapLocation = loopbackDetect({
        manifest: manifest.result,
      });
      const messenger = getSnapControllerMessenger();
      const controller = getSnapController(
        getSnapControllerOptions({
          messenger,
          state: {
            snaps: getPersistedSnapsState(),
          },
          detectSnapLocation,
        }),
      );

      await controller.updateSnap(
        MOCK_ORIGIN,
        MOCK_SNAP_ID,
        detectSnapLocation(),
      );

      const newSnap = controller.get(MOCK_SNAP_ID);
      expect(newSnap?.version).toBe('1.2.0');

      controller.destroy();
    });
  });

  describe('removeSnap', () => {
    it('will remove the "wallet_snap" permission from a subject that no longer has any permitted snaps', async () => {
      const messenger = getSnapControllerMessenger();
      const snapController = getSnapController(
        getSnapControllerOptions({
          messenger,
          state: {
            snaps: getPersistedSnapsState(),
          },
        }),
      );

      const permissions = {
        [WALLET_SNAP_PERMISSION_KEY]: {
          ...MOCK_WALLET_SNAP_PERMISSION,
          caveats: [
            {
              type: SnapCaveatType.SnapIds,
              value: {
                [MOCK_SNAP_ID]: {},
              },
            },
          ],
        },
      };

      const callActionSpy = jest.spyOn(messenger, 'call');
      callActionSpy.mockImplementation((method, ..._args): any => {
        if (method === 'PermissionController:getSubjectNames') {
          return [MOCK_ORIGIN];
        } else if (method === 'PermissionController:getPermissions') {
          return permissions;
        }
        return undefined;
      });

      await snapController.removeSnap(MOCK_SNAP_ID);
      expect(callActionSpy).toHaveBeenCalledTimes(4);
      expect(callActionSpy).toHaveBeenNthCalledWith(
        4,
        'PermissionController:revokePermissions',
        {
          [MOCK_ORIGIN]: [WALLET_SNAP_PERMISSION_KEY],
        },
      );

      snapController.destroy();
    });

    it('will update the "wallet_snap" permission from a subject that has one or more permitted snaps', async () => {
      const messenger = getSnapControllerMessenger();
      const snapController = getSnapController(
        getSnapControllerOptions({
          messenger,
          state: {
            snaps: getPersistedSnapsState(
              getPersistedSnapObject(),
              getPersistedSnapObject({
                id: `${MOCK_SNAP_ID}2` as ValidatedSnapId,
              }),
            ),
          },
        }),
      );

      const permissions = {
        [WALLET_SNAP_PERMISSION_KEY]: {
          ...MOCK_WALLET_SNAP_PERMISSION,
          caveats: [
            {
              type: SnapCaveatType.SnapIds,
              value: {
                [MOCK_SNAP_ID]: {},
                [`${MOCK_SNAP_ID}2`]: {},
              },
            },
          ],
        },
      };

      const callActionSpy = jest.spyOn(messenger, 'call');
      callActionSpy.mockImplementation((method, ..._args): any => {
        if (method === 'PermissionController:getSubjectNames') {
          return [MOCK_ORIGIN];
        } else if (method === 'PermissionController:getPermissions') {
          return permissions;
        }
        return undefined;
      });

      await snapController.removeSnap(MOCK_SNAP_ID);
      expect(callActionSpy).toHaveBeenCalledTimes(4);
      expect(callActionSpy).toHaveBeenNthCalledWith(
        4,
        'PermissionController:updateCaveat',
        MOCK_ORIGIN,
        WALLET_SNAP_PERMISSION_KEY,
        SnapCaveatType.SnapIds,
        { [`${MOCK_SNAP_ID}2`]: {} },
      );

      snapController.destroy();
    });

    it("will skip subjects that don't have the snap permission", async () => {
      const messenger = getSnapControllerMessenger();
      const snapController = getSnapController(
        getSnapControllerOptions({
          messenger,
          state: {
            snaps: getPersistedSnapsState(),
          },
        }),
      );

      const permissions = {
        [WALLET_SNAP_PERMISSION_KEY]: {
          ...MOCK_WALLET_SNAP_PERMISSION,
          caveats: [
            {
              type: SnapCaveatType.SnapIds,
              value: {
                [MOCK_SNAP_ID]: {},
              },
            },
          ],
        },
      };

      const callActionSpy = jest.spyOn(messenger, 'call');
      callActionSpy.mockImplementation((method, ...args): any => {
        if (method === 'PermissionController:getSubjectNames') {
          return [MOCK_ORIGIN, MOCK_SNAP_ID];
        } else if (method === 'PermissionController:getPermissions') {
          if (args[0] === MOCK_ORIGIN) {
            return permissions;
          }

          return {};
        }
        return undefined;
      });

      await snapController.removeSnap(MOCK_SNAP_ID);
      expect(callActionSpy).toHaveBeenCalledTimes(5);
      expect(callActionSpy).toHaveBeenNthCalledWith(
        4,
        'PermissionController:revokePermissions',
        {
          [MOCK_ORIGIN]: [WALLET_SNAP_PERMISSION_KEY],
        },
      );
      expect(callActionSpy).not.toHaveBeenCalledWith(
        'PermissionController:revokePermissions',
        {
          [MOCK_SNAP_ID]: [WALLET_SNAP_PERMISSION_KEY],
        },
      );

      snapController.destroy();
    });
  });

  describe('enableSnap', () => {
    it('enables a disabled snap', () => {
      const snapController = getSnapController(
        getSnapControllerOptions({
          state: {
            snaps: getPersistedSnapsState(
              getPersistedSnapObject({ enabled: false }),
            ),
          },
        }),
      );

      expect(snapController.get(MOCK_SNAP_ID)?.enabled).toBe(false);

      snapController.enableSnap(MOCK_SNAP_ID);
      expect(snapController.get(MOCK_SNAP_ID)?.enabled).toBe(true);

      snapController.destroy();
    });

    it('throws an error if the specified snap does not exist', () => {
      const snapController = getSnapController();
      expect(() => snapController.enableSnap(MOCK_SNAP_ID)).toThrow(
        `Snap "${MOCK_SNAP_ID}" not found.`,
      );

      snapController.destroy();
    });

    it('throws an error if the specified snap is blocked', () => {
      const snapController = getSnapController(
        getSnapControllerOptions({
          state: {
            snaps: getPersistedSnapsState(
              getPersistedSnapObject({ enabled: false, blocked: true }),
            ),
          },
        }),
      );

      expect(() => snapController.enableSnap(MOCK_SNAP_ID)).toThrow(
        `Snap "${MOCK_SNAP_ID}" is blocked and cannot be enabled.`,
      );

      snapController.destroy();
    });
  });

  describe('disableSnap', () => {
    it('disables a snap', async () => {
      const snapController = getSnapController(
        getSnapControllerOptions({
          state: {
            snaps: getPersistedSnapsState(),
          },
        }),
      );

      expect(snapController.get(MOCK_SNAP_ID)?.enabled).toBe(true);

      await snapController.disableSnap(MOCK_SNAP_ID);
      expect(snapController.get(MOCK_SNAP_ID)?.enabled).toBe(false);

      snapController.destroy();
    });

    it('stops a running snap when disabling it', async () => {
      const snapController = getSnapController(
        getSnapControllerOptions({
          state: {
            snaps: getPersistedSnapsState(),
          },
        }),
      );

      expect(snapController.get(MOCK_SNAP_ID)?.enabled).toBe(true);

      await snapController.startSnap(MOCK_SNAP_ID);
      expect(snapController.isRunning(MOCK_SNAP_ID)).toBe(true);

      await snapController.disableSnap(MOCK_SNAP_ID);
      expect(snapController.get(MOCK_SNAP_ID)?.enabled).toBe(false);
      expect(snapController.isRunning(MOCK_SNAP_ID)).toBe(false);

      snapController.destroy();
    });

    it('throws an error if the specified snap does not exist', async () => {
      const snapController = getSnapController();
      await expect(snapController.disableSnap(MOCK_SNAP_ID)).rejects.toThrow(
        `Snap "${MOCK_SNAP_ID}" not found.`,
      );

      snapController.destroy();
    });
  });

  describe('updateBlockedSnaps', () => {
    it('blocks snaps as expected', async () => {
      const registry = new MockSnapsRegistry();
      const rootMessenger = getControllerMessenger(registry);
      const messenger = getSnapControllerMessenger(rootMessenger);
      const publishMock = jest.spyOn(messenger, 'publish');

      const mockSnapA = getMockSnapData({
        id: 'npm:exampleA' as ValidatedSnapId,
        origin: 'foo.com',
      });

      const mockSnapB = getMockSnapData({
        id: 'npm:exampleB' as ValidatedSnapId,
        origin: 'bar.io',
      });

      const snapController = getSnapController(
        getSnapControllerOptions({
          messenger,
          state: {
            snaps: getPersistedSnapsState(
              mockSnapA.stateObject,
              mockSnapB.stateObject,
            ),
          },
        }),
      );

      const explanation = 'foo';
      const infoUrl = 'foobar.com';
      // Block snap A, ignore B.
      registry.get.mockResolvedValueOnce({
        [mockSnapA.id]: {
          status: SnapsRegistryStatus.Blocked,
          reason: { explanation, infoUrl },
        },
      });
      await snapController.updateBlockedSnaps();

      // Ensure that CheckSnapBlockListArg is correct
      expect(registry.get).toHaveBeenCalledWith({
        [mockSnapA.id]: {
          version: mockSnapA.manifest.version,
          checksum: mockSnapA.manifest.source.shasum,
        },
        [mockSnapB.id]: {
          version: mockSnapB.manifest.version,
          checksum: mockSnapB.manifest.source.shasum,
        },
      });

      // A is blocked and disabled
      expect(snapController.get(mockSnapA.id)?.blocked).toBe(true);
      expect(snapController.get(mockSnapA.id)?.enabled).toBe(false);

      // B is unblocked and enabled
      expect(snapController.get(mockSnapB.id)?.blocked).toBe(false);
      expect(snapController.get(mockSnapB.id)?.enabled).toBe(true);

      expect(publishMock).toHaveBeenLastCalledWith(
        'SnapController:snapBlocked',
        mockSnapA.id,
        {
          infoUrl,
          explanation,
        },
      );

      snapController.destroy();
    });

    it('stops running snaps when they are blocked', async () => {
      const registry = new MockSnapsRegistry();
      const rootMessenger = getControllerMessenger(registry);
      const messenger = getSnapControllerMessenger(rootMessenger);

      const mockSnap = getMockSnapData({
        id: 'npm:example' as ValidatedSnapId,
        origin: 'foo.com',
      });

      const snapController = getSnapController(
        getSnapControllerOptions({
          messenger,
          state: {
            snaps: getPersistedSnapsState(mockSnap.stateObject),
          },
        }),
      );

      await snapController.startSnap(mockSnap.id);

      // Block the snap
      registry.get.mockResolvedValueOnce({
        [mockSnap.id]: { status: SnapsRegistryStatus.Blocked },
      });
      await snapController.updateBlockedSnaps();

      // The snap is blocked, disabled, and stopped
      expect(snapController.get(mockSnap.id)?.blocked).toBe(true);
      expect(snapController.get(mockSnap.id)?.enabled).toBe(false);
      expect(snapController.isRunning(mockSnap.id)).toBe(false);

      snapController.destroy();
    });

    it('unblocks snaps as expected', async () => {
      const registry = new MockSnapsRegistry();
      const rootMessenger = getControllerMessenger(registry);
      const messenger = getSnapControllerMessenger(rootMessenger);
      const publishMock = jest.spyOn(messenger, 'publish');

      const mockSnapA = getMockSnapData({
        id: 'npm:exampleA' as ValidatedSnapId,
        origin: 'foo.com',
        blocked: true,
        enabled: false,
      });

      const mockSnapB = getMockSnapData({
        id: 'npm:exampleB' as ValidatedSnapId,
        origin: 'bar.io',
      });

      const snapController = getSnapController(
        getSnapControllerOptions({
          messenger,
          state: {
            snaps: getPersistedSnapsState(
              mockSnapA.stateObject,
              mockSnapB.stateObject,
            ),
          },
        }),
      );

      // A is blocked and disabled
      expect(snapController.get(mockSnapA.id)?.blocked).toBe(true);
      expect(snapController.get(mockSnapA.id)?.enabled).toBe(false);

      // B is unblocked and enabled
      expect(snapController.get(mockSnapB.id)?.blocked).toBe(false);
      expect(snapController.get(mockSnapB.id)?.enabled).toBe(true);

      // Indicate that both snaps A and B are unblocked, and update blocked
      // states.
      registry.get.mockResolvedValueOnce({
        [mockSnapA.id]: { status: SnapsRegistryStatus.Unverified },
        [mockSnapB.id]: { status: SnapsRegistryStatus.Unverified },
      });
      await snapController.updateBlockedSnaps();

      // A is unblocked, but still disabled
      expect(snapController.get(mockSnapA.id)?.blocked).toBe(false);
      expect(snapController.get(mockSnapA.id)?.enabled).toBe(false);

      // B remains unblocked and enabled
      expect(snapController.get(mockSnapB.id)?.blocked).toBe(false);
      expect(snapController.get(mockSnapB.id)?.enabled).toBe(true);

      expect(publishMock).toHaveBeenLastCalledWith(
        'SnapController:snapUnblocked',
        mockSnapA.id,
      );

      snapController.destroy();
    });

    it('updating blocked snaps does not throw if a snap is removed while fetching the blocklist', async () => {
      const consoleErrorSpy = jest.spyOn(console, 'error').mockImplementation();
      const registry = new MockSnapsRegistry();
      const rootMessenger = getControllerMessenger(registry);
      const messenger = getSnapControllerMessenger(rootMessenger);

      const mockSnap = getMockSnapData({
        id: 'npm:example' as ValidatedSnapId,
        origin: 'foo.com',
      });

      const snapController = getSnapController(
        getSnapControllerOptions({
          messenger,
          state: {
            snaps: getPersistedSnapsState(mockSnap.stateObject),
          },
        }),
      );

      // Block the snap
      let resolveBlockListPromise: any;
      registry.get.mockReturnValueOnce(
        new Promise<unknown>((resolve) => (resolveBlockListPromise = resolve)),
      );

      const updateBlockList = snapController.updateBlockedSnaps();

      // Remove the snap while waiting for the blocklist
      await snapController.removeSnap(mockSnap.id);

      // Resolve the blocklist and wait for the call to complete
      resolveBlockListPromise({
        [mockSnap.id]: { status: SnapsRegistryStatus.Blocked },
      });
      await updateBlockList;

      // The snap was removed, no errors were thrown
      expect(snapController.has(mockSnap.id)).toBe(false);
      expect(consoleErrorSpy).not.toHaveBeenCalled();

      snapController.destroy();
    });

    it('logs but does not throw unexpected errors while blocking', async () => {
      const consoleErrorSpy = jest.spyOn(console, 'error').mockImplementation();
      const registry = new MockSnapsRegistry();
      const rootMessenger = getControllerMessenger(registry);
      const messenger = getSnapControllerMessenger(rootMessenger);

      const mockSnap = getMockSnapData({
        id: 'npm:example' as ValidatedSnapId,
        origin: 'foo.com',
      });

      const snapController = getSnapController(
        getSnapControllerOptions({
          messenger,
          state: {
            snaps: getPersistedSnapsState(mockSnap.stateObject),
          },
        }),
      );

      await snapController.startSnap(mockSnap.id);

      jest.spyOn(snapController, 'stopSnap').mockImplementationOnce(() => {
        throw new Error('foo');
      });

      // Block the snap
      registry.get.mockResolvedValueOnce({
        [mockSnap.id]: { status: SnapsRegistryStatus.Blocked },
      });
      await snapController.updateBlockedSnaps();

      // A is blocked and disabled
      expect(snapController.get(mockSnap.id)?.blocked).toBe(true);
      expect(snapController.get(mockSnap.id)?.enabled).toBe(false);

      expect(consoleErrorSpy).toHaveBeenCalledTimes(1);
      expect(consoleErrorSpy).toHaveBeenCalledWith(
        `Encountered error when stopping blocked snap "${mockSnap.id}".`,
        new Error('foo'),
      );

      snapController.destroy();
    });
  });

  describe('getRegistryMetadata', () => {
    it('returns the metadata for a verified snap', async () => {
      const registry = new MockSnapsRegistry();
      const rootMessenger = getControllerMessenger(registry);
      const messenger = getSnapControllerMessenger(rootMessenger);
      registry.getMetadata.mockReturnValue({
        name: 'Mock Snap',
      });

      const snapController = getSnapController(
        getSnapControllerOptions({
          messenger,
        }),
      );

      expect(
        await snapController.getRegistryMetadata(MOCK_SNAP_ID),
      ).toStrictEqual({
        name: 'Mock Snap',
      });

      snapController.destroy();
    });

    it('returns null for a non-verified snap', async () => {
      const registry = new MockSnapsRegistry();
      const rootMessenger = getControllerMessenger(registry);
      const messenger = getSnapControllerMessenger(rootMessenger);
      const snapController = getSnapController(
        getSnapControllerOptions({
          messenger,
        }),
      );

      expect(await snapController.getRegistryMetadata(MOCK_SNAP_ID)).toBeNull();

      snapController.destroy();
    });
  });

  describe('SnapController actions', () => {
    describe('SnapController:get', () => {
      it('gets a snap', () => {
        const messenger = getSnapControllerMessenger();

        const snapController = getSnapController(
          getSnapControllerOptions({
            messenger,
            state: {
              snaps: getPersistedSnapsState(),
            },
          }),
        );

        const getSpy = jest.spyOn(snapController, 'get');
        const result = messenger.call('SnapController:get', MOCK_SNAP_ID);

        expect(getSpy).toHaveBeenCalledTimes(1);
        expect(result).toMatchObject(getSnapObject());

        snapController.destroy();
      });
    });

    describe('SnapController:handleRequest', () => {
      it('handles a snap RPC request', async () => {
        const messenger = getSnapControllerMessenger();

        const snapController = getSnapController(
          getSnapControllerOptions({
            messenger,
            state: {
              snaps: getPersistedSnapsState(),
            },
          }),
        );

        const handleRpcRequestSpy = jest
          .spyOn(snapController, 'handleRequest')
          .mockResolvedValueOnce(true);

        expect(
          await messenger.call('SnapController:handleRequest', {
            snapId: MOCK_SNAP_ID,
            handler: HandlerType.OnRpcRequest,
            origin: 'foo',
            request: {},
          }),
        ).toBe(true);
        expect(handleRpcRequestSpy).toHaveBeenCalledTimes(1);

        snapController.destroy();
      });
    });

    it('handles a transaction insight request', async () => {
      const messenger = getSnapControllerMessenger();

      const snapController = getSnapController(
        getSnapControllerOptions({
          messenger,
          state: {
            snaps: getPersistedSnapsState(),
          },
        }),
      );

      const handleRpcRequestSpy = jest
        .spyOn(snapController, 'handleRequest')
        .mockResolvedValueOnce(true);

      expect(
        await messenger.call('SnapController:handleRequest', {
          snapId: MOCK_SNAP_ID,
          handler: HandlerType.OnTransaction,
          origin: 'foo',
          request: {},
        }),
      ).toBe(true);
      expect(handleRpcRequestSpy).toHaveBeenCalledTimes(1);

      snapController.destroy();
    });
  });

  describe('SnapController:getSnapState', () => {
    it(`gets the snap's state`, async () => {
      const messenger = getSnapControllerMessenger();

      const state = 'foo';

      const snapController = getSnapController(
        getSnapControllerOptions({
          messenger,
          state: {
            snaps: {
              [MOCK_SNAP_ID]: getPersistedSnapObject(),
            },
            snapStates: {
              [MOCK_SNAP_ID]: state,
            },
          },
        }),
      );

      const getSnapStateSpy = jest.spyOn(snapController, 'getSnapState');
      const result = await messenger.call(
        'SnapController:getSnapState',
        MOCK_SNAP_ID,
      );

      expect(getSnapStateSpy).toHaveBeenCalledTimes(1);
      expect(result).toStrictEqual(state);

      snapController.destroy();
    });
  });

  describe('SnapController:has', () => {
    it('checks if a snap exists in state', () => {
      const messenger = getSnapControllerMessenger();
      const id = 'npm:fooSnap' as ValidatedSnapId;
      const snapController = getSnapController(
        getSnapControllerOptions({
          messenger,
          state: {
            snaps: getPersistedSnapsState(
              getPersistedSnapObject({
                version: '0.0.1',
                sourceCode: DEFAULT_SNAP_BUNDLE,
                id,
                manifest: getSnapManifest(),
                enabled: true,
                status: SnapStatus.Installing,
              }),
            ),
          },
        }),
      );

      const hasSpy = jest.spyOn(snapController, 'has');
      const result = messenger.call('SnapController:has', id);

      expect(hasSpy).toHaveBeenCalledTimes(1);
      expect(result).toBe(true);

      snapController.destroy();
    });
  });

  describe('SnapController:updateSnapState', () => {
    it(`updates the snap's state`, async () => {
      const messenger = getSnapControllerMessenger();

      const snapController = getSnapController(
        getSnapControllerOptions({
          messenger,
          state: {
            snaps: getPersistedSnapsState(),
          },
        }),
      );

      const updateSnapStateSpy = jest.spyOn(snapController, 'updateSnapState');
      const state = 'bar';
      await messenger.call(
        'SnapController:updateSnapState',
        MOCK_SNAP_ID,
        state,
      );

      expect(updateSnapStateSpy).toHaveBeenCalledTimes(1);
      expect(
        // @ts-expect-error Accessing private property
        snapController.snapsRuntimeData.get(MOCK_SNAP_ID).state,
      ).toStrictEqual(state);

      snapController.destroy();
    });
  });

  describe('SnapController:clearSnapState', () => {
    it('clears the state of a snap', async () => {
      const messenger = getSnapControllerMessenger();

      const snapController = getSnapController(
        getSnapControllerOptions({
          messenger,
          state: {
            snapStates: { [MOCK_SNAP_ID]: 'foo' },
            snaps: getPersistedSnapsState(
              getPersistedSnapObject({
                status: SnapStatus.Installing,
              }),
            ),
          },
        }),
      );

      messenger.call('SnapController:clearSnapState', MOCK_SNAP_ID);
      const clearedState = await messenger.call(
        'SnapController:getSnapState',
        MOCK_SNAP_ID,
      );
      expect(clearedState).toBeNull();

      snapController.destroy();
    });
  });

  describe('SnapController:updateBlockedSnaps', () => {
    it('calls SnapController.updateBlockedSnaps()', async () => {
      const messenger = getSnapControllerMessenger();
      const snapController = getSnapController(
        getSnapControllerOptions({
          messenger,
        }),
      );

      const updateBlockedSnapsSpy = jest
        .spyOn(snapController, 'updateBlockedSnaps')
        .mockImplementation();

      await messenger.call('SnapController:updateBlockedSnaps');
      expect(updateBlockedSnapsSpy).toHaveBeenCalledTimes(1);

      snapController.destroy();
    });
  });

  describe('SnapController:enable', () => {
    it('calls SnapController.enableSnap()', () => {
      const messenger = getSnapControllerMessenger();
      const mockSnap = getMockSnapData({
        id: 'npm:example' as ValidatedSnapId,
        origin: 'foo.com',
        enabled: false,
      });

      const snapController = getSnapController(
        getSnapControllerOptions({
          messenger,
          state: {
            snaps: getPersistedSnapsState(mockSnap.stateObject),
          },
        }),
      );

      messenger.call('SnapController:enable', mockSnap.id);
      expect(snapController.state.snaps[mockSnap.id].enabled).toBe(true);

      snapController.destroy();
    });
  });

  describe('SnapController:disable', () => {
    it('calls SnapController.disableSnap()', async () => {
      const messenger = getSnapControllerMessenger();
      const mockSnap = getMockSnapData({
        id: 'npm:example' as ValidatedSnapId,
        origin: 'foo.com',
        enabled: true,
      });

      const snapController = getSnapController(
        getSnapControllerOptions({
          messenger,
          state: {
            snaps: getPersistedSnapsState(mockSnap.stateObject),
          },
        }),
      );

      await messenger.call('SnapController:disable', mockSnap.id);
      expect(snapController.state.snaps[mockSnap.id].enabled).toBe(false);

      snapController.destroy();
    });
  });

  describe('SnapController:remove', () => {
    it('calls SnapController.removeSnap()', async () => {
      const messenger = getSnapControllerMessenger();
      const mockSnap = getMockSnapData({
<<<<<<< HEAD
        id: 'npm:example' as ValidatedSnapId,
        origin: 'foo.com',
=======
        id: MOCK_SNAP_ID,
        origin: MOCK_ORIGIN,
>>>>>>> c89bf858
        enabled: true,
      });

      const snapController = getSnapController(
        getSnapControllerOptions({
          messenger,
          state: {
            snaps: getPersistedSnapsState(mockSnap.stateObject),
          },
        }),
      );

      await messenger.call('SnapController:remove', mockSnap.id);
      expect(snapController.state.snaps[mockSnap.id]).toBeUndefined();

      snapController.destroy();
    });
  });

  describe('SnapController:getPermitted', () => {
    it('calls SnapController.getPermittedSnaps()', async () => {
      const rootMessenger = getControllerMessenger();
      const messenger = getSnapControllerMessenger(rootMessenger);
      const mockSnap = getMockSnapData({
        id: MOCK_SNAP_ID,
        origin: MOCK_ORIGIN,
      });

      const snapController = getSnapController(
        getSnapControllerOptions({
          messenger,
          state: {
            snaps: getPersistedSnapsState(mockSnap.stateObject),
          },
        }),
      );

      const result = await messenger.call(
        'SnapController:getPermitted',
        mockSnap.origin,
      );
      expect(result).toStrictEqual({
        [MOCK_SNAP_ID]: getTruncatedSnap(),
      });

      snapController.destroy();
    });
  });

  describe('SnapController:getAllSnaps', () => {
    it('calls SnapController.getAllSnaps()', () => {
      const messenger = getSnapControllerMessenger();
      const mockSnap = getMockSnapData({
        id: MOCK_SNAP_ID,
        origin: MOCK_ORIGIN,
      });

      const snapController = getSnapController(
        getSnapControllerOptions({
          messenger,
          state: {
            snaps: getPersistedSnapsState(mockSnap.stateObject),
          },
        }),
      );

      const result = messenger.call('SnapController:getAll');
      expect(result).toStrictEqual([getTruncatedSnap()]);

      snapController.destroy();
    });
  });

  describe('SnapController:install', () => {
    it('calls SnapController.installSnaps()', async () => {
      const messenger = getSnapControllerMessenger();
      const snapController = getSnapController(
        getSnapControllerOptions({
          messenger,
        }),
      );

      const installSnapsSpy = jest
        .spyOn(snapController, 'installSnaps')
        .mockImplementation();

      const snaps = { [MOCK_SNAP_ID]: {} };
      await messenger.call('SnapController:install', 'foo', snaps);
      expect(installSnapsSpy).toHaveBeenCalledTimes(1);
      expect(installSnapsSpy).toHaveBeenCalledWith('foo', snaps);

      snapController.destroy();
    });
  });

  describe('SnapController:removeSnapError', () => {
    it('calls SnapController.removeSnapError()', () => {
      const messenger = getSnapControllerMessenger();
      const snapController = getSnapController(
        getSnapControllerOptions({
          messenger,
          state: {
            snapErrors: {
              foo: { internalID: 'foo', message: 'bar', code: -1 },
            },
          },
        }),
      );

      messenger.call('SnapController:removeSnapError', 'foo');
      expect(snapController.state.snapErrors.foo).toBeUndefined();

      snapController.destroy();
    });
  });

  describe('SnapController:getRegistryMetadata', () => {
    it('calls SnapController.getRegistryMetadata()', async () => {
      const registry = new MockSnapsRegistry();
      const rootMessenger = getControllerMessenger(registry);
      const messenger = getSnapControllerMessenger(rootMessenger);

      registry.getMetadata.mockReturnValue({
        name: 'Mock Snap',
      });

      const snapController = getSnapController(
        getSnapControllerOptions({
          messenger,
        }),
      );

      expect(
        await messenger.call(
          'SnapController:getRegistryMetadata',
          MOCK_SNAP_ID,
        ),
      ).toStrictEqual({
        name: 'Mock Snap',
      });

      snapController.destroy();
    });
  });

  describe('SnapController:disconnectOrigin', () => {
    it('calls SnapController.removeSnapFromSubject()', () => {
      const messenger = getSnapControllerMessenger();
      const permittedSnaps = [
        MOCK_SNAP_ID,
        MOCK_LOCAL_SNAP_ID,
        'foo',
        `${MOCK_SNAP_ID}1`,
        `${MOCK_SNAP_ID}2`,
        `${MOCK_SNAP_ID}3`,
      ];
      const snapObjects = permittedSnaps.map((snapId) =>
        getPersistedSnapObject({ id: snapId as ValidatedSnapId }),
      );
      const snaps = getPersistedSnapsState(...snapObjects);
      const snapController = getSnapController(
        getSnapControllerOptions({
          messenger,
          state: {
            snaps,
          },
        }),
      );

      const removeSnapFromSubjectSpy = jest.spyOn(
        snapController,
        'removeSnapFromSubject',
      );

      const callActionSpy = jest.spyOn(messenger, 'call');

      messenger.call(
        'SnapController:disconnectOrigin',
        MOCK_ORIGIN,
        MOCK_SNAP_ID,
      );
      expect(callActionSpy).toHaveBeenCalledTimes(3);
      expect(callActionSpy).toHaveBeenNthCalledWith(
        3,
        'PermissionController:updateCaveat',
        MOCK_ORIGIN,
        WALLET_SNAP_PERMISSION_KEY,
        SnapCaveatType.SnapIds,
        {
          [MOCK_LOCAL_SNAP_ID]: {},
          foo: {},
          [`${MOCK_SNAP_ID}1`]: {},
          [`${MOCK_SNAP_ID}2`]: {},
          [`${MOCK_SNAP_ID}3`]: {},
        },
      );
      expect(removeSnapFromSubjectSpy).toHaveBeenCalledWith(
        MOCK_ORIGIN,
        MOCK_SNAP_ID,
      );

      snapController.destroy();
    });
  });
});<|MERGE_RESOLUTION|>--- conflicted
+++ resolved
@@ -5172,13 +5172,8 @@
     it('calls SnapController.removeSnap()', async () => {
       const messenger = getSnapControllerMessenger();
       const mockSnap = getMockSnapData({
-<<<<<<< HEAD
         id: 'npm:example' as ValidatedSnapId,
         origin: 'foo.com',
-=======
-        id: MOCK_SNAP_ID,
-        origin: MOCK_ORIGIN,
->>>>>>> c89bf858
         enabled: true,
       });
 
