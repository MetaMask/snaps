--- conflicted
+++ resolved
@@ -584,11 +584,6 @@
 // validated.
 type SetSnapArgs = Omit<AddSnapArgs, 'id' | 'location'> & {
   id: ValidatedSnapId;
-<<<<<<< HEAD
-  manifest: SnapManifest;
-  sourceCode: string;
-  svgIcon?: string;
-=======
   manifest: VirtualFile<SnapManifest>;
   files: VirtualFile[];
   /**
@@ -596,7 +591,6 @@
    */
   // TODO(ritave): Used only for validation in #set, should be moved elsewhere.
   versionRange?: SemVerRange;
->>>>>>> ad502f7d
   isUpdate?: boolean;
 };
 
@@ -1594,56 +1588,6 @@
     );
 
     try {
-<<<<<<< HEAD
-      await Promise.all(
-        Object.entries(requestedSnaps).map(
-          async ([snapId, { version: rawVersion }]) => {
-            const [error, version] = resolveVersionRange(rawVersion);
-
-            if (error) {
-              throw ethErrors.rpc.invalidParams(
-                `The "version" field must be a valid SemVer version range if specified. Received: "${rawVersion}".`,
-              );
-            }
-
-            const permissionName = getSnapPermissionName(snapId);
-
-            if (
-              !this.messagingSystem.call(
-                'PermissionController:hasPermission',
-                origin,
-                permissionName,
-              )
-            ) {
-              throw ethErrors.provider.unauthorized(
-                `Not authorized to install snap "${snapId}". Request the permission for the snap before attempting to install it.`,
-              );
-            }
-
-            const isUpdate = pendingUpdates.includes(snapId);
-
-            if (isUpdate && this.#isValidUpdate(snapId, version)) {
-              let rollbackSnapshot = this.#getRollbackSnapshot(snapId);
-              if (rollbackSnapshot === undefined) {
-                const prevSourceCode =
-                  this.#getRuntimeExpect(snapId).sourceCode;
-                rollbackSnapshot = this.#createRollbackSnapshot(snapId);
-                rollbackSnapshot.sourceCode = prevSourceCode;
-                rollbackSnapshot.newVersion = version;
-              } else {
-                console.error('This snap is already being updated.');
-              }
-            }
-
-            result[snapId] = await this.processRequestedSnap(
-              origin,
-              snapId,
-              version,
-            );
-          },
-        ),
-      );
-=======
       for (const entry of Object.entries(requestedSnaps)) {
         const snapId = entry[0];
         const { version: rawVersion } = entry[1];
@@ -1690,7 +1634,6 @@
           version,
         );
       }
->>>>>>> ad502f7d
       snapIds.forEach((snapId) => this.#rollbackSnapshots.delete(snapId));
     } catch (error) {
       const installed = pendingInstalls.filter((snapId) => this.has(snapId));
@@ -1721,11 +1664,8 @@
     versionRange: SemVerRange,
   ): Promise<ProcessSnapResult> {
     validateSnapId(snapId);
-<<<<<<< HEAD
-=======
 
     const location = this.#detectSnapLocation(snapId, { versionRange });
->>>>>>> ad502f7d
 
     const existingSnap = this.getTruncated(snapId);
     // For devX we always re-install local snaps.
@@ -1739,10 +1679,7 @@
           origin,
           snapId,
           versionRange,
-<<<<<<< HEAD
-=======
           location,
->>>>>>> ad502f7d
         );
         if (updateResult === null) {
           throw ethErrors.rpc.invalidParams(
@@ -1807,14 +1744,6 @@
   async updateSnap(
     origin: string,
     snapId: ValidatedSnapId,
-<<<<<<< HEAD
-    newVersionRange: SemVerRange = DEFAULT_REQUESTED_SNAP_VERSION,
-  ): Promise<TruncatedSnap | null> {
-    const snap = this.getExpect(snapId);
-
-    const newSnap = await this.fetchSnap(snapId, newVersionRange);
-    const newVersion = newSnap.manifest.version;
-=======
     newVersionRange: string = DEFAULT_REQUESTED_SNAP_VERSION,
     location?: SnapLocation,
   ): Promise<TruncatedSnap | null> {
@@ -1831,7 +1760,6 @@
         this.#detectSnapLocation(snapId, { versionRange: newVersionRange }),
     );
     const newVersion = newSnap.manifest.result.version;
->>>>>>> ad502f7d
     if (!gtVersion(newVersion, snap.version)) {
       console.warn(
         `Tried updating snap "${snapId}" within "${newVersionRange}" version range, but newer version "${snap.version}" is already installed`,
@@ -1914,10 +1842,6 @@
       rollbackSnapshot.permissions.requestData = requestData;
     }
 
-<<<<<<< HEAD
-    try {
-      await this.#startSnap({ snapId, sourceCode: newSnap.sourceCode });
-=======
     // add a try/catch block here to catch an error if the snap does not start in update situations
     // we might need to add a flag that delineates between installs/updates calling this methodor ac
 
@@ -1931,7 +1855,6 @@
 
     try {
       await this.#startSnap({ snapId, sourceCode });
->>>>>>> ad502f7d
     } catch {
       throw new Error(`Snap ${snapId} crashed with updated source code.`);
     }
@@ -2204,29 +2127,10 @@
       validateSnapShasum(manifest.result, sourceCode.toString());
       const { iconPath } = manifest.result.source.location.npm;
 
-<<<<<<< HEAD
-  async #fetchNpmSnap(
-    packageName: string,
-    versionRange: string,
-  ): Promise<FetchSnapResult> {
-    if (!isValidSemVerRange(versionRange)) {
-      throw new Error('Received invalid Snap version range.');
-    }
-
-    const { manifest, sourceCode, svgIcon } = await fetchNpmSnap(
-      packageName,
-      versionRange,
-      this.#npmRegistryUrl,
-      this.#fetchFunction,
-    );
-    return { manifest, sourceCode, svgIcon };
-  }
-=======
       const files = [sourceCode];
       if (iconPath) {
         files.push(await location.fetch(iconPath));
       }
->>>>>>> ad502f7d
 
       return { manifest, files, location };
     } catch (error) {
@@ -2561,11 +2465,7 @@
 
   #createRollbackSnapshot(snapId: SnapId): RollbackSnapshot {
     assert(
-<<<<<<< HEAD
-      this.#getRollbackSnapshot(snapId) === undefined,
-=======
       this.#rollbackSnapshots.get(snapId) === undefined,
->>>>>>> ad502f7d
       new Error(`Snap "${snapId}" rollback snapshot already exists.`),
     );
 
