--- conflicted
+++ resolved
@@ -1,13 +1,6 @@
 {
-<<<<<<< HEAD
-  "branches": 93.01,
-  "functions": 97.15,
-  "lines": 98.15,
-  "statements": 97.87
-=======
   "branches": 93.06,
   "functions": 96.59,
   "lines": 98.08,
   "statements": 97.8
->>>>>>> 78dd810a
 }