{
<<<<<<< HEAD
  "branches": 92.11,
  "functions": 96.75,
  "lines": 97.96,
  "statements": 97.63
=======
  "branches": 92.08,
  "functions": 96.74,
  "lines": 97.96,
  "statements": 97.64
>>>>>>> 0a286e19
}<|MERGE_RESOLUTION|>--- conflicted
+++ resolved
@@ -1,13 +1,6 @@
 {
-<<<<<<< HEAD
   "branches": 92.11,
   "functions": 96.75,
   "lines": 97.96,
-  "statements": 97.63
-=======
-  "branches": 92.08,
-  "functions": 96.74,
-  "lines": 97.96,
   "statements": 97.64
->>>>>>> 0a286e19
 }