--- conflicted
+++ resolved
@@ -1,13 +1,6 @@
 {
-<<<<<<< HEAD
-  "branches": 89.75,
-  "functions": 94.73,
-  "lines": 96.69,
-  "statements": 96.6
-=======
   "branches": 89.8,
   "functions": 95.28,
   "lines": 96.53,
   "statements": 96.17
->>>>>>> 53a3b9db
 }