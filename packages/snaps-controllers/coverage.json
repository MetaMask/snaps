--- conflicted
+++ resolved
@@ -1,13 +1,6 @@
 {
-<<<<<<< HEAD
-  "branches": 89.7,
-  "functions": 96.73,
-  "lines": 97.67,
-  "statements": 97.38
-=======
   "branches": 91.15,
   "functions": 96.86,
   "lines": 97.95,
   "statements": 97.67
->>>>>>> 2bde2a16
 }