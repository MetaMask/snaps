--- conflicted
+++ resolved
@@ -1,13 +1,6 @@
 {
-<<<<<<< HEAD
-  "branches": 88.73,
-  "functions": 96,
-  "lines": 96.82,
-  "statements": 96.48
-=======
   "branches": 88.95,
   "functions": 95.69,
   "lines": 96.9,
   "statements": 96.56
->>>>>>> 4dfcc605
 }