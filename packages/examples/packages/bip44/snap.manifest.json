{
  "version": "2.1.2",
  "description": "MetaMask example snap demonstrating the use of `snap_getBip44Entropy`.",
  "proposedName": "BIP-44 Example Snap",
  "repository": {
    "type": "git",
    "url": "https://github.com/MetaMask/snaps.git"
  },
  "source": {
<<<<<<< HEAD
    "shasum": "j2UHr5xRCB9MU1EO5uGxHt2ZQYUjlCl5y/k0YSR60Po=",
=======
    "shasum": "yzw5UM4aWmD8vLglR9gazcNC0yKntyPp5A5sPSmouL4=",
>>>>>>> 882232c6
    "location": {
      "npm": {
        "filePath": "dist/bundle.js",
        "packageName": "@metamask/bip44-example-snap",
        "registry": "https://registry.npmjs.org"
      }
    }
  },
  "initialPermissions": {
    "endowment:rpc": {
      "dapps": true,
      "allowedOrigins": [
        "npm:@metamask/json-rpc-example-snap"
      ]
    },
    "snap_dialog": {},
    "snap_getBip44Entropy": [
      {
        "coinType": 1
      },
      {
        "coinType": 3
      }
    ]
  },
  "manifestVersion": "0.1"
}<|MERGE_RESOLUTION|>--- conflicted
+++ resolved
@@ -7,11 +7,7 @@
     "url": "https://github.com/MetaMask/snaps.git"
   },
   "source": {
-<<<<<<< HEAD
-    "shasum": "j2UHr5xRCB9MU1EO5uGxHt2ZQYUjlCl5y/k0YSR60Po=",
-=======
     "shasum": "yzw5UM4aWmD8vLglR9gazcNC0yKntyPp5A5sPSmouL4=",
->>>>>>> 882232c6
     "location": {
       "npm": {
         "filePath": "dist/bundle.js",
