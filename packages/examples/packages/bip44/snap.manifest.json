{
  "version": "0.38.1-flask.1",
  "description": "MetaMask example snap demonstrating the use of `snap_getBip44Entropy`.",
  "proposedName": "BIP-44 Example Snap",
  "repository": {
    "type": "git",
    "url": "https://github.com/MetaMask/snaps.git"
  },
  "source": {
<<<<<<< HEAD
    "shasum": "HpdA1CfqC/liMh4/GevOiCi85affJ9BJ1m+24fInotA=",
=======
    "shasum": "rS1XhwITHsZPz/8dMRIEO+3xrMFJDZ22FyIYbxbkeJU=",
>>>>>>> 0c52d610
    "location": {
      "npm": {
        "filePath": "dist/bundle.js",
        "packageName": "@metamask/bip44-example-snap",
        "registry": "https://registry.npmjs.org"
      }
    }
  },
  "initialPermissions": {
    "endowment:rpc": {
      "dapps": true
    },
    "snap_dialog": {},
    "snap_getBip44Entropy": [
      {
        "coinType": 1
      },
      {
        "coinType": 3
      }
    ]
  },
  "manifestVersion": "0.1"
}<|MERGE_RESOLUTION|>--- conflicted
+++ resolved
@@ -7,11 +7,7 @@
     "url": "https://github.com/MetaMask/snaps.git"
   },
   "source": {
-<<<<<<< HEAD
-    "shasum": "HpdA1CfqC/liMh4/GevOiCi85affJ9BJ1m+24fInotA=",
-=======
     "shasum": "rS1XhwITHsZPz/8dMRIEO+3xrMFJDZ22FyIYbxbkeJU=",
->>>>>>> 0c52d610
     "location": {
       "npm": {
         "filePath": "dist/bundle.js",
