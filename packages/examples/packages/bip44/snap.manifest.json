{
  "version": "0.34.1-flask.1",
  "description": "MetaMask example snap demonstrating the use of `snap_getBip44Entropy`.",
  "proposedName": "BIP-44 Example Snap",
  "repository": {
    "type": "git",
    "url": "https://github.com/MetaMask/snaps.git"
  },
  "source": {
<<<<<<< HEAD
    "shasum": "wWb+PSy9gHacHab7M2KeMBmxmQfsnZVs2UeqS2MYroc=",
=======
    "shasum": "MqDcGg+RIRyk9MafL8pzOwV3FNo8csKPW0I04MKNuqg=",
>>>>>>> 29981d10
    "location": {
      "npm": {
        "filePath": "dist/bundle.js",
        "packageName": "@metamask/bip44-example-snap",
        "registry": "https://registry.npmjs.org"
      }
    }
  },
  "initialPermissions": {
    "endowment:rpc": {
      "dapps": true
    },
    "snap_dialog": {},
    "snap_getBip44Entropy": [
      {
        "coinType": 1
      },
      {
        "coinType": 3
      }
    ]
  },
  "manifestVersion": "0.1"
}<|MERGE_RESOLUTION|>--- conflicted
+++ resolved
@@ -7,11 +7,7 @@
     "url": "https://github.com/MetaMask/snaps.git"
   },
   "source": {
-<<<<<<< HEAD
-    "shasum": "wWb+PSy9gHacHab7M2KeMBmxmQfsnZVs2UeqS2MYroc=",
-=======
     "shasum": "MqDcGg+RIRyk9MafL8pzOwV3FNo8csKPW0I04MKNuqg=",
->>>>>>> 29981d10
     "location": {
       "npm": {
         "filePath": "dist/bundle.js",
