{
  "version": "0.38.1-flask.1",
  "description": "MetaMask example snap demonstrating the use of `snap_getBip44Entropy`.",
  "proposedName": "BIP-44 Example Snap",
  "repository": {
    "type": "git",
    "url": "https://github.com/MetaMask/snaps.git"
  },
  "source": {
<<<<<<< HEAD
    "shasum": "KoiQU5zT+NlPvaxyU9J83mMdL6rOXwwIA1tMre+/rDM=",
=======
    "shasum": "G6QuA+CkWmBawAJMIIlF5KuKlnVk1lxtiGLYHOLgvEk=",
>>>>>>> c5ddd897
    "location": {
      "npm": {
        "filePath": "dist/bundle.js",
        "packageName": "@metamask/bip44-example-snap",
        "registry": "https://registry.npmjs.org"
      }
    }
  },
  "initialPermissions": {
    "endowment:rpc": {
      "dapps": true
    },
    "snap_dialog": {},
    "snap_getBip44Entropy": [
      {
        "coinType": 1
      },
      {
        "coinType": 3
      }
    ]
  },
  "manifestVersion": "0.1"
}<|MERGE_RESOLUTION|>--- conflicted
+++ resolved
@@ -7,11 +7,7 @@
     "url": "https://github.com/MetaMask/snaps.git"
   },
   "source": {
-<<<<<<< HEAD
-    "shasum": "KoiQU5zT+NlPvaxyU9J83mMdL6rOXwwIA1tMre+/rDM=",
-=======
     "shasum": "G6QuA+CkWmBawAJMIIlF5KuKlnVk1lxtiGLYHOLgvEk=",
->>>>>>> c5ddd897
     "location": {
       "npm": {
         "filePath": "dist/bundle.js",
