{
  "version": "2.1.3",
  "description": "MetaMask example snap demonstrating the use of WebAssembly and the `endowment:webassembly` permission.",
  "proposedName": "WebAssembly Example Snap",
  "repository": {
    "type": "git",
    "url": "https://github.com/MetaMask/snaps.git"
  },
  "source": {
<<<<<<< HEAD
    "shasum": "ktAIJ05bUGEesg5VIbDwBPUAZoUxoomxtmUu+IECki0=",
=======
    "shasum": "up4UE5+k0FrYVyONu3Nf11+ngzt9DqW/0TxrUd45380=",
>>>>>>> 882232c6
    "location": {
      "npm": {
        "filePath": "dist/bundle.js",
        "packageName": "@metamask/wasm-example-snap",
        "registry": "https://registry.npmjs.org/"
      }
    }
  },
  "initialPermissions": {
    "endowment:rpc": {
      "dapps": true
    },
    "endowment:webassembly": {}
  },
  "manifestVersion": "0.1"
}<|MERGE_RESOLUTION|>--- conflicted
+++ resolved
@@ -7,11 +7,7 @@
     "url": "https://github.com/MetaMask/snaps.git"
   },
   "source": {
-<<<<<<< HEAD
-    "shasum": "ktAIJ05bUGEesg5VIbDwBPUAZoUxoomxtmUu+IECki0=",
-=======
     "shasum": "up4UE5+k0FrYVyONu3Nf11+ngzt9DqW/0TxrUd45380=",
->>>>>>> 882232c6
     "location": {
       "npm": {
         "filePath": "dist/bundle.js",
