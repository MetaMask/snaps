{
  "version": "2.1.3",
  "description": "MetaMask example snap demonstrating the use of WebAssembly and the `endowment:webassembly` permission.",
  "proposedName": "WebAssembly Example Snap",
  "repository": {
    "type": "git",
    "url": "https://github.com/MetaMask/snaps.git"
  },
  "source": {
<<<<<<< HEAD
    "shasum": "yYmlnYmPHzZFJ7DAmuf18wZA8p7gLZDTzzyfjQF7+T8=",
=======
    "shasum": "EVusAjusqBDipLeelxbkJYzfN7CeMovX5ty+2wbR5IM=",
>>>>>>> b7580a76
    "location": {
      "npm": {
        "filePath": "dist/bundle.js",
        "packageName": "@metamask/wasm-example-snap",
        "registry": "https://registry.npmjs.org/"
      }
    }
  },
  "initialPermissions": {
    "endowment:rpc": {
      "dapps": true
    },
    "endowment:webassembly": {}
  },
  "manifestVersion": "0.1"
}<|MERGE_RESOLUTION|>--- conflicted
+++ resolved
@@ -7,11 +7,7 @@
     "url": "https://github.com/MetaMask/snaps.git"
   },
   "source": {
-<<<<<<< HEAD
-    "shasum": "yYmlnYmPHzZFJ7DAmuf18wZA8p7gLZDTzzyfjQF7+T8=",
-=======
     "shasum": "EVusAjusqBDipLeelxbkJYzfN7CeMovX5ty+2wbR5IM=",
->>>>>>> b7580a76
     "location": {
       "npm": {
         "filePath": "dist/bundle.js",
