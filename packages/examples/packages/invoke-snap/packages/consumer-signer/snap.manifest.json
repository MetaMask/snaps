--- conflicted
+++ resolved
@@ -7,11 +7,7 @@
     "url": "https://github.com/MetaMask/snaps.git"
   },
   "source": {
-<<<<<<< HEAD
-    "shasum": "JqZC+dlxgsS+Cb4RnSButreU2mPI7zXQoXE0Bi5E04Y=",
-=======
     "shasum": "l0DffJ4FRaT7CYesLlKnn6/TABqoGwDbaP8xX9MZFSE=",
->>>>>>> b7580a76
     "location": {
       "npm": {
         "filePath": "dist/bundle.js",
