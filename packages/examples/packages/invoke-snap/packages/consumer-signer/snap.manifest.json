--- conflicted
+++ resolved
@@ -7,11 +7,7 @@
     "url": "https://github.com/MetaMask/snaps.git"
   },
   "source": {
-<<<<<<< HEAD
-    "shasum": "wHVGeV5LwFg7D9JSN4Y6K8lAynCHsf3amAdTRgG559Q=",
-=======
     "shasum": "x2DFl/pD2oP4tX1xA+nGRlMKygBxECdsoUEuv+SIDCg=",
->>>>>>> 882232c6
     "location": {
       "npm": {
         "filePath": "dist/bundle.js",
