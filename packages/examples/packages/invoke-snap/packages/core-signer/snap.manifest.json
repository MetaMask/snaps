{
  "version": "0.34.1-flask.1",
  "description": "MetaMask example snap demonstrating how a snap can communicate with another snap to sign messages.",
  "proposedName": "Core Signer Example Snap",
  "repository": {
    "type": "git",
    "url": "https://github.com/MetaMask/snaps.git"
  },
  "source": {
<<<<<<< HEAD
    "shasum": "oN853BRfcAuQuDYO/zFWTQYxOgB0IZM3ywK/YC1yB/k=",
=======
    "shasum": "QPR9CfUsigmSAs1QocP/fRJJwqQEyMRjLrpqLh9f304=",
>>>>>>> 29981d10
    "location": {
      "npm": {
        "filePath": "dist/bundle.js",
        "packageName": "@metamask/core-signer-example-snap",
        "registry": "https://registry.npmjs.org"
      }
    }
  },
  "initialPermissions": {
    "endowment:rpc": {
      "snaps": true
    },
    "snap_dialog": {},
    "snap_manageState": {}
  },
  "manifestVersion": "0.1"
}<|MERGE_RESOLUTION|>--- conflicted
+++ resolved
@@ -7,11 +7,7 @@
     "url": "https://github.com/MetaMask/snaps.git"
   },
   "source": {
-<<<<<<< HEAD
-    "shasum": "oN853BRfcAuQuDYO/zFWTQYxOgB0IZM3ywK/YC1yB/k=",
-=======
     "shasum": "QPR9CfUsigmSAs1QocP/fRJJwqQEyMRjLrpqLh9f304=",
->>>>>>> 29981d10
     "location": {
       "npm": {
         "filePath": "dist/bundle.js",
