{
  "version": "0.38.1-flask.1",
  "description": "MetaMask example snap demonstrating how a snap can communicate with another snap to sign messages.",
  "proposedName": "Core Signer Example Snap",
  "repository": {
    "type": "git",
    "url": "https://github.com/MetaMask/snaps.git"
  },
  "source": {
<<<<<<< HEAD
    "shasum": "+HnM9Jsp8HV5jige0fETGSazMwiX+SpefxBbq/nhVRg=",
=======
    "shasum": "IdQ+5YygLLEf3uorcAo+3vDdGmM4tPL+6aeU0UBi0iE=",
>>>>>>> 0c52d610
    "location": {
      "npm": {
        "filePath": "dist/bundle.js",
        "packageName": "@metamask/core-signer-example-snap",
        "registry": "https://registry.npmjs.org"
      }
    }
  },
  "initialPermissions": {
    "endowment:rpc": {
      "snaps": true
    },
    "snap_dialog": {},
    "snap_manageState": {}
  },
  "manifestVersion": "0.1"
}<|MERGE_RESOLUTION|>--- conflicted
+++ resolved
@@ -7,11 +7,7 @@
     "url": "https://github.com/MetaMask/snaps.git"
   },
   "source": {
-<<<<<<< HEAD
-    "shasum": "+HnM9Jsp8HV5jige0fETGSazMwiX+SpefxBbq/nhVRg=",
-=======
     "shasum": "IdQ+5YygLLEf3uorcAo+3vDdGmM4tPL+6aeU0UBi0iE=",
->>>>>>> 0c52d610
     "location": {
       "npm": {
         "filePath": "dist/bundle.js",
