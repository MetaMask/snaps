--- conflicted
+++ resolved
@@ -7,11 +7,7 @@
     "url": "https://github.com/MetaMask/snaps.git"
   },
   "source": {
-<<<<<<< HEAD
-    "shasum": "M/SF3MwBsXBEKZHiCgW9eDBiC93fXw6PCxYIEiuJtaM=",
-=======
     "shasum": "h79VsSKMBuAbVko9dS99Y8PHHLsjnoe8S43bfoD0YO0=",
->>>>>>> c5ddd897
     "location": {
       "npm": {
         "filePath": "dist/bundle.js",
