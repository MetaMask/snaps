{
  "version": "1.0.0",
  "description": "MetaMask example snap demonstrating a send flow with UI components.",
  "proposedName": "Send flow Example Snap",
  "repository": {
    "type": "git",
    "url": "https://github.com/MetaMask/snaps.git"
  },
  "source": {
<<<<<<< HEAD
    "shasum": "9YAT2soLTWY6yInzFfNkwCY5aD6+OTv9flf5fflyJyw=",
=======
    "shasum": "rn9CAjAXYPvPMWcU5DDEr1+x3ccMwv7+uvxC60VK6+E=",
>>>>>>> c557f074
    "location": {
      "npm": {
        "filePath": "dist/bundle.js",
        "packageName": "@metamask/send-flow-example-snap",
        "registry": "https://registry.npmjs.org/"
      }
    }
  },
  "initialPermissions": {
    "endowment:rpc": {
      "dapps": true
    },
    "snap_dialog": {},
    "endowment:page-home": {}
  },
  "platformVersion": "6.19.0",
  "manifestVersion": "0.1"
}<|MERGE_RESOLUTION|>--- conflicted
+++ resolved
@@ -7,11 +7,7 @@
     "url": "https://github.com/MetaMask/snaps.git"
   },
   "source": {
-<<<<<<< HEAD
     "shasum": "9YAT2soLTWY6yInzFfNkwCY5aD6+OTv9flf5fflyJyw=",
-=======
-    "shasum": "rn9CAjAXYPvPMWcU5DDEr1+x3ccMwv7+uvxC60VK6+E=",
->>>>>>> c557f074
     "location": {
       "npm": {
         "filePath": "dist/bundle.js",
