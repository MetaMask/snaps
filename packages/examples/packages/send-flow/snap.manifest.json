--- conflicted
+++ resolved
@@ -7,11 +7,7 @@
     "url": "https://github.com/MetaMask/snaps.git"
   },
   "source": {
-<<<<<<< HEAD
-    "shasum": "9YAT2soLTWY6yInzFfNkwCY5aD6+OTv9flf5fflyJyw=",
-=======
     "shasum": "TBt+UJnVWgfYB6xDuI94gT0Ns1WPw4LdJKFcxeUH8Rg=",
->>>>>>> e859203c
     "location": {
       "npm": {
         "filePath": "dist/bundle.js",
