{
  "version": "1.1.0",
  "description": "MetaMask example Snap demonstrating how to render images in Snaps UI.",
  "proposedName": "Images Example Snap",
  "repository": {
    "type": "git",
    "url": "https://github.com/MetaMask/snaps.git"
  },
  "source": {
<<<<<<< HEAD
    "shasum": "ARnygOUctt+aRLi4CegoS23GTv3ZFzJcJSKbdsuSpz0=",
=======
    "shasum": "066gxukk8RbnEx16dAfYR5ewVkiqTCxWJMxitCrt9VU=",
>>>>>>> b7580a76
    "location": {
      "npm": {
        "filePath": "dist/bundle.js",
        "packageName": "@metamask/images-example-snap",
        "registry": "https://registry.npmjs.org/"
      }
    }
  },
  "initialPermissions": {
    "endowment:network-access": {},
    "endowment:rpc": {
      "dapps": true
    },
    "snap_dialog": {}
  },
  "manifestVersion": "0.1"
}<|MERGE_RESOLUTION|>--- conflicted
+++ resolved
@@ -7,11 +7,7 @@
     "url": "https://github.com/MetaMask/snaps.git"
   },
   "source": {
-<<<<<<< HEAD
-    "shasum": "ARnygOUctt+aRLi4CegoS23GTv3ZFzJcJSKbdsuSpz0=",
-=======
     "shasum": "066gxukk8RbnEx16dAfYR5ewVkiqTCxWJMxitCrt9VU=",
->>>>>>> b7580a76
     "location": {
       "npm": {
         "filePath": "dist/bundle.js",
