--- conflicted
+++ resolved
@@ -7,11 +7,7 @@
     "url": "https://github.com/MetaMask/snaps.git"
   },
   "source": {
-<<<<<<< HEAD
-    "shasum": "h7dh+J6Y4FPEVVXpAbuArfmOkNmw4EvSpl1m3Ajc9Q8=",
-=======
     "shasum": "17xibkzbvbonxdKRhYc1/hcy07SMuF1kUnWTww01Wh8=",
->>>>>>> 882232c6
     "location": {
       "npm": {
         "filePath": "dist/bundle.js",
