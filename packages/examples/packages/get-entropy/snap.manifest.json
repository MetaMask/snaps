--- conflicted
+++ resolved
@@ -7,11 +7,7 @@
     "url": "https://github.com/MetaMask/snaps.git"
   },
   "source": {
-<<<<<<< HEAD
-    "shasum": "1iQswZ0AHHIXKID+rShoREgYVwKehBzP249JKw3Tmyk=",
-=======
     "shasum": "YXMOZgCOqHg33eHjFU+oZrkm8+vwwIP9xfbQSaL1L1E=",
->>>>>>> 29981d10
     "location": {
       "npm": {
         "filePath": "dist/bundle.js",
