{
  "version": "0.38.1-flask.1",
  "description": "MetaMask example snap demonstrating the use of `snap_getEntropy`.",
  "proposedName": "Get Entropy Example Snap",
  "repository": {
    "type": "git",
    "url": "https://github.com/MetaMask/snaps.git"
  },
  "source": {
<<<<<<< HEAD
    "shasum": "4kTr8Z7sxT8ZseRt1+jQxCIW4QBO1fw935sIcEav50M=",
=======
    "shasum": "0V956NfDroJxoDTwZuyV8H1OePdOfvuK0uoIc+bmvVs=",
>>>>>>> 0c52d610
    "location": {
      "npm": {
        "filePath": "dist/bundle.js",
        "packageName": "@metamask/get-entropy-example-snap",
        "registry": "https://registry.npmjs.org"
      }
    }
  },
  "initialPermissions": {
    "endowment:rpc": {
      "dapps": true
    },
    "snap_dialog": {},
    "snap_getEntropy": {}
  },
  "manifestVersion": "0.1"
}<|MERGE_RESOLUTION|>--- conflicted
+++ resolved
@@ -7,11 +7,7 @@
     "url": "https://github.com/MetaMask/snaps.git"
   },
   "source": {
-<<<<<<< HEAD
-    "shasum": "4kTr8Z7sxT8ZseRt1+jQxCIW4QBO1fw935sIcEav50M=",
-=======
     "shasum": "0V956NfDroJxoDTwZuyV8H1OePdOfvuK0uoIc+bmvVs=",
->>>>>>> 0c52d610
     "location": {
       "npm": {
         "filePath": "dist/bundle.js",
