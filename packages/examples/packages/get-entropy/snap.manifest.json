--- conflicted
+++ resolved
@@ -7,11 +7,7 @@
     "url": "https://github.com/MetaMask/snaps.git"
   },
   "source": {
-<<<<<<< HEAD
-    "shasum": "vV8R/zRfPzgaZ0LFc6uFU8o8laQ4mgkGX9YzAhuG338=",
-=======
     "shasum": "+SB5dTh3M4raHJ5C/5zZwezRFasAgFoBOtmMZtTFMRQ=",
->>>>>>> 4dfcc605
     "location": {
       "npm": {
         "filePath": "dist/bundle.js",
