{
  "version": "0.34.1-flask.1",
  "description": "MetaMask example snap demonstrating the use of `snap_getEntropy`.",
  "proposedName": "Get Entropy Example Snap",
  "repository": {
    "type": "git",
    "url": "https://github.com/MetaMask/snaps.git"
  },
  "source": {
<<<<<<< HEAD
    "shasum": "Pj427NBwFJsyjoL+unxonF3SvY4FYQtcM5WXOcSbxqM=",
=======
    "shasum": "7R9OCuJ0/Y9xZJ95oaOC72VRWq+0UkyNu1iIMLt+ziQ=",
>>>>>>> 1f8abab4
    "location": {
      "npm": {
        "filePath": "dist/bundle.js",
        "packageName": "@metamask/get-entropy-example-snap",
        "registry": "https://registry.npmjs.org"
      }
    }
  },
  "initialPermissions": {
    "endowment:rpc": {
      "dapps": true
    },
    "snap_dialog": {},
    "snap_getEntropy": {}
  },
  "manifestVersion": "0.1"
}<|MERGE_RESOLUTION|>--- conflicted
+++ resolved
@@ -7,11 +7,7 @@
     "url": "https://github.com/MetaMask/snaps.git"
   },
   "source": {
-<<<<<<< HEAD
-    "shasum": "Pj427NBwFJsyjoL+unxonF3SvY4FYQtcM5WXOcSbxqM=",
-=======
     "shasum": "7R9OCuJ0/Y9xZJ95oaOC72VRWq+0UkyNu1iIMLt+ziQ=",
->>>>>>> 1f8abab4
     "location": {
       "npm": {
         "filePath": "dist/bundle.js",
