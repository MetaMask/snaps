--- conflicted
+++ resolved
@@ -7,11 +7,7 @@
     "url": "https://github.com/MetaMask/snaps.git"
   },
   "source": {
-<<<<<<< HEAD
-    "shasum": "OVlSGCgZBmQ9XoBvt+P6o4Zld5d3EPL2AmZQT8rdfrc=",
-=======
     "shasum": "35pPRJItVu1++OdXtdFJSpQnikDwiGceqhLQstCcjDg=",
->>>>>>> 035ee286
     "location": {
       "npm": {
         "filePath": "dist/bundle.js",
