--- conflicted
+++ resolved
@@ -7,11 +7,7 @@
     "url": "https://github.com/MetaMask/snaps.git"
   },
   "source": {
-<<<<<<< HEAD
-    "shasum": "8sR2XC7ercozwqP/lpdTCaS/fzTFG8g9z3Pl1nv/b7I=",
-=======
     "shasum": "WXUTcCOLbtQnTMVKVz2X2IeQG8ICXkmDozXlil/Z3rI=",
->>>>>>> 882232c6
     "location": {
       "npm": {
         "filePath": "dist/bundle.js",
