{
  "version": "2.1.0",
  "description": "MetaMask example snap demonstrating the use of interactive UI",
  "proposedName": "Interactive UI Example Snap",
  "repository": {
    "type": "git",
    "url": "https://github.com/MetaMask/snaps.git"
  },
  "source": {
<<<<<<< HEAD
    "shasum": "HXNAfiGYn1gn/LyCYDz3UaKwDwxfA3cTgFyiRmtUOqo=",
=======
    "shasum": "71fsjwKD7Ylpb4vCoL0OImpY2913qUPHZn6uLr5tdJ4=",
>>>>>>> b7580a76
    "location": {
      "npm": {
        "filePath": "dist/bundle.js",
        "packageName": "@metamask/interactive-ui-example-snap",
        "registry": "https://registry.npmjs.org/"
      }
    }
  },
  "initialPermissions": {
    "endowment:rpc": {
      "dapps": true,
      "snaps": false
    },
    "snap_dialog": {},
    "endowment:transaction-insight": {},
    "endowment:page-home": {}
  },
  "manifestVersion": "0.1"
}<|MERGE_RESOLUTION|>--- conflicted
+++ resolved
@@ -7,11 +7,7 @@
     "url": "https://github.com/MetaMask/snaps.git"
   },
   "source": {
-<<<<<<< HEAD
-    "shasum": "HXNAfiGYn1gn/LyCYDz3UaKwDwxfA3cTgFyiRmtUOqo=",
-=======
     "shasum": "71fsjwKD7Ylpb4vCoL0OImpY2913qUPHZn6uLr5tdJ4=",
->>>>>>> b7580a76
     "location": {
       "npm": {
         "filePath": "dist/bundle.js",
