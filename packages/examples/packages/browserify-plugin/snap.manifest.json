--- conflicted
+++ resolved
@@ -7,11 +7,7 @@
     "url": "https://github.com/MetaMask/snaps.git"
   },
   "source": {
-<<<<<<< HEAD
     "shasum": "De8O5Kl1WuhMlQ0x4AHRdPJJ7zaXd4ZNzfT5LyXshtg=",
-=======
-    "shasum": "F82zbRfEEnc1c86GZ4InV+zw8QWVrLUidEXAn9JEsQU=",
->>>>>>> c1a902e4
     "location": {
       "npm": {
         "filePath": "dist/bundle.js",
