{
  "version": "2.1.3",
  "description": "MetaMask example snap demonstrating how to use the Browserify plugin to bundle a snap.",
  "proposedName": "Browserify Plugin Example Snap",
  "repository": {
    "type": "git",
    "url": "https://github.com/MetaMask/snaps.git"
  },
  "source": {
<<<<<<< HEAD
    "shasum": "o388f8Ok93eiNS56maRtdc2RLI4ieYlONqZY+ZpGSEY=",
=======
    "shasum": "e3eXjWGO/nmmRxBt/caaktmqj/3chjABsSkFq6leppU=",
>>>>>>> e859203c
    "location": {
      "npm": {
        "filePath": "dist/bundle.js",
        "packageName": "@metamask/browserify-plugin-example-snap",
        "registry": "https://registry.npmjs.org"
      }
    }
  },
  "initialPermissions": {
    "endowment:rpc": {
      "dapps": true
    }
  },
  "platformVersion": "6.19.0",
  "manifestVersion": "0.1"
}<|MERGE_RESOLUTION|>--- conflicted
+++ resolved
@@ -7,11 +7,7 @@
     "url": "https://github.com/MetaMask/snaps.git"
   },
   "source": {
-<<<<<<< HEAD
-    "shasum": "o388f8Ok93eiNS56maRtdc2RLI4ieYlONqZY+ZpGSEY=",
-=======
     "shasum": "e3eXjWGO/nmmRxBt/caaktmqj/3chjABsSkFq6leppU=",
->>>>>>> e859203c
     "location": {
       "npm": {
         "filePath": "dist/bundle.js",
