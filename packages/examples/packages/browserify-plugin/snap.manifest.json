{
  "version": "2.1.3",
  "description": "MetaMask example snap demonstrating how to use the Browserify plugin to bundle a snap.",
  "proposedName": "Browserify Plugin Example Snap",
  "repository": {
    "type": "git",
    "url": "https://github.com/MetaMask/snaps.git"
  },
  "source": {
<<<<<<< HEAD
    "shasum": "mcFr6jf+PprMtV9vEagzgQqcMaowV2AaAK0Veu2ncjc=",
=======
    "shasum": "REliam7FRJGwKCI4NaC2G3mBSD5iYR7DCEhrXLcBDqA=",
>>>>>>> aa5f7a14
    "location": {
      "npm": {
        "filePath": "dist/bundle.js",
        "packageName": "@metamask/browserify-plugin-example-snap",
        "registry": "https://registry.npmjs.org"
      }
    }
  },
  "initialPermissions": {
    "endowment:rpc": {
      "dapps": true
    }
  },
  "platformVersion": "6.14.0",
  "manifestVersion": "0.1"
}<|MERGE_RESOLUTION|>--- conflicted
+++ resolved
@@ -7,11 +7,7 @@
     "url": "https://github.com/MetaMask/snaps.git"
   },
   "source": {
-<<<<<<< HEAD
     "shasum": "mcFr6jf+PprMtV9vEagzgQqcMaowV2AaAK0Veu2ncjc=",
-=======
-    "shasum": "REliam7FRJGwKCI4NaC2G3mBSD5iYR7DCEhrXLcBDqA=",
->>>>>>> aa5f7a14
     "location": {
       "npm": {
         "filePath": "dist/bundle.js",
