--- conflicted
+++ resolved
@@ -7,11 +7,7 @@
     "url": "https://github.com/MetaMask/snaps.git"
   },
   "source": {
-<<<<<<< HEAD
     "shasum": "o388f8Ok93eiNS56maRtdc2RLI4ieYlONqZY+ZpGSEY=",
-=======
-    "shasum": "BkSVql1/bpU0SEcfVP+nOYRmMEUo6VOYgMPR6T0zGuk=",
->>>>>>> c557f074
     "location": {
       "npm": {
         "filePath": "dist/bundle.js",
