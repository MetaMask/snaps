--- conflicted
+++ resolved
@@ -7,11 +7,7 @@
     "url": "https://github.com/MetaMask/snaps.git"
   },
   "source": {
-<<<<<<< HEAD
-    "shasum": "WLs+t5ESh70DTUFjHN0mRmlCqfdMq7lefLVscbRIOgY=",
-=======
     "shasum": "iHt9Se2I/fFZeIQW6p5qyNGt+wD7S2NKlNPLYjSTZMc=",
->>>>>>> 882232c6
     "location": {
       "npm": {
         "filePath": "dist/bundle.js",
