--- conflicted
+++ resolved
@@ -7,11 +7,7 @@
     "url": "https://github.com/MetaMask/snaps.git"
   },
   "source": {
-<<<<<<< HEAD
-    "shasum": "aPkBoUpH9HQAzSvwcX9ZRlVMAtu5yzVbjUDLY/PX+Xo=",
-=======
     "shasum": "NT3AEYAZznLBoAt+ZqrpyVqzGiJ0AVQN1dYXz6Vdlf0=",
->>>>>>> 29981d10
     "location": {
       "npm": {
         "filePath": "dist/bundle.js",
