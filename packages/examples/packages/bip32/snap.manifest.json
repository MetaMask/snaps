--- conflicted
+++ resolved
@@ -7,11 +7,7 @@
     "url": "https://github.com/MetaMask/snaps.git"
   },
   "source": {
-<<<<<<< HEAD
-    "shasum": "Exh7Oh9VvpTgjU5sFnE3Qifq2jQjOguVZ18qPkVVR9k=",
-=======
     "shasum": "te1oZPWHfniZ/ST6D/blxr8w6yhoR4qaJeeNoOP7O6A=",
->>>>>>> 882232c6
     "location": {
       "npm": {
         "filePath": "dist/bundle.js",
