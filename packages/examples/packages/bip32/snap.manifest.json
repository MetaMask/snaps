--- conflicted
+++ resolved
@@ -7,11 +7,7 @@
     "url": "https://github.com/MetaMask/snaps.git"
   },
   "source": {
-<<<<<<< HEAD
-    "shasum": "ap0zeUO6PeU8A4AEjk45BYgLePTvaQZQtxdRkozStow=",
-=======
     "shasum": "JhjwpgCRV07lRGFVOI3+ToJMvmHOIcMPir1DGTrLzIQ=",
->>>>>>> 1f8abab4
     "location": {
       "npm": {
         "filePath": "dist/bundle.js",
