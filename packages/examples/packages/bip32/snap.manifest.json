{
  "version": "0.37.3-flask.1",
  "description": "MetaMask example snap demonstrating the use of `snap_getBip32Entropy`.",
  "proposedName": "BIP-32 Example Snap",
  "repository": {
    "type": "git",
    "url": "https://github.com/MetaMask/snaps.git"
  },
  "source": {
<<<<<<< HEAD
    "shasum": "Crzp1qylxKKJrQK1K2lmH60p2txfV4Lm8lA7KXEcYiA=",
=======
    "shasum": "oJq4dTUnhjIDFP/LKPHdwJMYAz+TRuWkIh+uqBVrtIU=",
>>>>>>> c5ddd897
    "location": {
      "npm": {
        "filePath": "dist/bundle.js",
        "packageName": "@metamask/bip32-example-snap",
        "registry": "https://registry.npmjs.org"
      }
    }
  },
  "initialPermissions": {
    "endowment:rpc": {
      "dapps": true,
      "snaps": true
    },
    "snap_dialog": {},
    "snap_getBip32Entropy": [
      {
        "path": [
          "m",
          "44'",
          "0'"
        ],
        "curve": "secp256k1"
      },
      {
        "path": [
          "m",
          "44'",
          "0'"
        ],
        "curve": "ed25519"
      }
    ],
    "snap_getBip32PublicKey": [
      {
        "path": [
          "m",
          "44'",
          "0'"
        ],
        "curve": "secp256k1"
      }
    ]
  },
  "manifestVersion": "0.1"
}<|MERGE_RESOLUTION|>--- conflicted
+++ resolved
@@ -7,11 +7,7 @@
     "url": "https://github.com/MetaMask/snaps.git"
   },
   "source": {
-<<<<<<< HEAD
-    "shasum": "Crzp1qylxKKJrQK1K2lmH60p2txfV4Lm8lA7KXEcYiA=",
-=======
     "shasum": "oJq4dTUnhjIDFP/LKPHdwJMYAz+TRuWkIh+uqBVrtIU=",
->>>>>>> c5ddd897
     "location": {
       "npm": {
         "filePath": "dist/bundle.js",
