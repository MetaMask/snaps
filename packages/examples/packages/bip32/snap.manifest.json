{
  "version": "2.2.0",
  "description": "MetaMask example snap demonstrating the use of `snap_getBip32Entropy`.",
  "proposedName": "BIP-32 Example Snap",
  "repository": {
    "type": "git",
    "url": "https://github.com/MetaMask/snaps.git"
  },
  "source": {
<<<<<<< HEAD
    "shasum": "rIBua9SBvumNY61S24M77jHCTcoxe5LYfdymK3QJaXU=",
=======
    "shasum": "RuWpXFKAcKwsw2uHEMyh1O5w6KjngWSs/9u1b3OO6Vc=",
>>>>>>> b7580a76
    "location": {
      "npm": {
        "filePath": "dist/bundle.js",
        "packageName": "@metamask/bip32-example-snap",
        "registry": "https://registry.npmjs.org"
      }
    }
  },
  "initialPermissions": {
    "endowment:rpc": {
      "dapps": true,
      "snaps": true
    },
    "snap_dialog": {},
    "snap_getBip32Entropy": [
      {
        "path": [
          "m",
          "44'",
          "0'"
        ],
        "curve": "secp256k1"
      },
      {
        "path": [
          "m",
          "44'",
          "0'"
        ],
        "curve": "ed25519"
      },
      {
        "path": [
          "m",
          "44'",
          "0'"
        ],
        "curve": "ed25519Bip32"
      }
    ],
    "snap_getBip32PublicKey": [
      {
        "path": [
          "m",
          "44'",
          "0'"
        ],
        "curve": "secp256k1"
      }
    ]
  },
  "manifestVersion": "0.1"
}<|MERGE_RESOLUTION|>--- conflicted
+++ resolved
@@ -7,11 +7,7 @@
     "url": "https://github.com/MetaMask/snaps.git"
   },
   "source": {
-<<<<<<< HEAD
-    "shasum": "rIBua9SBvumNY61S24M77jHCTcoxe5LYfdymK3QJaXU=",
-=======
     "shasum": "RuWpXFKAcKwsw2uHEMyh1O5w6KjngWSs/9u1b3OO6Vc=",
->>>>>>> b7580a76
     "location": {
       "npm": {
         "filePath": "dist/bundle.js",
