--- conflicted
+++ resolved
@@ -7,11 +7,7 @@
     "url": "https://github.com/MetaMask/snaps.git"
   },
   "source": {
-<<<<<<< HEAD
-    "shasum": "tEYzLKC+C+TDqTCyPTx6KbFPYDwmvO6LDdqKIJPT5ZU=",
-=======
     "shasum": "KH8aF/EMcR04f03R1UGKdifPNw7fpyZE6FkWx3CCXok=",
->>>>>>> 035ee286
     "location": {
       "npm": {
         "filePath": "dist/bundle.js",
