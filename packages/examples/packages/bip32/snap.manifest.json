{
  "version": "0.37.2-flask.1",
  "description": "MetaMask example snap demonstrating the use of `snap_getBip32Entropy`.",
  "proposedName": "BIP-32 Example Snap",
  "repository": {
    "type": "git",
    "url": "https://github.com/MetaMask/snaps.git"
  },
  "source": {
<<<<<<< HEAD
    "shasum": "WwRfl7TLtXObV5jGfXHBJFZCFuTWCMxmS8ZHsUyLEps=",
=======
    "shasum": "0vODESo2n4sdA/z5CL+JtcV5K+e+BOkz+50a5GxICg0=",
>>>>>>> 49cae7fb
    "location": {
      "npm": {
        "filePath": "dist/bundle.js",
        "packageName": "@metamask/bip32-example-snap",
        "registry": "https://registry.npmjs.org"
      }
    }
  },
  "initialPermissions": {
    "endowment:rpc": {
      "dapps": true,
      "snaps": true
    },
    "snap_dialog": {},
    "snap_getBip32Entropy": [
      {
        "path": [
          "m",
          "44'",
          "0'"
        ],
        "curve": "secp256k1"
      },
      {
        "path": [
          "m",
          "44'",
          "0'"
        ],
        "curve": "ed25519"
      }
    ],
    "snap_getBip32PublicKey": [
      {
        "path": [
          "m",
          "44'",
          "0'"
        ],
        "curve": "secp256k1"
      }
    ]
  },
  "manifestVersion": "0.1"
}<|MERGE_RESOLUTION|>--- conflicted
+++ resolved
@@ -7,11 +7,7 @@
     "url": "https://github.com/MetaMask/snaps.git"
   },
   "source": {
-<<<<<<< HEAD
-    "shasum": "WwRfl7TLtXObV5jGfXHBJFZCFuTWCMxmS8ZHsUyLEps=",
-=======
     "shasum": "0vODESo2n4sdA/z5CL+JtcV5K+e+BOkz+50a5GxICg0=",
->>>>>>> 49cae7fb
     "location": {
       "npm": {
         "filePath": "dist/bundle.js",
