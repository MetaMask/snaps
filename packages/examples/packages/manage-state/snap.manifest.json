--- conflicted
+++ resolved
@@ -7,11 +7,7 @@
     "url": "https://github.com/MetaMask/snaps.git"
   },
   "source": {
-<<<<<<< HEAD
-    "shasum": "OUJ0pmT+21dFls8g2p1y5AXumkGXdbPrm3l9wzPFhvo=",
-=======
     "shasum": "d8UDQBUPEjjFcO6L2RmRSoMS5pFyvWn1XPhhlJws074=",
->>>>>>> 035ee286
     "location": {
       "npm": {
         "filePath": "dist/bundle.js",
