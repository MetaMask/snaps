--- conflicted
+++ resolved
@@ -7,11 +7,7 @@
     "url": "https://github.com/MetaMask/snaps.git"
   },
   "source": {
-<<<<<<< HEAD
-    "shasum": "Gp4yx5mMH/yjWjRtsD7XJsejKO+8PN85kqeZP2ptf/g=",
-=======
     "shasum": "67NCOJ1mtYa8n0J2Hn2Imd+uVGTMK+suPZachbht3k8=",
->>>>>>> 1f8abab4
     "location": {
       "npm": {
         "filePath": "dist/bundle.js",
