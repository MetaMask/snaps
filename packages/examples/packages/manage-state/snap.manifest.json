--- conflicted
+++ resolved
@@ -7,11 +7,7 @@
     "url": "https://github.com/MetaMask/snaps.git"
   },
   "source": {
-<<<<<<< HEAD
-    "shasum": "ZEChcPI+Bgz3GFnVRhqA3kqXEejHmpuxIsEiUT0g8+E=",
-=======
     "shasum": "1ExqvumVy0ULWKtfFVk9uP05Nq2E9adG2zKD93GL8VA=",
->>>>>>> 29981d10
     "location": {
       "npm": {
         "filePath": "dist/bundle.js",
