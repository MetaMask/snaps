--- conflicted
+++ resolved
@@ -7,11 +7,7 @@
     "url": "https://github.com/MetaMask/snaps.git"
   },
   "source": {
-<<<<<<< HEAD
-    "shasum": "CB+a+TQFbXlox2b404+b4EVq5TDi0FTrfl+Yq8BPlVs=",
-=======
     "shasum": "DbigG996kHckROpQPCBfWEQSoXEp30r/yVclgLAJoqA=",
->>>>>>> c5ddd897
     "location": {
       "npm": {
         "filePath": "dist/bundle.js",
