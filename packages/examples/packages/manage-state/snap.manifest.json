--- conflicted
+++ resolved
@@ -7,11 +7,7 @@
     "url": "https://github.com/MetaMask/snaps.git"
   },
   "source": {
-<<<<<<< HEAD
-    "shasum": "mLmGIalYVK3I4StKcA0v+ohm3mnswvkkQoKFf5pUwWw=",
-=======
     "shasum": "Bv3hrlo9drMd+ROGooNXCSDeP8jPFeka+g/GNFZt8lg=",
->>>>>>> 4dfcc605
     "location": {
       "npm": {
         "filePath": "dist/bundle.js",
