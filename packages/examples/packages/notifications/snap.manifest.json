{
  "version": "0.38.1-flask.1",
  "description": "MetaMask example snap demonstrating the use of `snap_notify`.",
  "proposedName": "Notifications Example Snap",
  "repository": {
    "type": "git",
    "url": "https://github.com/MetaMask/snaps.git"
  },
  "source": {
<<<<<<< HEAD
    "shasum": "O0MmMBMqeYpUD6uu0B6El10/3QCsEsRBCcdOE2QTpn4=",
=======
    "shasum": "lhYQye/v9vWcNBHCoP98IaDEzpOMwB+oM3Kk5AZfgwQ=",
>>>>>>> 4dfcc605
    "location": {
      "npm": {
        "filePath": "dist/bundle.js",
        "iconPath": "images/icon.svg",
        "packageName": "@metamask/notification-example-snap",
        "registry": "https://registry.npmjs.org/"
      }
    }
  },
  "initialPermissions": {
    "endowment:rpc": {
      "dapps": true
    },
    "snap_notify": {}
  },
  "manifestVersion": "0.1"
}<|MERGE_RESOLUTION|>--- conflicted
+++ resolved
@@ -7,11 +7,7 @@
     "url": "https://github.com/MetaMask/snaps.git"
   },
   "source": {
-<<<<<<< HEAD
-    "shasum": "O0MmMBMqeYpUD6uu0B6El10/3QCsEsRBCcdOE2QTpn4=",
-=======
     "shasum": "lhYQye/v9vWcNBHCoP98IaDEzpOMwB+oM3Kk5AZfgwQ=",
->>>>>>> 4dfcc605
     "location": {
       "npm": {
         "filePath": "dist/bundle.js",
