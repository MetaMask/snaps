{
  "version": "2.1.3",
  "description": "MetaMask example snap demonstrating the use of `snap_notify`.",
  "proposedName": "Notifications Example Snap",
  "repository": {
    "type": "git",
    "url": "https://github.com/MetaMask/snaps.git"
  },
  "source": {
<<<<<<< HEAD
    "shasum": "MA1nXPvaY2ayuCOE+VG+vnZ9DDkA6nmXmffmnIjhDEw=",
=======
    "shasum": "IoRhxK1wXSXko6nMqmkAUePNyMgVpWowoAWzjiPw5HE=",
>>>>>>> 882232c6
    "location": {
      "npm": {
        "filePath": "dist/bundle.js",
        "packageName": "@metamask/notification-example-snap",
        "registry": "https://registry.npmjs.org/"
      }
    }
  },
  "initialPermissions": {
    "endowment:rpc": {
      "dapps": true
    },
    "snap_notify": {}
  },
  "manifestVersion": "0.1"
}<|MERGE_RESOLUTION|>--- conflicted
+++ resolved
@@ -7,11 +7,7 @@
     "url": "https://github.com/MetaMask/snaps.git"
   },
   "source": {
-<<<<<<< HEAD
-    "shasum": "MA1nXPvaY2ayuCOE+VG+vnZ9DDkA6nmXmffmnIjhDEw=",
-=======
     "shasum": "IoRhxK1wXSXko6nMqmkAUePNyMgVpWowoAWzjiPw5HE=",
->>>>>>> 882232c6
     "location": {
       "npm": {
         "filePath": "dist/bundle.js",
