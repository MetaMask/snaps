--- conflicted
+++ resolved
@@ -7,11 +7,7 @@
     "url": "https://github.com/MetaMask/snaps.git"
   },
   "source": {
-<<<<<<< HEAD
     "shasum": "QP2moPTr2ZQN3BusYl7SkJqrZJ8AO0HsvjT+sV8aILA=",
-=======
-    "shasum": "BCoBVWLL9kEMS4mzBTMcdS5vPQvj8L9ghKBJLng9mg0=",
->>>>>>> aa5f7a14
     "location": {
       "npm": {
         "filePath": "dist/bundle.js",
