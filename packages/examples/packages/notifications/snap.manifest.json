--- conflicted
+++ resolved
@@ -7,11 +7,7 @@
     "url": "https://github.com/MetaMask/snaps.git"
   },
   "source": {
-<<<<<<< HEAD
-    "shasum": "HGlbf3p5oeckoF1fKt39lHZ2CNVSvJEL4JmEaCnK/54=",
-=======
     "shasum": "M6vtG8D2FjhY/E7fNT7qHeRT5I7tg1Rs6KKT3z1+8cM=",
->>>>>>> 035ee286
     "location": {
       "npm": {
         "filePath": "dist/bundle.js",
