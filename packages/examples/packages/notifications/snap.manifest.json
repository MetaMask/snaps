{
  "version": "0.34.1-flask.1",
  "description": "MetaMask example snap demonstrating the use of `snap_notify`.",
  "proposedName": "Notifications Example Snap",
  "repository": {
    "type": "git",
    "url": "https://github.com/MetaMask/snaps.git"
  },
  "source": {
<<<<<<< HEAD
    "shasum": "KCvahuNOtjKWrT/h+couJSrH4NtSXUtmZqo7cCYT4Ns=",
=======
    "shasum": "FwI2ElkrsBbhI0zS6kC0mNrwrjKTVbxe/F2kgVfxvHM=",
>>>>>>> 1f8abab4
    "location": {
      "npm": {
        "filePath": "dist/bundle.js",
        "iconPath": "images/icon.svg",
        "packageName": "@metamask/notification-example-snap",
        "registry": "https://registry.npmjs.org/"
      }
    }
  },
  "initialPermissions": {
    "endowment:rpc": {
      "dapps": true
    },
    "snap_notify": {}
  },
  "manifestVersion": "0.1"
}<|MERGE_RESOLUTION|>--- conflicted
+++ resolved
@@ -7,11 +7,7 @@
     "url": "https://github.com/MetaMask/snaps.git"
   },
   "source": {
-<<<<<<< HEAD
-    "shasum": "KCvahuNOtjKWrT/h+couJSrH4NtSXUtmZqo7cCYT4Ns=",
-=======
     "shasum": "FwI2ElkrsBbhI0zS6kC0mNrwrjKTVbxe/F2kgVfxvHM=",
->>>>>>> 1f8abab4
     "location": {
       "npm": {
         "filePath": "dist/bundle.js",
