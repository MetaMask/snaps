{
  "version": "2.1.3",
  "description": "MetaMask example snap demonstrating the use of `snap_notify`.",
  "proposedName": "Notifications Example Snap",
  "repository": {
    "type": "git",
    "url": "https://github.com/MetaMask/snaps.git"
  },
  "source": {
<<<<<<< HEAD
    "shasum": "p86vLeEnlbTcEhvFd5E52okTQO5WgngjzEp5GVhqoxU=",
=======
    "shasum": "Jp5Mz+1V/Pcy46a346OfMPYDy6bBg/1OrwapTc7jUlA=",
>>>>>>> b7580a76
    "location": {
      "npm": {
        "filePath": "dist/bundle.js",
        "packageName": "@metamask/notification-example-snap",
        "registry": "https://registry.npmjs.org/"
      }
    }
  },
  "initialPermissions": {
    "endowment:rpc": {
      "dapps": true
    },
    "snap_notify": {}
  },
  "manifestVersion": "0.1"
}<|MERGE_RESOLUTION|>--- conflicted
+++ resolved
@@ -7,11 +7,7 @@
     "url": "https://github.com/MetaMask/snaps.git"
   },
   "source": {
-<<<<<<< HEAD
-    "shasum": "p86vLeEnlbTcEhvFd5E52okTQO5WgngjzEp5GVhqoxU=",
-=======
     "shasum": "Jp5Mz+1V/Pcy46a346OfMPYDy6bBg/1OrwapTc7jUlA=",
->>>>>>> b7580a76
     "location": {
       "npm": {
         "filePath": "dist/bundle.js",
