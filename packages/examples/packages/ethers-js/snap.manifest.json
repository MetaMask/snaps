--- conflicted
+++ resolved
@@ -7,11 +7,7 @@
     "url": "https://github.com/MetaMask/snaps.git"
   },
   "source": {
-<<<<<<< HEAD
-    "shasum": "asSsZmkIxhNiTVntJiyRGbRnhhL/6hF9ljOGnx5YjQU=",
-=======
     "shasum": "cwKYUQP6FNdcc49qw4vQd4xy1KsPmIfQTSbMOwxmgK8=",
->>>>>>> b7580a76
     "location": {
       "npm": {
         "filePath": "dist/bundle.js",
