{
  "version": "1.0.0",
  "description": "MetaMask example snap demonstrating file inputs and handling file uploads",
  "proposedName": "File Upload Example Snap",
  "repository": {
    "type": "git",
    "url": "https://github.com/MetaMask/snaps.git"
  },
  "source": {
<<<<<<< HEAD
    "shasum": "cIEaMkj8hKgQF0CmgIBRrI9P5/vLWX/Tux+STAjw1ZY=",
=======
    "shasum": "XWQyeVfzXAXLSNiE9je6OjMU8dqlDw0Mw4q6QApCgFo=",
>>>>>>> 882232c6
    "location": {
      "npm": {
        "filePath": "dist/bundle.js",
        "packageName": "@metamask/file-upload-example-snap",
        "registry": "https://registry.npmjs.org/"
      }
    }
  },
  "initialPermissions": {
    "endowment:rpc": {
      "dapps": true,
      "snaps": false
    },
    "snap_dialog": {},
    "snap_manageState": {}
  },
  "manifestVersion": "0.1"
}<|MERGE_RESOLUTION|>--- conflicted
+++ resolved
@@ -7,11 +7,7 @@
     "url": "https://github.com/MetaMask/snaps.git"
   },
   "source": {
-<<<<<<< HEAD
-    "shasum": "cIEaMkj8hKgQF0CmgIBRrI9P5/vLWX/Tux+STAjw1ZY=",
-=======
     "shasum": "XWQyeVfzXAXLSNiE9je6OjMU8dqlDw0Mw4q6QApCgFo=",
->>>>>>> 882232c6
     "location": {
       "npm": {
         "filePath": "dist/bundle.js",
