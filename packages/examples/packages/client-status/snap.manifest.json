--- conflicted
+++ resolved
@@ -7,11 +7,7 @@
     "url": "https://github.com/MetaMask/snaps.git"
   },
   "source": {
-<<<<<<< HEAD
-    "shasum": "bKsCkJjmXKjeaPkxkav0G6qhkzuqkWurqw0TGdWCJqc=",
-=======
     "shasum": "7BLeIk79FlkIK9fNKHcCdX8UChmjU7kOkGVLxOc29Kw=",
->>>>>>> 882232c6
     "location": {
       "npm": {
         "filePath": "dist/bundle.js",
