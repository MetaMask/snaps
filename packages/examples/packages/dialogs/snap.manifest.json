{
  "version": "2.2.1",
  "description": "MetaMask example snap demonstrating the use of `snap_dialog`.",
  "proposedName": "Dialog Example Snap",
  "repository": {
    "type": "git",
    "url": "https://github.com/MetaMask/snaps.git"
  },
  "source": {
<<<<<<< HEAD
    "shasum": "wVdSqtzJLdOqc/krdcQKbmxq/5z0KISla86nKDditqw=",
=======
    "shasum": "F5K30FZGcmERlgvw8D8v4Vuqh2FP2fxSeq0KVOT4LYg=",
>>>>>>> 882232c6
    "location": {
      "npm": {
        "filePath": "dist/bundle.js",
        "packageName": "@metamask/dialog-example-snap",
        "registry": "https://registry.npmjs.org/"
      }
    }
  },
  "initialPermissions": {
    "endowment:rpc": {
      "dapps": true
    },
    "snap_dialog": {}
  },
  "manifestVersion": "0.1"
}<|MERGE_RESOLUTION|>--- conflicted
+++ resolved
@@ -7,11 +7,7 @@
     "url": "https://github.com/MetaMask/snaps.git"
   },
   "source": {
-<<<<<<< HEAD
-    "shasum": "wVdSqtzJLdOqc/krdcQKbmxq/5z0KISla86nKDditqw=",
-=======
     "shasum": "F5K30FZGcmERlgvw8D8v4Vuqh2FP2fxSeq0KVOT4LYg=",
->>>>>>> 882232c6
     "location": {
       "npm": {
         "filePath": "dist/bundle.js",
