{
  "version": "2.2.1",
  "description": "MetaMask example snap demonstrating the use of `snap_dialog`.",
  "proposedName": "Dialog Example Snap",
  "repository": {
    "type": "git",
    "url": "https://github.com/MetaMask/snaps.git"
  },
  "source": {
<<<<<<< HEAD
    "shasum": "z4xQLZ7pODluCUGl8nvc1i1pYPXV13n3ecD9zje1uA4=",
=======
    "shasum": "yb9Qyz/WzW5Q0hsQxcb+2f3w7EpniwcT0UzN75Sb1qU=",
>>>>>>> b7580a76
    "location": {
      "npm": {
        "filePath": "dist/bundle.js",
        "packageName": "@metamask/dialog-example-snap",
        "registry": "https://registry.npmjs.org/"
      }
    }
  },
  "initialPermissions": {
    "endowment:rpc": {
      "dapps": true
    },
    "snap_dialog": {}
  },
  "manifestVersion": "0.1"
}<|MERGE_RESOLUTION|>--- conflicted
+++ resolved
@@ -7,11 +7,7 @@
     "url": "https://github.com/MetaMask/snaps.git"
   },
   "source": {
-<<<<<<< HEAD
-    "shasum": "z4xQLZ7pODluCUGl8nvc1i1pYPXV13n3ecD9zje1uA4=",
-=======
     "shasum": "yb9Qyz/WzW5Q0hsQxcb+2f3w7EpniwcT0UzN75Sb1qU=",
->>>>>>> b7580a76
     "location": {
       "npm": {
         "filePath": "dist/bundle.js",
