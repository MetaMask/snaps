--- conflicted
+++ resolved
@@ -7,11 +7,7 @@
     "url": "https://github.com/MetaMask/snaps.git"
   },
   "source": {
-<<<<<<< HEAD
-    "shasum": "it0GUVbfqpmkycWj1J0dSGapFp495oZvnQHAYsu2mD8=",
-=======
     "shasum": "HcJLVEQ6DfDNEQWDtqUeog4WXXp0b0bYEobNnu/uzC4=",
->>>>>>> 49cae7fb
     "location": {
       "npm": {
         "filePath": "dist/bundle.js",
