--- conflicted
+++ resolved
@@ -7,11 +7,7 @@
     "url": "https://github.com/MetaMask/snaps.git"
   },
   "source": {
-<<<<<<< HEAD
-    "shasum": "gzByZSDuEvKKZ/2U9eM2aPeDZVSnHcIcXJMqs7LAyLY=",
-=======
     "shasum": "laLIv6l1ZAlny3xbIYP4RBBR0EQS9r6N+6IfEmthOw0=",
->>>>>>> 0c52d610
     "location": {
       "npm": {
         "filePath": "dist/bundle.js",
