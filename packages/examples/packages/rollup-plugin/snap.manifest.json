--- conflicted
+++ resolved
@@ -7,11 +7,7 @@
     "url": "https://github.com/MetaMask/snaps.git"
   },
   "source": {
-<<<<<<< HEAD
-    "shasum": "RxjQmPnQBtog5nb8JEnpnZvAoJuU1x7JSgtgOKuDoUk=",
-=======
     "shasum": "YkohC4woUwiIwSOsXUvhrL9g5xMQ4f094tVwtTmQQ0Y=",
->>>>>>> 882232c6
     "location": {
       "npm": {
         "filePath": "dist/bundle.js",
