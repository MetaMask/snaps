--- conflicted
+++ resolved
@@ -7,11 +7,7 @@
     "url": "https://github.com/MetaMask/snaps.git"
   },
   "source": {
-<<<<<<< HEAD
-    "shasum": "o/xlqha3e8lKSBzFpbc9WmzHvxUHLamGT9xzkRP7cSQ=",
-=======
     "shasum": "k38ku5e19Ma18bw8Fj7X7EdplcNcNUYGe1YSvMXSFFc=",
->>>>>>> 882232c6
     "location": {
       "npm": {
         "filePath": "dist/bundle.js",
