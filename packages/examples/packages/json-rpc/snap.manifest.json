{
  "version": "2.1.2",
  "description": "An example snap to test JSON-RPC permissions.",
  "proposedName": "JSON-RPC Example Snap",
  "repository": {
    "type": "git",
    "url": "https://github.com/MetaMask/snaps.git"
  },
  "source": {
<<<<<<< HEAD
    "shasum": "84qJUYjusbsst+2fXpBFngGke2oYGNCMwK0ZZrGNnUI=",
=======
    "shasum": "11m+yh3Qrt0eezPtngR3U8z0ufSGR0swK8eTGwSv7kQ=",
>>>>>>> b7580a76
    "location": {
      "npm": {
        "filePath": "dist/bundle.js",
        "packageName": "@metamask/json-rpc-example-snap",
        "registry": "https://registry.npmjs.org"
      }
    }
  },
  "initialPermissions": {
    "endowment:rpc": {
      "dapps": true
    },
    "wallet_snap": {
      "npm:@metamask/bip32-example-snap": {
        "version": "0.34.1-flask.1"
      }
    }
  },
  "manifestVersion": "0.1"
}<|MERGE_RESOLUTION|>--- conflicted
+++ resolved
@@ -7,11 +7,7 @@
     "url": "https://github.com/MetaMask/snaps.git"
   },
   "source": {
-<<<<<<< HEAD
-    "shasum": "84qJUYjusbsst+2fXpBFngGke2oYGNCMwK0ZZrGNnUI=",
-=======
     "shasum": "11m+yh3Qrt0eezPtngR3U8z0ufSGR0swK8eTGwSv7kQ=",
->>>>>>> b7580a76
     "location": {
       "npm": {
         "filePath": "dist/bundle.js",
