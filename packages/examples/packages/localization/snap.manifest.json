{
  "version": "1.1.3",
  "description": "{{ description }}",
  "proposedName": "{{ name }}",
  "repository": {
    "type": "git",
    "url": "https://github.com/MetaMask/snaps.git"
  },
  "source": {
<<<<<<< HEAD
    "shasum": "BIgKTHpiJlGf989AIapTaDP40Uo2dB5LLqo4/TTKJSA=",
=======
    "shasum": "i/1Z0hDFM8c5aXyI8zKOF9g7Q0fhCE4LYxsch8uEJI8=",
>>>>>>> b7580a76
    "location": {
      "npm": {
        "filePath": "dist/bundle.js",
        "packageName": "@metamask/localization-example-snap",
        "registry": "https://registry.npmjs.org/"
      }
    },
    "locales": [
      "locales/da.json",
      "locales/en.json",
      "locales/nl.json"
    ]
  },
  "initialPermissions": {
    "endowment:rpc": {
      "dapps": true
    },
    "snap_getLocale": {}
  },
  "manifestVersion": "0.1"
}<|MERGE_RESOLUTION|>--- conflicted
+++ resolved
@@ -7,11 +7,7 @@
     "url": "https://github.com/MetaMask/snaps.git"
   },
   "source": {
-<<<<<<< HEAD
-    "shasum": "BIgKTHpiJlGf989AIapTaDP40Uo2dB5LLqo4/TTKJSA=",
-=======
     "shasum": "i/1Z0hDFM8c5aXyI8zKOF9g7Q0fhCE4LYxsch8uEJI8=",
->>>>>>> b7580a76
     "location": {
       "npm": {
         "filePath": "dist/bundle.js",
