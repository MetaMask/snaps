{
  "version": "1.1.3",
  "description": "{{ description }}",
  "proposedName": "{{ name }}",
  "repository": {
    "type": "git",
    "url": "https://github.com/MetaMask/snaps.git"
  },
  "source": {
<<<<<<< HEAD
    "shasum": "7Tlo3G3c0VGoqX8ta9r4O15mZ9jEHTLUCT2H+AXRyJE=",
=======
    "shasum": "gEbnqa/dhseAw+m5voKOPmZU3RtrsAMzVv71TGgyrSI=",
>>>>>>> 882232c6
    "location": {
      "npm": {
        "filePath": "dist/bundle.js",
        "packageName": "@metamask/localization-example-snap",
        "registry": "https://registry.npmjs.org/"
      }
    },
    "locales": [
      "locales/da.json",
      "locales/en.json",
      "locales/nl.json"
    ]
  },
  "initialPermissions": {
    "endowment:rpc": {
      "dapps": true
    },
    "snap_getLocale": {}
  },
  "manifestVersion": "0.1"
}<|MERGE_RESOLUTION|>--- conflicted
+++ resolved
@@ -7,11 +7,7 @@
     "url": "https://github.com/MetaMask/snaps.git"
   },
   "source": {
-<<<<<<< HEAD
-    "shasum": "7Tlo3G3c0VGoqX8ta9r4O15mZ9jEHTLUCT2H+AXRyJE=",
-=======
     "shasum": "gEbnqa/dhseAw+m5voKOPmZU3RtrsAMzVv71TGgyrSI=",
->>>>>>> 882232c6
     "location": {
       "npm": {
         "filePath": "dist/bundle.js",
