{
  "version": "2.1.3",
  "description": "MetaMask example snap demonstrating how to use the Browserify plugin to bundle a snap.",
  "proposedName": "Browserify Plugin Example Snap",
  "repository": {
    "type": "git",
    "url": "https://github.com/MetaMask/snaps.git"
  },
  "source": {
<<<<<<< HEAD
    "shasum": "j0T3t3kOQ/IB8rX5uob1Vb1yfO+5zmxFNPWDcUg7Vpo=",
=======
    "shasum": "I4QX3z8+PVtiPoI5o9VcKsb4rSI2kDC6DiS+ybY/ycA=",
>>>>>>> de6fbb16
    "location": {
      "npm": {
        "filePath": "dist/bundle.js",
        "packageName": "@metamask/browserify-example-snap",
        "registry": "https://registry.npmjs.org"
      }
    }
  },
  "initialPermissions": {
    "endowment:rpc": {
      "dapps": true
    }
  },
  "manifestVersion": "0.1"
}<|MERGE_RESOLUTION|>--- conflicted
+++ resolved
@@ -7,11 +7,7 @@
     "url": "https://github.com/MetaMask/snaps.git"
   },
   "source": {
-<<<<<<< HEAD
     "shasum": "j0T3t3kOQ/IB8rX5uob1Vb1yfO+5zmxFNPWDcUg7Vpo=",
-=======
-    "shasum": "I4QX3z8+PVtiPoI5o9VcKsb4rSI2kDC6DiS+ybY/ycA=",
->>>>>>> de6fbb16
     "location": {
       "npm": {
         "filePath": "dist/bundle.js",
