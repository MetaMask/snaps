--- conflicted
+++ resolved
@@ -7,11 +7,7 @@
     "url": "https://github.com/MetaMask/snaps.git"
   },
   "source": {
-<<<<<<< HEAD
-    "shasum": "mJ5Nz0XN1HKyNSTaOybkp0iKDKm56dbj4dwoCbNt8k0=",
-=======
     "shasum": "u+bnPdpw6us0nDDr3k28cfDoIA+5CT1Y7A88nYJLNGk=",
->>>>>>> 3a7cc20e
     "location": {
       "npm": {
         "filePath": "dist/bundle.js",
