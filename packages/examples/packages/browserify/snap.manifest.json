{
  "version": "2.1.3",
  "description": "MetaMask example snap demonstrating how to use the Browserify plugin to bundle a snap.",
  "proposedName": "Browserify Plugin Example Snap",
  "repository": {
    "type": "git",
    "url": "https://github.com/MetaMask/snaps.git"
  },
  "source": {
<<<<<<< HEAD
    "shasum": "Gsokz10emFfXefZ6cow0Ad9/RjcTCzY0Av7LRfujkx4=",
=======
    "shasum": "Yf282fJUrz51Ex+hWO9f+VobgiZHhX4MJD2mkEWYAdw=",
>>>>>>> 61853b06
    "location": {
      "npm": {
        "filePath": "dist/bundle.js",
        "packageName": "@metamask/browserify-example-snap",
        "registry": "https://registry.npmjs.org"
      }
    }
  },
  "initialPermissions": {
    "endowment:rpc": {
      "dapps": true
    }
  },
  "platformVersion": "6.19.0",
  "manifestVersion": "0.1"
}<|MERGE_RESOLUTION|>--- conflicted
+++ resolved
@@ -7,11 +7,7 @@
     "url": "https://github.com/MetaMask/snaps.git"
   },
   "source": {
-<<<<<<< HEAD
     "shasum": "Gsokz10emFfXefZ6cow0Ad9/RjcTCzY0Av7LRfujkx4=",
-=======
-    "shasum": "Yf282fJUrz51Ex+hWO9f+VobgiZHhX4MJD2mkEWYAdw=",
->>>>>>> 61853b06
     "location": {
       "npm": {
         "filePath": "dist/bundle.js",
