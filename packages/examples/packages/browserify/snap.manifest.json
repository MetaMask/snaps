{
  "version": "2.1.2",
  "description": "MetaMask example snap demonstrating how to use the Browserify plugin to bundle a snap.",
  "proposedName": "Browserify Plugin Example Snap",
  "repository": {
    "type": "git",
    "url": "https://github.com/MetaMask/snaps.git"
  },
  "source": {
<<<<<<< HEAD
    "shasum": "hznxFs/o6ICyAAMG1J6Tgisy/QfWq+Xsr08vuzuGHQ4=",
=======
    "shasum": "uCU3Ng6rztza9Gdqdv1lARTj7Jd26/bkTek9yBvFv1o=",
>>>>>>> b7580a76
    "location": {
      "npm": {
        "filePath": "dist/bundle.js",
        "packageName": "@metamask/browserify-example-snap",
        "registry": "https://registry.npmjs.org"
      }
    }
  },
  "initialPermissions": {
    "endowment:rpc": {
      "dapps": true
    }
  },
  "manifestVersion": "0.1"
}<|MERGE_RESOLUTION|>--- conflicted
+++ resolved
@@ -7,11 +7,7 @@
     "url": "https://github.com/MetaMask/snaps.git"
   },
   "source": {
-<<<<<<< HEAD
-    "shasum": "hznxFs/o6ICyAAMG1J6Tgisy/QfWq+Xsr08vuzuGHQ4=",
-=======
     "shasum": "uCU3Ng6rztza9Gdqdv1lARTj7Jd26/bkTek9yBvFv1o=",
->>>>>>> b7580a76
     "location": {
       "npm": {
         "filePath": "dist/bundle.js",
