--- conflicted
+++ resolved
@@ -7,11 +7,7 @@
     "url": "https://github.com/MetaMask/snaps.git"
   },
   "source": {
-<<<<<<< HEAD
-    "shasum": "3GrrVE0mbpG4zyCONoukNum5N1ovmMJi7xafPJ+m9Hk=",
-=======
     "shasum": "yvblLjVAXActFtH/3q3GxeTcbRopWjZCX2h4S21hscs=",
->>>>>>> e859203c
     "location": {
       "npm": {
         "filePath": "dist/bundle.js",
