--- conflicted
+++ resolved
@@ -7,11 +7,7 @@
     "url": "https://github.com/MetaMask/snaps.git"
   },
   "source": {
-<<<<<<< HEAD
-    "shasum": "tZRSVvUPatD4j0ICOIBxlIOoASo8MUtaW59WDe90A7I=",
-=======
     "shasum": "0QylDwZOSxudUvfl0oBK6XU1rol3KZw3aJ302ffRtrs=",
->>>>>>> b7580a76
     "location": {
       "npm": {
         "filePath": "dist/bundle.js",
