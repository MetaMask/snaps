--- conflicted
+++ resolved
@@ -7,11 +7,7 @@
     "url": "https://github.com/MetaMask/snaps.git"
   },
   "source": {
-<<<<<<< HEAD
     "shasum": "mav+LCVs5mW6r7O3TLN+WmNE8aSwGN2fWQ10TPl5Lo0=",
-=======
-    "shasum": "E8SzmLlC0rgCn0qOop9/zCLmrWLABS5LlnaQv/MYkUc=",
->>>>>>> aa5f7a14
     "location": {
       "npm": {
         "filePath": "dist/bundle.js",
