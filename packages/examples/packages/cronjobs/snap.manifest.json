{
  "version": "2.1.3",
  "description": "MetaMask example snap demonstrating the use of cronjobs in snaps.",
  "proposedName": "Cronjob Example Snap",
  "repository": {
    "type": "git",
    "url": "https://github.com/MetaMask/snaps.git"
  },
  "source": {
<<<<<<< HEAD
    "shasum": "PhdkF75o0zY1Sx9rpt8IsBw9dOL6Mm4k7BgSG5M9Y8M=",
=======
    "shasum": "DMmgoUR+Q1/eYJTjZQ96jI406CpgObFs454UR1nKGM4=",
>>>>>>> 882232c6
    "location": {
      "npm": {
        "filePath": "dist/bundle.js",
        "packageName": "@metamask/cronjob-example-snap",
        "registry": "https://registry.npmjs.org/"
      }
    }
  },
  "initialPermissions": {
    "endowment:cronjob": {
      "jobs": [
        {
          "expression": "*/10 * * * * *",
          "request": {
            "method": "execute"
          }
        }
      ]
    },
    "snap_dialog": {}
  },
  "manifestVersion": "0.1"
}<|MERGE_RESOLUTION|>--- conflicted
+++ resolved
@@ -7,11 +7,7 @@
     "url": "https://github.com/MetaMask/snaps.git"
   },
   "source": {
-<<<<<<< HEAD
-    "shasum": "PhdkF75o0zY1Sx9rpt8IsBw9dOL6Mm4k7BgSG5M9Y8M=",
-=======
     "shasum": "DMmgoUR+Q1/eYJTjZQ96jI406CpgObFs454UR1nKGM4=",
->>>>>>> 882232c6
     "location": {
       "npm": {
         "filePath": "dist/bundle.js",
