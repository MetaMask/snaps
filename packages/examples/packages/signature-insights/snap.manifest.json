{
  "version": "1.0.2",
  "description": "MetaMask example snap demonstrating the use of the Signature Insights API.",
  "proposedName": "Signature Insights Example Snap",
  "repository": {
    "type": "git",
    "url": "https://github.com/MetaMask/snaps.git"
  },
  "source": {
<<<<<<< HEAD
    "shasum": "0JuGZeM+9nTS0KDx1SOOfrgjvjMYrY/SHp4Vjpw5+n4=",
=======
    "shasum": "pP2JIcm3hGBQ2qpQHZUZckKEM/k6IJU2MEy0hm02HQg=",
>>>>>>> 882232c6
    "location": {
      "npm": {
        "filePath": "dist/bundle.js",
        "packageName": "@metamask/signature-insights-example-snap",
        "registry": "https://registry.npmjs.org"
      }
    }
  },
  "initialPermissions": {
    "endowment:signature-insight": {}
  },
  "manifestVersion": "0.1"
}<|MERGE_RESOLUTION|>--- conflicted
+++ resolved
@@ -7,11 +7,7 @@
     "url": "https://github.com/MetaMask/snaps.git"
   },
   "source": {
-<<<<<<< HEAD
-    "shasum": "0JuGZeM+9nTS0KDx1SOOfrgjvjMYrY/SHp4Vjpw5+n4=",
-=======
     "shasum": "pP2JIcm3hGBQ2qpQHZUZckKEM/k6IJU2MEy0hm02HQg=",
->>>>>>> 882232c6
     "location": {
       "npm": {
         "filePath": "dist/bundle.js",
