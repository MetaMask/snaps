{
  "version": "1.0.2",
  "description": "MetaMask example snap demonstrating the use of the Signature Insights API.",
  "proposedName": "Signature Insights Example Snap",
  "repository": {
    "type": "git",
    "url": "https://github.com/MetaMask/snaps.git"
  },
  "source": {
<<<<<<< HEAD
    "shasum": "YTr5eZhiY6dzUtKuHKhyoCDnNo3N6dVPsZIE6VH8zJ4=",
=======
    "shasum": "7rtXzRXXniBYGoIU2M4IF5fjWByHGMxxrkFhH8Tj6cA=",
>>>>>>> b7580a76
    "location": {
      "npm": {
        "filePath": "dist/bundle.js",
        "packageName": "@metamask/signature-insights-example-snap",
        "registry": "https://registry.npmjs.org"
      }
    }
  },
  "initialPermissions": {
    "endowment:signature-insight": {}
  },
  "manifestVersion": "0.1"
}<|MERGE_RESOLUTION|>--- conflicted
+++ resolved
@@ -7,11 +7,7 @@
     "url": "https://github.com/MetaMask/snaps.git"
   },
   "source": {
-<<<<<<< HEAD
-    "shasum": "YTr5eZhiY6dzUtKuHKhyoCDnNo3N6dVPsZIE6VH8zJ4=",
-=======
     "shasum": "7rtXzRXXniBYGoIU2M4IF5fjWByHGMxxrkFhH8Tj6cA=",
->>>>>>> b7580a76
     "location": {
       "npm": {
         "filePath": "dist/bundle.js",
