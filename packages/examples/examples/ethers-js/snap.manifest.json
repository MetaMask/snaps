{
  "version": "0.32.1",
  "description": "An example Snap that that uses ethers.js.",
  "proposedName": "ethers-js-snap",
  "repository": {
    "type": "git",
    "url": "https://github.com/MetaMask/snaps-monorepo.git"
  },
  "source": {
<<<<<<< HEAD
    "shasum": "zPm+EkHea2MzBJTnoEPk5L83eiK1hIMxKfdZVa3A0mw=",
=======
    "shasum": "Ag2Inx0pkMgxNr9Rbow91soogX2k9o8iMMC7gWHAEBQ=",
>>>>>>> 6f5f1e13
    "location": {
      "npm": {
        "filePath": "dist/bundle.js",
        "packageName": "ethers-js-snap",
        "registry": "https://registry.npmjs.org"
      }
    }
  },
  "initialPermissions": {
    "endowment:ethereum-provider": {}
  },
  "manifestVersion": "0.1"
}<|MERGE_RESOLUTION|>--- conflicted
+++ resolved
@@ -7,11 +7,7 @@
     "url": "https://github.com/MetaMask/snaps-monorepo.git"
   },
   "source": {
-<<<<<<< HEAD
-    "shasum": "zPm+EkHea2MzBJTnoEPk5L83eiK1hIMxKfdZVa3A0mw=",
-=======
-    "shasum": "Ag2Inx0pkMgxNr9Rbow91soogX2k9o8iMMC7gWHAEBQ=",
->>>>>>> 6f5f1e13
+    "shasum": "85C1dkVI6VyV/oH2mVdJeT3SrgfZ+t/apwwikcCdfyU=",
     "location": {
       "npm": {
         "filePath": "dist/bundle.js",
