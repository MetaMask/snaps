{
  "version": "0.0.0",
  "description": "An example Snap that uses WebAssembly.",
  "proposedName": "wasm",
  "repository": {
    "type": "git",
    "url": "https://github.com/MetaMask/snaps-skunkworks.git"
  },
  "source": {
<<<<<<< HEAD
    "shasum": "M15+k3jnzTaOXwyUP6CYj8/ygU3gBOKESjm5uh8XVN0=",
=======
    "shasum": "R1Y7e700dhZWvYgYKIiAFHVj4j6giuHKjSwz6YXviW4=",
>>>>>>> a6b0a6b3
    "location": {
      "npm": {
        "filePath": "dist/bundle.js",
        "packageName": "wasm",
        "registry": "https://registry.npmjs.org"
      }
    }
  },
  "initialPermissions": {},
  "manifestVersion": "0.1"
}<|MERGE_RESOLUTION|>--- conflicted
+++ resolved
@@ -7,11 +7,7 @@
     "url": "https://github.com/MetaMask/snaps-skunkworks.git"
   },
   "source": {
-<<<<<<< HEAD
-    "shasum": "M15+k3jnzTaOXwyUP6CYj8/ygU3gBOKESjm5uh8XVN0=",
-=======
-    "shasum": "R1Y7e700dhZWvYgYKIiAFHVj4j6giuHKjSwz6YXviW4=",
->>>>>>> a6b0a6b3
+    "shasum": "VLp0VAJsonEmZvjoaxa3F+n0VwBbBgYPxm2aQos3rIU=",
     "location": {
       "npm": {
         "filePath": "dist/bundle.js",
