--- conflicted
+++ resolved
@@ -8,17 +8,10 @@
   coveragePathIgnorePatterns: ['/node_modules/', '/mocks/', '/test/'],
   coverageThreshold: {
     global: {
-<<<<<<< HEAD
-      branches: 72.83,
-      functions: 86.38,
-      lines: 85.44,
-      statements: 85.51,
-=======
       branches: 74.21,
       functions: 87.09,
       lines: 86.13,
       statements: 86.2,
->>>>>>> 92ec6651
     },
   },
   globals: {
