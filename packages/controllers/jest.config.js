module.exports = {
  collectCoverage: true,
  collectCoverageFrom: [
    '<rootDir>/**/src/**/*.ts',
    '!<rootDir>/**/src/**/*.test.ts',
  ],
  coverageReporters: ['clover', 'json', 'lcov', 'text', 'json-summary'],
  coveragePathIgnorePatterns: ['/node_modules/', '/mocks/', '/test/'],
  coverageThreshold: {
    global: {
<<<<<<< HEAD
      branches: 65.27,
      functions: 82.32,
      lines: 83.13,
      statements: 83.16,
=======
      branches: 66.21,
      functions: 82.42,
      lines: 83.56,
      statements: 83.59,
>>>>>>> 5d47c33d
    },
  },
  silent: true,
  testTimeout: 5000,
  projects: [
    {
      displayName: 'runner: electron',
      preset: 'ts-jest',
      runner: '@jest-runner/electron',
      // Note that this environment does not support fake timers.
      testEnvironment: '@jest-runner/electron/environment',
      testMatch: [
        '<rootDir>/src/snaps/**/*.test.ts',
        '<rootDir>/src/services/**/*.test.ts',
      ],
    },
    {
      displayName: 'runner: default',
      preset: 'ts-jest',
      testPathIgnorePatterns: [
        '<rootDir>/src/snaps/*',
        '<rootDir>/src/services/*',
      ],
      testRegex: ['\\.test\\.(ts|js)$'],
    },
  ],
};<|MERGE_RESOLUTION|>--- conflicted
+++ resolved
@@ -8,17 +8,10 @@
   coveragePathIgnorePatterns: ['/node_modules/', '/mocks/', '/test/'],
   coverageThreshold: {
     global: {
-<<<<<<< HEAD
-      branches: 65.27,
-      functions: 82.32,
-      lines: 83.13,
-      statements: 83.16,
-=======
       branches: 66.21,
       functions: 82.42,
-      lines: 83.56,
-      statements: 83.59,
->>>>>>> 5d47c33d
+      lines: 83.46,
+      statements: 83.5,
     },
   },
   silent: true,
