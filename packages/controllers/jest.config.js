module.exports = {
  collectCoverage: true,
  collectCoverageFrom: [
    '<rootDir>/**/src/**/*.ts',
    '!<rootDir>/**/src/**/*.test.ts',
  ],
  coverageReporters: ['clover', 'json', 'lcov', 'text', 'json-summary'],
  coveragePathIgnorePatterns: ['/node_modules/', '/mocks/', '/test/'],
  coverageThreshold: {
    global: {
<<<<<<< HEAD
      branches: 84.8,
      functions: 95.8,
      lines: 94.94,
      statements: 95.04,
=======
      branches: 85.91,
      functions: 95.34,
      lines: 94.85,
      statements: 94.95,
>>>>>>> 6fdb952d
    },
  },
  projects: [
    {
      preset: 'ts-jest',
      testMatch: ['<rootDir>/src/services/iframe/*.test.ts'],
      testEnvironment: '<rootDir>/jest.environment.js',
      testEnvironmentOptions: {
        resources: 'usable',
        runScripts: 'dangerously',
        customExportConditions: ['node', 'node-addons'],
      },
    },
    {
      preset: 'ts-jest',
      testPathIgnorePatterns: ['<rootDir>/src/services/iframe/*'],
      testEnvironment: '<rootDir>/jest.environment.js',
      testEnvironmentOptions: {
        customExportConditions: ['node', 'node-addons'],
      },
      testRegex: ['\\.test\\.(ts|js)$'],
    },
  ],
  testTimeout: 5000,
};<|MERGE_RESOLUTION|>--- conflicted
+++ resolved
@@ -8,17 +8,10 @@
   coveragePathIgnorePatterns: ['/node_modules/', '/mocks/', '/test/'],
   coverageThreshold: {
     global: {
-<<<<<<< HEAD
-      branches: 84.8,
-      functions: 95.8,
-      lines: 94.94,
-      statements: 95.04,
-=======
       branches: 85.91,
       functions: 95.34,
       lines: 94.85,
       statements: 94.95,
->>>>>>> 6fdb952d
     },
   },
   projects: [
