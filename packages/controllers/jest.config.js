module.exports = {
  collectCoverage: true,
  collectCoverageFrom: [
    '<rootDir>/**/src/**/*.ts',
    '!<rootDir>/**/src/**/*.test.ts',
  ],
  coverageReporters: ['clover', 'json', 'lcov', 'text', 'json-summary'],
  coveragePathIgnorePatterns: ['/node_modules/', '/mocks/', '/test/'],
  coverageThreshold: {
    global: {
<<<<<<< HEAD
      branches: 68.23,
      functions: 83.76,
      lines: 84.75,
      statements: 84.78,
=======
      branches: 64.75,
      functions: 84.62,
      lines: 84.6,
      statements: 84.63,
>>>>>>> 84dc190f
    },
  },
  globals: {
    'ts-jest': {
      tsconfig: 'tsconfig.test.json',
    },
  },
  projects: [
    {
      preset: 'ts-jest',
      testMatch: ['<rootDir>/src/services/iframe/*.test.ts'],
      testEnvironment: 'jsdom',
      testEnvironmentOptions: {
        resources: 'usable',
        runScripts: 'dangerously',
      },
    },
    {
      preset: 'ts-jest',
      testPathIgnorePatterns: ['<rootDir>/src/services/iframe/*'],
      testEnvironment: 'jsdom',
      testRegex: ['\\.test\\.(ts|js)$'],
    },
  ],
  silent: true,
  testTimeout: 5000,
};<|MERGE_RESOLUTION|>--- conflicted
+++ resolved
@@ -8,17 +8,10 @@
   coveragePathIgnorePatterns: ['/node_modules/', '/mocks/', '/test/'],
   coverageThreshold: {
     global: {
-<<<<<<< HEAD
-      branches: 68.23,
-      functions: 83.76,
-      lines: 84.75,
-      statements: 84.78,
-=======
       branches: 64.75,
       functions: 84.62,
       lines: 84.6,
       statements: 84.63,
->>>>>>> 84dc190f
     },
   },
   globals: {
