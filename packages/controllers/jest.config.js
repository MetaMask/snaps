module.exports = {
  collectCoverage: true,
  collectCoverageFrom: [
    '<rootDir>/**/src/**/*.ts',
    '!<rootDir>/**/src/**/*.test.ts',
  ],
  coverageReporters: ['clover', 'json', 'lcov', 'text', 'json-summary'],
  coveragePathIgnorePatterns: ['/node_modules/', '/mocks/', '/test/'],
  coverageThreshold: {
    global: {
<<<<<<< HEAD
      branches: 65.71,
      functions: 84.69,
      lines: 84.75,
      statements: 84.78,
=======
      branches: 64.75,
      functions: 84.77,
      lines: 84.79,
      statements: 84.82,
>>>>>>> b962c528
    },
  },
  globals: {
    'ts-jest': {
      tsconfig: 'tsconfig.test.json',
    },
  },
  projects: [
    {
      preset: 'ts-jest',
      testMatch: ['<rootDir>/src/services/iframe/*.test.ts'],
      testEnvironment: 'jsdom',
      testEnvironmentOptions: {
        resources: 'usable',
        runScripts: 'dangerously',
      },
    },
    {
      preset: 'ts-jest',
      testPathIgnorePatterns: ['<rootDir>/src/services/iframe/*'],
      testEnvironment: 'jsdom',
      testRegex: ['\\.test\\.(ts|js)$'],
    },
  ],
  silent: true,
  testTimeout: 5000,
};<|MERGE_RESOLUTION|>--- conflicted
+++ resolved
@@ -8,17 +8,10 @@
   coveragePathIgnorePatterns: ['/node_modules/', '/mocks/', '/test/'],
   coverageThreshold: {
     global: {
-<<<<<<< HEAD
-      branches: 65.71,
+      branches: 64.75,
       functions: 84.69,
       lines: 84.75,
       statements: 84.78,
-=======
-      branches: 64.75,
-      functions: 84.77,
-      lines: 84.79,
-      statements: 84.82,
->>>>>>> b962c528
     },
   },
   globals: {
