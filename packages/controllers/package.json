{
  "name": "@metamask/snap-controllers",
  "version": "0.19.1",
  "description": "Controllers for MetaMask Snaps.",
  "repository": {
    "type": "git",
    "url": "https://github.com/MetaMask/snaps-skunkworks.git"
  },
  "main": "dist/index.js",
  "browser": {
    "./dist/services": "./dist/services/browser.js"
  },
  "types": "dist/index.d.ts",
  "files": [
    "dist/"
  ],
  "scripts": {
    "test:prepare": "yarn mkdirp test/fixtures && ./scripts/generate-fixtures.sh",
    "test": "yarn test:prepare && jest && yarn posttest",
    "posttest": "jest-it-up",
    "test:ci": "yarn test",
    "build:tsc": "tsc --project tsconfig.local.json",
    "build": "yarn build:tsc",
    "build:clean": "yarn clean && yarn build",
    "clean": "rimraf '*.tsbuildinfo' 'dist/*'",
    "lint:eslint": "eslint . --cache --ext js,ts",
    "lint:misc": "prettier '**/*.json' '**/*.md' '!CHANGELOG.md' --ignore-path ../../.gitignore",
    "lint": "yarn lint:eslint && yarn lint:misc --check",
    "lint:fix": "yarn lint:eslint --fix && yarn lint:misc --write",
    "lint:changelog": "yarn auto-changelog validate",
    "publish:package": "../../scripts/publish-package.sh"
  },
  "dependencies": {
    "@metamask/browser-passworder": "^3.0.0",
    "@metamask/controllers": "^30.0.0",
<<<<<<< HEAD
=======
    "@metamask/execution-environments": "^0.19.1",
>>>>>>> 42a417fe
    "@metamask/object-multiplex": "^1.1.0",
    "@metamask/post-message-stream": "^6.0.0",
    "@metamask/snap-utils": "^0.19.1",
    "@metamask/utils": "^2.0.0",
    "@xstate/fsm": "^2.0.0",
    "concat-stream": "^2.0.0",
    "eth-rpc-errors": "^4.0.2",
    "gunzip-maybe": "^1.4.2",
    "immer": "^9.0.6",
    "json-rpc-engine": "^6.1.0",
    "json-rpc-middleware-stream": "^3.0.0",
    "nanoid": "^3.1.31",
    "pump": "^3.0.0",
    "readable-web-to-node-stream": "^3.0.2",
    "tar-stream": "^2.2.0"
  },
  "devDependencies": {
    "@lavamoat/allow-scripts": "^2.0.3",
    "@metamask/auto-changelog": "^2.6.0",
    "@metamask/eslint-config": "^9.0.0",
    "@metamask/eslint-config-jest": "^9.0.0",
    "@metamask/eslint-config-nodejs": "^9.0.0",
    "@metamask/eslint-config-typescript": "^9.0.1",
    "@metamask/snap-types": "^0.19.1",
    "@metamask/template-snap": "^0.7.0",
    "@peculiar/webcrypto": "^1.3.3",
    "@types/concat-stream": "^2.0.0",
    "@types/gunzip-maybe": "^1.4.0",
    "@types/jest": "^27.5.1",
    "@types/pump": "^1.1.1",
    "@types/readable-stream": "^2.3.9",
    "@types/tar-stream": "^2.2.2",
    "eslint": "^7.30.0",
    "eslint-config-prettier": "^8.3.0",
    "eslint-plugin-import": "^2.23.4",
    "eslint-plugin-jest": "^24.4.0",
    "eslint-plugin-jsdoc": "^36.1.0",
    "eslint-plugin-node": "^11.1.0",
    "eslint-plugin-prettier": "^3.4.0",
    "jest": "^27.5.1",
    "jest-fetch-mock": "^3.0.3",
    "jest-it-up": "^2.0.0",
    "jsdom": "^19.0.0",
    "mkdirp": "^1.0.4",
    "prettier": "^2.3.2",
    "prettier-plugin-packagejson": "^2.2.11",
    "rimraf": "^3.0.2",
    "serve-handler": "^6.1.3",
    "ts-jest": "^27.1.5",
    "typescript": "^4.4.0"
  },
  "engines": {
    "node": ">=16.0.0"
  },
  "publishConfig": {
    "access": "public",
    "registry": "https://registry.npmjs.org/"
  }
}<|MERGE_RESOLUTION|>--- conflicted
+++ resolved
@@ -33,10 +33,7 @@
   "dependencies": {
     "@metamask/browser-passworder": "^3.0.0",
     "@metamask/controllers": "^30.0.0",
-<<<<<<< HEAD
-=======
     "@metamask/execution-environments": "^0.19.1",
->>>>>>> 42a417fe
     "@metamask/object-multiplex": "^1.1.0",
     "@metamask/post-message-stream": "^6.0.0",
     "@metamask/snap-utils": "^0.19.1",
