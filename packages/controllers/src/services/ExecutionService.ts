import { RestrictedControllerMessenger } from '@metamask/controllers';
<<<<<<< HEAD
import {
  SnapExecutionData,
  SnapId,
=======
import { SnapId } from '@metamask/snap-utils';
import {
  SnapExecutionData,
>>>>>>> 42a417fe
  ErrorJSON,
  SnapRpcHookArgs,
} from '@metamask/snap-types';

type TerminateSnap = (snapId: string) => Promise<void>;
type TerminateAll = () => Promise<void>;
type ExecuteSnap = (snapData: SnapExecutionData) => Promise<unknown>;

type HandleRpcRequest = (
  snapId: string,
  options: SnapRpcHookArgs,
) => Promise<unknown>;

export interface ExecutionService {
  terminateSnap: TerminateSnap;
  terminateAllSnaps: TerminateAll;
  executeSnap: ExecuteSnap;
  handleRpcRequest: HandleRpcRequest;
}

const controllerName = 'ExecutionService';

export type ErrorMessageEvent = {
  type: 'ExecutionService:unhandledError';
  payload: [SnapId, ErrorJSON];
};

export type OutboundRequest = {
  type: 'ExecutionService:outboundRequest';
  payload: [SnapId];
};

export type OutboundResponse = {
  type: 'ExecutionService:outboundResponse';
  payload: [SnapId];
};

export type ExecutionServiceEvents =
  | ErrorMessageEvent
  | OutboundRequest
  | OutboundResponse;

/**
 * Handles RPC request.
 */
export type HandleRpcRequestAction = {
  type: `${typeof controllerName}:handleRpcRequest`;
  handler: ExecutionService['handleRpcRequest'];
};

/**
 * Executes a given snap.
 */
export type ExecuteSnapAction = {
  type: `${typeof controllerName}:executeSnap`;
  handler: ExecutionService['executeSnap'];
};

/**
 * Terminates a given snap.
 */
export type TerminateSnapAction = {
  type: `${typeof controllerName}:terminateSnap`;
  handler: ExecutionService['terminateSnap'];
};

/**
 * Terminates all snaps.
 */
export type TerminateAllSnapsAction = {
  type: `${typeof controllerName}:terminateAllSnaps`;
  handler: ExecutionService['terminateAllSnaps'];
};

export type ExecutionServiceActions =
  | HandleRpcRequestAction
  | ExecuteSnapAction
  | TerminateSnapAction
  | TerminateAllSnapsAction;

export type ExecutionServiceMessenger = RestrictedControllerMessenger<
  'ExecutionService',
  ExecutionServiceActions,
  ExecutionServiceEvents,
  ExecutionServiceActions['type'],
  ExecutionServiceEvents['type']
>;<|MERGE_RESOLUTION|>--- conflicted
+++ resolved
@@ -1,13 +1,7 @@
 import { RestrictedControllerMessenger } from '@metamask/controllers';
-<<<<<<< HEAD
-import {
-  SnapExecutionData,
-  SnapId,
-=======
 import { SnapId } from '@metamask/snap-utils';
 import {
   SnapExecutionData,
->>>>>>> 42a417fe
   ErrorJSON,
   SnapRpcHookArgs,
 } from '@metamask/snap-types';
