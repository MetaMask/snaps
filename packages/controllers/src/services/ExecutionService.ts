--- conflicted
+++ resolved
@@ -1,14 +1,7 @@
 import { RestrictedControllerMessenger } from '@metamask/controllers';
-import { SnapId } from '@metamask/snap-utils';
-<<<<<<< HEAD
-import {
-  SnapExecutionData,
-  ErrorJSON,
-  SnapRpcHookArgs,
-} from '@metamask/snap-types';
-=======
+import { SnapId, SnapRpcHookArgs } from '@metamask/snap-utils';
+
 import { Json } from '@metamask/types';
->>>>>>> d81a7137
 
 type TerminateSnap = (snapId: string) => Promise<void>;
 type TerminateAll = () => Promise<void>;
