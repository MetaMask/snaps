import {
  Caveat,
  getPersistentState,
  Json,
  SubjectPermissions,
  ValidPermission,
} from '@metamask/controllers';
import { ControllerMessenger } from '@metamask/controllers/dist/ControllerMessenger';
import { EthereumRpcError, ethErrors, serializeError } from 'eth-rpc-errors';
import fetchMock from 'jest-fetch-mock';
import passworder from '@metamask/browser-passworder';
import { Crypto } from '@peculiar/webcrypto';
import { ExecutionService } from '../services/ExecutionService';
import { NodeExecutionService } from '../services/node';
import { delay } from '../utils';
import { DEFAULT_ENDOWMENTS } from './default-endowments';
import { LONG_RUNNING_PERMISSION } from './endowments';
import { SnapManifest } from './json-schemas';
import {
  AllowedActions,
  AllowedEvents,
  Snap,
  SnapController,
  SnapControllerActions,
  SnapControllerEvents,
  SnapControllerState,
  SnapStatus,
  SNAP_APPROVAL_UPDATE,
  TruncatedSnap,
} from './SnapController';
import * as utils from './utils';

const { getSnapSourceShasum } = utils;

const { subtle } = new Crypto();
Object.defineProperty(window, 'crypto', {
  value: {
    ...window.crypto,
    subtle,
    getRandomValues: jest.fn().mockReturnValue(new Uint32Array(32)),
  },
});

const getControllerMessenger = () =>
  new ControllerMessenger<
    SnapControllerActions | AllowedActions,
    SnapControllerEvents | AllowedEvents
  >();

const getSnapControllerMessenger = (
  messenger?: ReturnType<typeof getControllerMessenger>,
  mocked = true,
) => {
  const m = (messenger ?? getControllerMessenger()).getRestricted<
    'SnapController',
    SnapControllerActions['type'] | AllowedActions['type'],
    SnapControllerEvents['type'] | AllowedEvents['type']
  >({
    name: 'SnapController',
    allowedEvents: [
      'ExecutionService:unhandledError',
      'SnapController:snapAdded',
      'SnapController:snapInstalled',
      'SnapController:snapUpdated',
      'SnapController:snapRemoved',
      'SnapController:stateChange',
    ],
    allowedActions: [
      'ApprovalController:addRequest',
      'PermissionController:getEndowments',
      'PermissionController:hasPermission',
      'PermissionController:getPermissions',
      'PermissionController:grantPermissions',
      'PermissionController:requestPermissions',
      'PermissionController:revokeAllPermissions',
      'SnapController:add',
      'SnapController:get',
      'SnapController:handleRpcRequest',
      'SnapController:getSnapState',
      'SnapController:has',
      'SnapController:updateSnapState',
      'SnapController:clearSnapState',
    ],
  });

  if (mocked) {
    jest.spyOn(m, 'call').mockImplementation((method, ...args) => {
      // Return false for long-running by default, and true for everything else.
      if (
        method === 'PermissionController:hasPermission' &&
        args[1] === LONG_RUNNING_PERMISSION
      ) {
        return false;
      }
      return true;
    });
  }
  return m;
};

const getNodeEESMessenger = (
  messenger: ReturnType<typeof getControllerMessenger>,
) =>
  messenger.getRestricted({
    name: 'ExecutionService',
    allowedEvents: ['ExecutionService:unhandledError'],
  });

type SnapControllerConstructorParams = ConstructorParameters<
  typeof SnapController
>[0];

type PartialSnapControllerConstructorParams = Partial<
  Omit<ConstructorParameters<typeof SnapController>[0], 'state'> & {
    state: Partial<SnapControllerConstructorParams['state']>;
  }
>;

const getSnapControllerOptions = (
  opts?: PartialSnapControllerConstructorParams,
) => {
  const options = {
    terminateAllSnaps: jest.fn(),
    terminateSnap: jest.fn(),
    executeSnap: jest.fn(),
    environmentEndowmentPermissions: [],
    getRpcRequestHandler: jest.fn(),
    removeAllPermissionsFor: jest.fn(),
    getPermissions: jest.fn(),
    requestPermissions: jest.fn(),
    closeAllConnections: jest.fn(),
    getAppKey: jest
      .fn()
      .mockImplementation((snapId, appKeyType) => `${appKeyType}:${snapId}`),
    messenger: getSnapControllerMessenger(),
    featureFlags: { dappsCanUpdateSnaps: true },
    state: undefined,
    ...opts,
  } as SnapControllerConstructorParams;

  options.state = {
    snaps: {},
    snapErrors: {},
    snapStates: {},
    ...options.state,
  };
  return options;
};

type SnapControllerWithEESConstructorParams = Omit<
  SnapControllerConstructorParams,
  'terminateAllSnaps' | 'terminateSnap' | 'executeSnap' | 'getRpcRequestHandler'
>;

type PartialSnapControllerWithEESConstructorParams = Omit<
  PartialSnapControllerConstructorParams,
  'terminateAllSnaps' | 'terminateSnap' | 'executeSnap' | 'getRpcRequestHandler'
>;

const getSnapControllerWithEESOptions = (
<<<<<<< HEAD
  opts?: PartialSnapControllerWithEESConstructorParams,
=======
  messenger: ReturnType<typeof getControllerMessenger>,
  opts?: Partial<SnapControllerWithEESConstructorParams>,
>>>>>>> 84dc190f
) => {
  return {
    environmentEndowmentPermissions: [],
    closeAllConnections: jest.fn(),
    getAppKey: jest
      .fn()
      .mockImplementation((snapId, appKeyType) => `${appKeyType}:${snapId}`),
    messenger: getSnapControllerMessenger(messenger),
    state: undefined,
    ...opts,
  } as SnapControllerWithEESConstructorParams;
};

const getSnapController = (options = getSnapControllerOptions()) => {
  return new SnapController(options);
};

const getEmptySnapControllerState = () => {
  return {
    snaps: {},
    snapStates: {},
    snapErrors: {},
  } as SnapControllerState;
};

const getNodeEES = (messenger: ReturnType<typeof getNodeEESMessenger>) =>
  new NodeExecutionService({
    messenger,
    setupSnapProvider: jest.fn(),
  });

class ExecutionEnvironmentStub implements ExecutionService {
  async terminateAllSnaps() {
    // empty stub
  }

  async getRpcRequestHandler() {
    return (_: any, request: Record<string, unknown>) => {
      return new Promise((resolve) => {
        const results = `${request.method}${request.id}`;
        resolve(results);
      });
    };
  }

  async executeSnap() {
    return 'some-unique-id';
  }

  async terminateSnap() {
    // empty stub
  }
}

const getSnapControllerWithEES = (
  messenger = getControllerMessenger(),
  options = getSnapControllerWithEESOptions(messenger),
  service?: ReturnType<typeof getNodeEES>,
) => {
  const executionServiceMessenger = getNodeEESMessenger(messenger);
  const _service = service || getNodeEES(executionServiceMessenger);
  const controller = new SnapController({
    terminateAllSnaps: _service.terminateAllSnaps.bind(_service),
    terminateSnap: _service.terminateSnap.bind(_service),
    executeSnap: _service.executeSnap.bind(_service),
    getRpcRequestHandler: _service.getRpcRequestHandler.bind(_service),
    ...options,
  });
  return [controller, _service] as const;
};

const MOCK_SNAP_ID = 'npm:example-snap';
const MOCK_SNAP_SOURCE_CODE = `
exports.onRpcRequest = async ({ origin, request }) => {
  const {method, params, id} = request;
  return method + id;
};
`;
const MOCK_SNAP_SHASUM = getSnapSourceShasum(MOCK_SNAP_SOURCE_CODE);
const MOCK_ORIGIN = 'foo.com';

const getSnapManifest = ({
  version = '1.0.0',
  proposedName = 'ExampleSnap',
  description = 'arbitraryDescription',
  filePath = 'dist/bundle.js',
  iconPath = 'images/icon.svg',
  packageName = 'example-snap',
  initialPermissions = {},
  shasum = MOCK_SNAP_SHASUM,
}: Pick<Partial<SnapManifest>, 'version' | 'proposedName' | 'description'> & {
  filePath?: string;
  iconPath?: string;
  initialPermissions?: Record<string, Record<string, Json>>;
  packageName?: string;
  shasum?: string;
} = {}) => {
  return {
    version,
    proposedName,
    description,
    repository: {
      type: 'git',
      url: 'https://github.com/example-snap',
    },
    source: {
      shasum,
      location: {
        npm: {
          filePath,
          iconPath,
          packageName,
          registry: 'https://registry.npmjs.org',
        },
      },
    },
    initialPermissions,
    manifestVersion: '0.1',
  } as const;
};

const getSnapObject = ({
  enabled = true,
  id = MOCK_SNAP_ID,
  initialPermissions = {},
  manifest = getSnapManifest(),
  permissionName = `wallet_snap_${MOCK_SNAP_ID}`,
  sourceCode = MOCK_SNAP_SOURCE_CODE,
  status = SnapStatus.stopped,
  version = '1.0.0',
  versionHistory = [
    { origin: MOCK_ORIGIN, version: '1.0.0', date: expect.any(Number) },
  ],
} = {}): Snap => {
  return {
    initialPermissions,
    id,
    permissionName,
    version,
    manifest,
    status,
    enabled,
    sourceCode,
    versionHistory,
  } as const;
};

const getTruncatedSnap = ({
  initialPermissions = {},
  id = MOCK_SNAP_ID,
  permissionName = `wallet_snap_${MOCK_SNAP_ID}`,
  version = '1.0.0',
} = {}): TruncatedSnap => {
  return {
    initialPermissions,
    id,
    permissionName,
    version,
  } as const;
};

jest.mock('./utils', () => ({
  ...jest.requireActual<typeof utils>('./utils'),
  fetchNpmSnap: jest.fn().mockResolvedValue({
    manifest: {
      description: 'arbitraryDescription',
      initialPermissions: {},
      manifestVersion: '0.1',
      proposedName: 'ExampleSnap',
      repository: { type: 'git', url: 'https://github.com/example-snap' },
      source: {
        location: {
          npm: {
            filePath: 'dist/bundle.js',
            iconPath: 'images/icon.svg',
            packageName: 'example-snap',
            registry: 'https://registry.npmjs.org',
          },
        },
        shasum: 'vCmyHWIgnBwgiTqSXnd7LI7PbXSQim/JOotFfXkjAQk=',
      },
      version: '1.0.0',
    },
    sourceCode: '// foo',
  }),
}));

fetchMock.enableMocks();

describe('SnapController', () => {
  it('creates a snap controller and execution service', async () => {
    const [snapController, service] = getSnapControllerWithEES();
    expect(service).toBeDefined();
    expect(snapController).toBeDefined();
    snapController.destroy();
    await service.terminateAllSnaps();
  });

<<<<<<< HEAD
  it('creates a worker and snap controller, adds a snap, and update its state', async () => {
    const [snapController] = getSnapControllerWithEES();
=======
  it('should create a worker and snap controller and add a snap and update its state', async () => {
    const [snapController, service] = getSnapControllerWithEES();
>>>>>>> 84dc190f

    const snap = await snapController.add({
      origin: MOCK_ORIGIN,
      id: MOCK_SNAP_ID,
      sourceCode: MOCK_SNAP_SOURCE_CODE,
      manifest: getSnapManifest(),
    });

    const state = { hello: 'world' };
    await snapController.startSnap(snap.id);
    await snapController.updateSnapState(snap.id, state);
    const snapState = await snapController.getSnapState(snap.id);
    expect(snapState).toStrictEqual(state);
    expect(snapController.state.snapStates).toStrictEqual({
      'npm:example-snap': await passworder.encrypt(
        'stateEncryption:npm:example-snap',
        state,
      ),
    });
    snapController.destroy();
    await service.terminateAllSnaps();
  });

<<<<<<< HEAD
  it('adds a snap and uses its JSON-RPC api with a WebWorkerExecutionService', async () => {
    const [snapController] = getSnapControllerWithEES();
=======
  it('should add a snap and use its JSON-RPC api with a NodeExecutionService', async () => {
    const [snapController, service] = getSnapControllerWithEES();
>>>>>>> 84dc190f

    const snap = await snapController.add({
      origin: MOCK_ORIGIN,
      id: MOCK_SNAP_ID,
      sourceCode: MOCK_SNAP_SOURCE_CODE,
      manifest: getSnapManifest(),
    });

    await snapController.startSnap(snap.id);

    const result = await snapController.handleRpcRequest(snap.id, 'foo.com', {
      jsonrpc: '2.0',
      method: 'test',
      params: {},
      id: 1,
    });
    expect(result).toStrictEqual('test1');
    snapController.destroy();
    await service.terminateAllSnaps();
  });

  it('adds a snap and uses its JSON-RPC API', async () => {
    const executionEnvironmentStub =
      new ExecutionEnvironmentStub() as unknown as NodeExecutionService;

    const messenger = getControllerMessenger();
    const [snapController] = getSnapControllerWithEES(
      messenger,
      getSnapControllerWithEESOptions(messenger),
      executionEnvironmentStub,
    );

    const snap = await snapController.add({
      origin: MOCK_ORIGIN,
      id: MOCK_SNAP_ID,
      sourceCode: MOCK_SNAP_SOURCE_CODE,
      manifest: getSnapManifest(),
    });

    await snapController.startSnap(snap.id);

    const result = await snapController.handleRpcRequest(snap.id, 'foo.com', {
      jsonrpc: '2.0',
      method: 'test',
      params: {},
      id: 1,
    });
    expect(result).toStrictEqual('test1');
    snapController.destroy();
  });

  it('passes endowments to a snap when executing it', async () => {
    const executeSnapMock = jest.fn();
    const messenger = getSnapControllerMessenger();
    const callActionMock = jest.spyOn(messenger, 'call');

    const snapController = getSnapController(
      getSnapControllerOptions({
        environmentEndowmentPermissions: ['endowment:foo'],
        executeSnap: executeSnapMock,
        messenger,
      }),
    );

    const snap = await snapController.add({
      origin: MOCK_ORIGIN,
      id: MOCK_SNAP_ID,
      sourceCode: MOCK_SNAP_SOURCE_CODE,
      manifest: getSnapManifest(),
    });

    callActionMock.mockImplementation((method) => {
      if (
        method === 'PermissionController:hasPermission' ||
        method === 'ApprovalController:addRequest'
      ) {
        return true;
      } else if (method === 'PermissionController:getEndowments') {
        return ['fooEndowment'] as any;
      }
      return false;
    });

    await snapController.startSnap(snap.id);

    expect(callActionMock).toHaveBeenCalledTimes(3);
    expect(callActionMock).toHaveBeenNthCalledWith(
      1,
      'PermissionController:hasPermission',
      MOCK_SNAP_ID,
      'endowment:foo',
    );

    expect(callActionMock).toHaveBeenNthCalledWith(
      2,
      'PermissionController:getEndowments',
      MOCK_SNAP_ID,
      'endowment:foo',
    );

    expect(callActionMock).toHaveBeenNthCalledWith(
      3,
      'PermissionController:hasPermission',
      MOCK_SNAP_ID,
      LONG_RUNNING_PERMISSION,
    );

    expect(executeSnapMock).toHaveBeenCalledTimes(1);
    expect(executeSnapMock).toHaveBeenNthCalledWith(1, {
      snapId: MOCK_SNAP_ID,
      sourceCode: MOCK_SNAP_SOURCE_CODE,
      endowments: [...DEFAULT_ENDOWMENTS, 'fooEndowment'],
    });
    snapController.destroy();
  });

  it('errors if attempting to start a snap that was already started', async () => {
    const manifest = {
      ...getSnapManifest(),
      initialPermissions: { eth_accounts: {} },
    };

    const mockExecuteSnap = jest.fn();

    const snapController = getSnapController(
      getSnapControllerOptions({ executeSnap: mockExecuteSnap }),
    );

    await snapController.add({
      origin: MOCK_ORIGIN,
      id: MOCK_SNAP_ID,
      manifest,
      sourceCode: MOCK_SNAP_SOURCE_CODE,
    });
    await snapController.startSnap(MOCK_SNAP_ID);
    await expect(snapController.startSnap(MOCK_SNAP_ID)).rejects.toThrow(
      /^Snap "npm:example-snap" is already started.$/u,
    );
    expect(mockExecuteSnap).toHaveBeenCalledTimes(1);
    expect(mockExecuteSnap).toHaveBeenCalledWith({
      snapId: MOCK_SNAP_ID,
      sourceCode: MOCK_SNAP_SOURCE_CODE,
      endowments: [...DEFAULT_ENDOWMENTS],
    });
  });

  it('can rehydrate state', async () => {
    const mockExecuteSnap = jest.fn();

    const firstSnapController = getSnapController(
      getSnapControllerOptions({
        executeSnap: mockExecuteSnap,
        state: {
          snaps: {
            'npm:foo': getSnapObject({
              permissionName: 'fooperm',
              version: '0.0.1',
              sourceCode: MOCK_SNAP_SOURCE_CODE,
              id: 'npm:foo',
              status: SnapStatus.installing,
            }),
          },
        },
      }),
    );

    // persist the state somewhere
    const persistedState = getPersistentState<SnapControllerState>(
      firstSnapController.state,
      firstSnapController.metadata,
    );

    // create a new controller
    const secondSnapController = getSnapController(
      getSnapControllerOptions({
        executeSnap: mockExecuteSnap,
        state: persistedState as unknown as SnapControllerState,
      }),
    );

    expect(secondSnapController.isRunning('npm:foo')).toStrictEqual(false);
    await secondSnapController.startSnap('npm:foo');

    expect(secondSnapController.state.snaps['npm:foo']).toBeDefined();
    expect(secondSnapController.isRunning('npm:foo')).toStrictEqual(true);
    firstSnapController.destroy();
    secondSnapController.destroy();
  });

<<<<<<< HEAD
  it(`adds errors to the controller's state`, async () => {
=======
  it('should add errors to the SnapControllers state', async () => {
    const rootMessenger = getControllerMessenger();
>>>>>>> 84dc190f
    const executionEnvironmentStub =
      new ExecutionEnvironmentStub() as unknown as NodeExecutionService;

    const [snapController] = getSnapControllerWithEES(
      rootMessenger,
      undefined,
      executionEnvironmentStub,
    );

    snapController.addSnapError({
      code: 1,
      data: {},
      message: 'error happened',
    });

    const arrayOfErrors = Object.entries(snapController.state.snapErrors);

    expect(arrayOfErrors.length > 0).toStrictEqual(true);

    snapController.removeSnapError(arrayOfErrors[0][0]);

    expect(Object.entries(snapController.state.snapErrors)).toHaveLength(0);

    snapController.addSnapError({
      code: 1,
      data: {},
      message: 'error happened',
    });

    snapController.addSnapError({
      code: 2,
      data: {},
      message: 'error 2',
    });

    snapController.removeSnapError(
      Object.entries(snapController.state.snapErrors)[0][0],
    );

    expect(Object.entries(snapController.state.snapErrors)).toHaveLength(1);
    expect(Object.entries(snapController.state.snapErrors)[0][1]).toStrictEqual(
      expect.objectContaining({
        code: 2,
        data: {},
        message: 'error 2',
      }),
    );
    snapController.destroy();
  });

  it('handles an error event on the controller messenger', async () => {
    const controllerMessenger = getControllerMessenger();
    const serviceMessenger = getNodeEESMessenger(controllerMessenger);
    const snapControllerMessenger =
      getSnapControllerMessenger(controllerMessenger);

    const workerExecutionEnvironment = getNodeEES(serviceMessenger);
    const [snapController] = getSnapControllerWithEES(
      controllerMessenger,
      getSnapControllerWithEESOptions(controllerMessenger, {
        messenger: snapControllerMessenger,
      }),
      workerExecutionEnvironment,
    );

    const snap = await snapController.add({
      origin: MOCK_ORIGIN,
      id: MOCK_SNAP_ID,
      sourceCode: MOCK_SNAP_SOURCE_CODE,
      manifest: getSnapManifest(),
    });
    await snapController.startSnap(snap.id);

    // defer
    setTimeout(() => {
      controllerMessenger.publish('ExecutionService:unhandledError', snap.id, {
        message: 'foo',
        code: 123,
      });
    }, 1);

    await new Promise((resolve) => {
      controllerMessenger.subscribe('SnapController:stateChange', (state) => {
        const crashedSnap = state.snaps[snap.id];
        expect(crashedSnap.status).toStrictEqual(SnapStatus.crashed);
        resolve(undefined);
        snapController.destroy();
      });
    });
    await workerExecutionEnvironment.terminateAllSnaps();
  });

<<<<<<< HEAD
  it('adds a snap and uses its JSON-RPC API and then get stopped from idling too long', async () => {
    const [snapController] = getSnapControllerWithEES(
      getSnapControllerWithEESOptions({
=======
  it('should add a snap and use its JSON-RPC api and then get stopped from idling too long', async () => {
    const rootMessenger = getControllerMessenger();
    const [snapController, service] = getSnapControllerWithEES(
      rootMessenger,
      getSnapControllerWithEESOptions(rootMessenger, {
>>>>>>> 84dc190f
        idleTimeCheckInterval: 50,
        maxIdleTime: 100,
      }),
    );

    const snap = await snapController.add({
      origin: MOCK_ORIGIN,
      id: MOCK_SNAP_ID,
      sourceCode: MOCK_SNAP_SOURCE_CODE,
      manifest: getSnapManifest(),
    });
    await snapController.startSnap(snap.id);

    await snapController.handleRpcRequest(snap.id, 'foo.com', {
      jsonrpc: '2.0',
      method: 'test',
      params: {},
      id: 1,
    });

    await delay(300);

    expect(snapController.isRunning(snap.id)).toStrictEqual(false);
    snapController.destroy();

    await service.terminateAllSnaps();
  });

<<<<<<< HEAD
  it('terminates a snap even if connection to worker has failed', async () => {
    const options = getSnapControllerWithEESOptions({
=======
  it('should still terminate if connection to worker has failed', async () => {
    const rootMessenger = getControllerMessenger();
    const options = getSnapControllerWithEESOptions(rootMessenger, {
>>>>>>> 84dc190f
      idleTimeCheckInterval: 50,
      maxIdleTime: 100,
    });
    const worker = getNodeEES(options.messenger);
    const [snapController, service] = getSnapControllerWithEES(
      rootMessenger,
      options,
      worker,
    );

    const snap = await snapController.add({
      origin: MOCK_ORIGIN,
      id: MOCK_SNAP_ID,
      sourceCode: MOCK_SNAP_SOURCE_CODE,
      manifest: getSnapManifest(),
    });
    await snapController.startSnap(snap.id);

    (snapController as any)._maxRequestTime = 50;

    (worker as any)._command = () =>
      new Promise((resolve) => {
        setTimeout(resolve, 2000);
      });

    await expect(
      snapController.handleRpcRequest(snap.id, 'foo.com', {
        jsonrpc: '2.0',
        method: 'test',
        params: {},
        id: 1,
      }),
    ).rejects.toThrow(/request timed out/u);

    expect(snapController.state.snaps[snap.id].status).toStrictEqual('crashed');
    snapController.destroy();

    await service.terminateAllSnaps();
  });

<<<<<<< HEAD
  it(`reads a snap's status after adding it`, async () => {
    const [snapController] = getSnapControllerWithEES(
      getSnapControllerWithEESOptions({
=======
  it('should add a snap and see its status', async () => {
    const rootMessenger = getControllerMessenger();
    const [snapController, service] = getSnapControllerWithEES(
      rootMessenger,
      getSnapControllerWithEESOptions(rootMessenger, {
>>>>>>> 84dc190f
        idleTimeCheckInterval: 1000,
        maxIdleTime: 2000,
      }),
    );

    const snap = await snapController.add({
      origin: MOCK_ORIGIN,
      id: MOCK_SNAP_ID,
      sourceCode: MOCK_SNAP_SOURCE_CODE,
      manifest: getSnapManifest(),
    });

    await snapController.startSnap(snap.id);
    expect(snapController.state.snaps[snap.id].status).toStrictEqual('running');

    await snapController.stopSnap(snap.id);
    expect(snapController.state.snaps[snap.id].status).toStrictEqual('stopped');

    snapController.destroy();
    await service.terminateAllSnaps();
  });

<<<<<<< HEAD
  it('adds a snap, stops it, and starts it again on-demand', async () => {
    const [snapController] = getSnapControllerWithEES(
      getSnapControllerWithEESOptions({
=======
  it('should add a snap and stop it and have it start on-demand', async () => {
    const rootMessenger = getControllerMessenger();
    const [snapController, service] = getSnapControllerWithEES(
      rootMessenger,
      getSnapControllerWithEESOptions(rootMessenger, {
>>>>>>> 84dc190f
        idleTimeCheckInterval: 1000,
        maxIdleTime: 2000,
      }),
    );

    const snap = await snapController.add({
      origin: MOCK_ORIGIN,
      id: MOCK_SNAP_ID,
      sourceCode: MOCK_SNAP_SOURCE_CODE,
      manifest: getSnapManifest(),
    });

    await snapController.startSnap(snap.id);
    expect(snapController.state.snaps[snap.id].status).toStrictEqual('running');

    await snapController.stopSnap(snap.id);
    expect(snapController.state.snaps[snap.id].status).toStrictEqual('stopped');

    const results = await snapController.handleRpcRequest(snap.id, 'foo.com', {
      jsonrpc: '2.0',
      method: 'test',
      params: {},
      id: 1,
    });
    expect(results).toStrictEqual('test1');

    snapController.destroy();
    await service.terminateAllSnaps();
  });

  it('installs a Snap via installSnaps', async () => {
    const executeSnapMock = jest.fn();
    const messenger = getSnapControllerMessenger(undefined, false);
    const snapController = getSnapController(
      getSnapControllerOptions({
        executeSnap: executeSnapMock,
        messenger,
      }),
    );

    const messengerCallMock = jest
      .spyOn(messenger, 'call')
      .mockImplementationOnce(() => true) // PermissionController:hasPermission
      .mockImplementationOnce(async () => undefined) // PermissionController:getPermissions
      .mockImplementationOnce(() => false); // PermissionController:hasPermission - long running
    jest.spyOn(messenger, 'publish');

    jest
      .spyOn(snapController as any, '_fetchSnap')
      .mockImplementationOnce(async () => {
        return {
          manifest: getSnapManifest(),
          sourceCode: MOCK_SNAP_SOURCE_CODE,
        };
      });

    const eventSubscriptionPromise = Promise.all([
      new Promise<void>((resolve) => {
        messenger.subscribe('SnapController:snapAdded', (snapId, snap) => {
          expect(snapId).toStrictEqual(MOCK_SNAP_ID);
          expect(snap).toStrictEqual(
            getSnapObject({ status: SnapStatus.installing }),
          );
          resolve();
        });
      }),
      new Promise<void>((resolve) => {
        messenger.subscribe('SnapController:snapInstalled', (snapId) => {
          expect(snapId).toStrictEqual(MOCK_SNAP_ID);
          resolve();
        });
      }),
    ]);

    const expectedSnapObject = getTruncatedSnap();

    expect(
      await snapController.installSnaps(MOCK_ORIGIN, {
        [MOCK_SNAP_ID]: {},
      }),
    ).toStrictEqual({
      [MOCK_SNAP_ID]: expectedSnapObject,
    });

    expect(messengerCallMock).toHaveBeenCalledTimes(3);
    expect(messengerCallMock).toHaveBeenNthCalledWith(
      1,
      'PermissionController:hasPermission',
      MOCK_ORIGIN,
      expectedSnapObject.permissionName,
    );

    expect(messengerCallMock).toHaveBeenNthCalledWith(
      2,
      'PermissionController:getPermissions',
      MOCK_SNAP_ID,
    );

    expect(messengerCallMock).toHaveBeenNthCalledWith(
      3,
      'PermissionController:hasPermission',
      MOCK_SNAP_ID,
      LONG_RUNNING_PERMISSION,
    );

    await eventSubscriptionPromise;
  });

  it('throws an error on invalid semver range during installSnaps', async () => {
    const controller = getSnapController();

    const result = await controller.installSnaps(MOCK_ORIGIN, {
      [MOCK_SNAP_ID]: { version: 'foo' },
    });

    expect(result).toMatchObject({
      [MOCK_SNAP_ID]: { error: expect.any(EthereumRpcError) },
    });
  });

  it('reuses an already installed Snap if it satisfies the requested SemVer range', async () => {
    const messenger = getSnapControllerMessenger();
    const controller = getSnapController(
      getSnapControllerOptions({ messenger }),
    );

    const snap = await controller.add({
      origin: MOCK_ORIGIN,
      id: MOCK_SNAP_ID,
      manifest: getSnapManifest(),
      sourceCode: MOCK_SNAP_SOURCE_CODE,
    });

    const addSpy = jest.spyOn(controller as any, 'add');
    const authorizeSpy = jest.spyOn(controller as any, 'authorize');
    const messengerCallMock = jest
      .spyOn(messenger, 'call')
      .mockImplementationOnce(() => true);

    await controller.installSnaps(MOCK_ORIGIN, {
      [MOCK_SNAP_ID]: { version: '>0.9.0 <1.1.0' },
    });

    // eslint-disable-next-line @typescript-eslint/no-non-null-assertion
    const newSnap = controller.get(MOCK_SNAP_ID)!;

    // Notice usage of toBe - we're checking if it's actually the same object, not an equal one
    expect(newSnap).toBe(snap);
    expect(addSpy).not.toHaveBeenCalled();
    expect(authorizeSpy).not.toHaveBeenCalled();
    expect(messengerCallMock).toHaveBeenCalledTimes(1);
    expect(messengerCallMock).toHaveBeenNthCalledWith(
      1,
      'PermissionController:hasPermission',
      MOCK_ORIGIN,
      newSnap?.permissionName,
    );
  });

  it('removes a snap that errors during installation after being added', async () => {
    const executeSnapMock = jest.fn();
    const messenger = getSnapControllerMessenger();
    const snapController = getSnapController(
      getSnapControllerOptions({
        executeSnap: executeSnapMock,
        messenger,
      }),
    );

    const messengerCallMock = jest
      .spyOn(messenger, 'call')
      .mockImplementationOnce(() => true)
      .mockImplementation();

    jest.spyOn(messenger, 'publish');
    jest
      .spyOn(snapController as any, '_fetchSnap')
      .mockImplementationOnce(async () => {
        return {
          manifest: getSnapManifest(),
          sourceCode: MOCK_SNAP_SOURCE_CODE,
        };
      });

    jest
      .spyOn(snapController as any, 'authorize')
      .mockImplementationOnce(() => {
        throw new Error('foo');
      });

    const eventSubscriptionPromise = Promise.all([
      new Promise<void>((resolve) => {
        messenger.subscribe('SnapController:snapAdded', (snapId, snap) => {
          expect(snapId).toStrictEqual(MOCK_SNAP_ID);
          expect(snap).toStrictEqual(
            getSnapObject({ status: SnapStatus.installing }),
          );
          resolve();
        });
      }),
      new Promise<void>((resolve) => {
        messenger.subscribe('SnapController:snapRemoved', (snapId) => {
          expect(snapId).toStrictEqual(MOCK_SNAP_ID);
          resolve();
        });
      }),
    ]);

    const expectedSnapObject = getTruncatedSnap();

    expect(
      await snapController.installSnaps(MOCK_ORIGIN, {
        [MOCK_SNAP_ID]: {},
      }),
    ).toStrictEqual({
      [MOCK_SNAP_ID]: { error: serializeError(new Error('foo')) },
    });

    expect(messengerCallMock).toHaveBeenCalledTimes(3);
    expect(messengerCallMock).toHaveBeenNthCalledWith(
      1,
      'PermissionController:hasPermission',
      MOCK_ORIGIN,
      expectedSnapObject.permissionName,
    );

    await eventSubscriptionPromise;
  });

<<<<<<< HEAD
  it('adds a snap, disable/enables it, and still gets a response from an RPC method', async () => {
    const [snapController] = getSnapControllerWithEES(
      getSnapControllerWithEESOptions({
=======
  it('should add a snap disable/enable it and still get a response from method "test"', async () => {
    const rootMessenger = getControllerMessenger();
    const [snapController, service] = getSnapControllerWithEES(
      rootMessenger,
      getSnapControllerWithEESOptions(rootMessenger, {
>>>>>>> 84dc190f
        idleTimeCheckInterval: 1000,
        maxRequestTime: 2000,
        maxIdleTime: 2000,
      }),
    );

    const snap = await snapController.add({
      origin: MOCK_ORIGIN,
      id: MOCK_SNAP_ID,
      sourceCode: MOCK_SNAP_SOURCE_CODE,
      manifest: getSnapManifest(),
    });

    await expect(
      snapController.handleRpcRequest(snap.id, 'foo.com', {
        jsonrpc: '2.0',
        method: 'test',
        params: {},
        id: 1,
      }),
    ).rejects.toThrow(
      /^Snap "npm:example-snap" is currently being installed\. Please try again later\.$/u,
    );

    await snapController.startSnap(snap.id);
    expect(snapController.state.snaps[snap.id].status).toStrictEqual('running');

    await snapController.stopSnap(snap.id);

    await snapController.disableSnap(snap.id);
    expect(snapController.state.snaps[snap.id].status).toStrictEqual('stopped');

    await expect(snapController.startSnap(snap.id)).rejects.toThrow(
      /^Snap "npm:example-snap" is disabled.$/u,
    );

    await expect(
      snapController.handleRpcRequest(snap.id, 'foo.com', {
        jsonrpc: '2.0',
        method: 'test',
        params: {},
        id: 1,
      }),
    ).rejects.toThrow(/^Snap "npm:example-snap" is disabled.$/u);

    expect(snapController.state.snaps[snap.id].status).toStrictEqual('stopped');
    expect(snapController.state.snaps[snap.id].enabled).toStrictEqual(false);

    snapController.enableSnap(snap.id);
    expect(snapController.state.snaps[snap.id].enabled).toStrictEqual(true);

    expect(snapController.state.snaps[snap.id].status).toStrictEqual('stopped');

    const result = await snapController.handleRpcRequest(snap.id, 'foo.com', {
      jsonrpc: '2.0',
      method: 'test',
      params: {},
      id: 1,
    });

    expect(result).toStrictEqual('test1');
    expect(snapController.state.snaps[snap.id].status).toStrictEqual('running');

    snapController.destroy();
    await service.terminateAllSnaps();
  });

<<<<<<< HEAD
  it('times out an RPC request that takes too long', async () => {
    const messenger = getSnapControllerMessenger();
    const [snapController] = getSnapControllerWithEES(
      getSnapControllerWithEESOptions({
=======
  it('should send an rpc request and time out', async () => {
    const rootMessenger = getControllerMessenger();
    const messenger = getSnapControllerMessenger(rootMessenger);
    const [snapController, service] = getSnapControllerWithEES(
      rootMessenger,
      getSnapControllerWithEESOptions(rootMessenger, {
>>>>>>> 84dc190f
        messenger,
        idleTimeCheckInterval: 30000,
        maxIdleTime: 160000,
        // Note that we are using the default maxRequestTime
      }),
    );

    const snap = await snapController.add({
      origin: MOCK_ORIGIN,
      id: MOCK_SNAP_ID,
      sourceCode: MOCK_SNAP_SOURCE_CODE,
      manifest: getSnapManifest(),
    });

    // override handler to take too long to return
    (snapController as any)._getRpcRequestHandler = async () => {
      return async () => {
        return new Promise((resolve) => {
          setTimeout(() => {
            resolve(undefined);
          }, 300);
        });
      };
    };

    await snapController.startSnap(snap.id);
    expect(snapController.state.snaps[snap.id].status).toStrictEqual('running');

    // We set the maxRequestTime to a low enough value for it to time out
    (snapController as any)._maxRequestTime = 50;

    await expect(
      snapController.handleRpcRequest(snap.id, 'foo.com', {
        jsonrpc: '2.0',
        method: 'test',
        params: {},
        id: 1,
      }),
    ).rejects.toThrow(/request timed out/u);
    expect(snapController.state.snaps[snap.id].status).toStrictEqual('crashed');

    snapController.destroy();
    await service.terminateAllSnaps();
  });

<<<<<<< HEAD
  it('does not time out snaps that are permitted to be long-running', async () => {
=======
  it('should not time out long running snaps', async () => {
    const rootMessenger = getControllerMessenger();
>>>>>>> 84dc190f
    const messenger = getSnapControllerMessenger();
    jest.spyOn(messenger, 'call').mockImplementation(() => {
      // Return true for everything here, so we signal that we have the long-running permission
      return true;
    });
    const [snapController, service] = getSnapControllerWithEES(
      rootMessenger,
      getSnapControllerWithEESOptions(rootMessenger, {
        messenger,
        idleTimeCheckInterval: 30000,
        maxIdleTime: 160000,
        // Note that we are using the default maxRequestTime
      }),
    );

    const snap = await snapController.add({
      origin: MOCK_ORIGIN,
      id: MOCK_SNAP_ID,
      sourceCode: MOCK_SNAP_SOURCE_CODE,
      manifest: getSnapManifest(),
    });

    // override handler to take too long to return
    (snapController as any)._getRpcRequestHandler = async () => {
      return async () => {
        return new Promise((resolve) => {
          setTimeout(() => {
            resolve(undefined);
          }, 300);
        });
      };
    };

    await snapController.startSnap(snap.id);
    expect(snapController.state.snaps[snap.id].status).toStrictEqual('running');

    // We set the maxRequestTime to a low enough value for it to time out if it werent a long running snap
    (snapController as any)._maxRequestTime = 50;

    const handlerPromise = snapController.handleRpcRequest(snap.id, 'foo.com', {
      jsonrpc: '2.0',
      method: 'test',
      params: {},
      id: 1,
    });

    const timeoutPromise = new Promise<boolean>((resolve) => {
      setTimeout(() => {
        resolve(true);
      }, 200);
    });

    expect(
      // Race the promises to check that handlerPromise does not time out
      await Promise.race([handlerPromise, timeoutPromise]),
    ).toBe(true);
    expect(snapController.state.snaps[snap.id].status).toStrictEqual('running');

    snapController.destroy();
    await service.terminateAllSnaps();
  });

  it('times out on stuck starting snap', async () => {
    const executeSnap = jest.fn();
    const snapController = getSnapController(
      getSnapControllerOptions({ executeSnap, maxRequestTime: 50 }),
    );

    const snap = await snapController.add({
      origin: MOCK_ORIGIN,
      id: MOCK_SNAP_ID,
      sourceCode: MOCK_SNAP_SOURCE_CODE,
      manifest: getSnapManifest(),
    });

    executeSnap.mockImplementation(() => {
      return new Promise((resolve) => {
        setTimeout(() => {
          resolve(undefined);
        }, 300);
      });
    });

    await expect(snapController.startSnap(snap.id)).rejects.toThrow(
      /request timed out/u,
    );

    snapController.destroy();
  });

  it('shouldnt time out a long running snap on start up', async () => {
    const messenger = getSnapControllerMessenger();
    jest.spyOn(messenger, 'call').mockImplementation(() => {
      // Return true for everything here, so we signal that we have the long-running permission
      return true;
    });
    const executeSnap = jest.fn();
    const snapController = getSnapController(
      getSnapControllerOptions({ messenger, executeSnap, maxRequestTime: 50 }),
    );

    const snap = await snapController.add({
      origin: MOCK_ORIGIN,
      id: MOCK_SNAP_ID,
      sourceCode: MOCK_SNAP_SOURCE_CODE,
      manifest: getSnapManifest(),
    });

    executeSnap.mockImplementation(() => {
      return new Promise((resolve) => {
        setTimeout(() => {
          resolve(undefined);
        }, 300);
      });
    });

    const startPromise = snapController.startSnap(snap.id);

    const timeoutPromise = new Promise<boolean>((resolve) => {
      setTimeout(() => {
        resolve(true);
      }, 200);
    });

    expect(
      // Race the promises to check that startPromise does not time out
      await Promise.race([startPromise, timeoutPromise]),
    ).toBe(true);

    snapController.destroy();
  });

<<<<<<< HEAD
  it('removes a snap that is stopped without errors', async () => {
    const [snapController] = getSnapControllerWithEES(
      getSnapControllerWithEESOptions({
=======
  it('should remove a snap that is stopped without errors', async () => {
    const rootMessenger = getControllerMessenger();
    const [snapController, service] = getSnapControllerWithEES(
      rootMessenger,
      getSnapControllerWithEESOptions(rootMessenger, {
>>>>>>> 84dc190f
        idleTimeCheckInterval: 30000,
        maxIdleTime: 160000,
        maxRequestTime: 1000,
      }),
    );

    const snap = await snapController.add({
      origin: MOCK_ORIGIN,
      id: MOCK_SNAP_ID,
      sourceCode: MOCK_SNAP_SOURCE_CODE,
      manifest: getSnapManifest(),
    });

    // override handler to take too long to return
    (snapController as any)._getRpcRequestHandler = async () => {
      return async () => {
        return new Promise((resolve) => {
          setTimeout(() => {
            resolve(undefined);
          }, 30000);
        });
      };
    };

    await snapController.startSnap(snap.id);
    expect(snapController.state.snaps[snap.id].status).toStrictEqual('running');

    await expect(
      snapController.handleRpcRequest(snap.id, 'foo.com', {
        jsonrpc: '2.0',
        method: 'test',
        params: {},
        id: 1,
      }),
    ).rejects.toThrow(/request timed out/u);
    expect(snapController.state.snaps[snap.id].status).toStrictEqual('crashed');

    await snapController.removeSnap(snap.id);

    expect(snapController.state.snaps[snap.id]).toBeUndefined();

    snapController.destroy();
    await service.terminateAllSnaps();
  });

  describe('getRpcRequestHandler', () => {
    it('handlers populate the "jsonrpc" property if missing', async () => {
      const rootMessenger = getControllerMessenger();
      const snapId = 'fooSnap';
      const [snapController, service] = getSnapControllerWithEES(
        rootMessenger,
        getSnapControllerWithEESOptions(rootMessenger, {
          state: {
            snaps: {
              [snapId]: {
                enabled: true,
                id: snapId,
                status: SnapStatus.running,
              } as any,
            },
          },
        }),
      );

      const mockMessageHandler = jest.fn();
      jest
        .spyOn(snapController as any, '_getRpcRequestHandler')
        .mockReturnValueOnce(mockMessageHandler as any);

      await snapController.handleRpcRequest(snapId, 'foo.com', {
        id: 1,
        method: 'bar',
      });

      expect(mockMessageHandler).toHaveBeenCalledTimes(1);
      expect(mockMessageHandler).toHaveBeenCalledWith('foo.com', {
        id: 1,
        method: 'bar',
        jsonrpc: '2.0',
      });
      await service.terminateAllSnaps();
    });

    it('handlers throw if the request has an invalid "jsonrpc" property', async () => {
      const fakeSnap = getSnapObject({ status: SnapStatus.running });
      const snapId = fakeSnap.id;
      const snapController = getSnapController(
        getSnapControllerOptions({
          getRpcRequestHandler: (async () => () => undefined) as any,
          state: {
            ...getEmptySnapControllerState(),
            snaps: {
              [snapId]: fakeSnap,
            },
          },
        }),
      );
      await expect(
        snapController.handleRpcRequest(snapId, 'foo.com', {
          id: 1,
          method: 'bar',
          jsonrpc: 'kaplar',
        }),
      ).rejects.toThrow(
        ethErrors.rpc.invalidRequest({
          message: 'Invalid "jsonrpc" property. Must be "2.0" if provided.',
          data: 'kaplar',
        }),
      );
    });

    it('handlers will throw if there are too many pending requests before a snap has started', async () => {
      const fakeSnap = getSnapObject({ status: SnapStatus.stopped });
      const snapId = fakeSnap.id;
      const mockGetRpcRequestHandler = jest.fn();
      const snapController = getSnapController(
        getSnapControllerOptions({
          getRpcRequestHandler: mockGetRpcRequestHandler as any,
          state: {
            ...getEmptySnapControllerState(),
            snaps: {
              [snapId]: fakeSnap,
            },
          },
        }),
      );

      let resolveExecutePromise: any;
      const deferredExecutePromise = new Promise((res) => {
        resolveExecutePromise = res;
      });

      jest
        .spyOn(snapController as any, '_executeSnap')
        .mockImplementation((() => deferredExecutePromise) as any);

      // Fill up the request queue
      const finishPromise = Promise.all([
        snapController.handleRpcRequest(snapId, 'foo.com', {
          id: 1,
          method: 'bar',
        }),
        snapController.handleRpcRequest(snapId, 'foo.com', {
          id: 2,
          method: 'bar',
        }),
        snapController.handleRpcRequest(snapId, 'foo.com', {
          id: 3,
          method: 'bar',
        }),
        snapController.handleRpcRequest(snapId, 'foo.com', {
          id: 4,
          method: 'bar',
        }),
        snapController.handleRpcRequest(snapId, 'foo.com', {
          id: 5,
          method: 'bar',
        }),
      ]);

      await expect(
        snapController.handleRpcRequest(snapId, 'foo.com', {
          id: 6,
          method: 'bar',
        }),
      ).rejects.toThrow(
        'Exceeds maximum number of requests waiting to be resolved, please try again.',
      );

      // Before processing the pending requests,
      // we need an rpc message handler function to be returned
      const mockRpcRequestHandler = async () => undefined;
      mockGetRpcRequestHandler.mockReturnValue(mockRpcRequestHandler);

      // Resolve the promise that the pending requests are waiting for and wait for them to finish
      resolveExecutePromise();
      await finishPromise;
    });
  });

  describe('add', () => {
    it('does not persist failed addition attempt for future use', async () => {
      const manifest = {
        ...getSnapManifest(),
        initialPermissions: { eth_accounts: {} },
      };

      const snapController = getSnapController();

      const snap = getSnapObject();

      const setSpy = jest
        .spyOn(snapController as any, '_set')
        .mockRejectedValueOnce(new Error('bar'))
        .mockResolvedValue(snap);

      await expect(
        snapController.add({
          origin: MOCK_ORIGIN,
          id: MOCK_SNAP_ID,
          manifest,
          sourceCode: MOCK_SNAP_SOURCE_CODE,
        }),
      ).rejects.toThrow('bar');
      expect(setSpy).toHaveBeenCalledTimes(1);

      expect(
        await snapController.add({
          origin: MOCK_ORIGIN,
          id: MOCK_SNAP_ID,
          manifest,
          sourceCode: MOCK_SNAP_SOURCE_CODE,
        }),
      ).toBe(snap);
      expect(setSpy).toHaveBeenCalledTimes(2);
    });

    it(`throws if the snap's manifest does not match the requested version range`, async () => {
      const controller = getSnapController();

      await expect(
        controller.add({
          origin: MOCK_ORIGIN,
          id: MOCK_SNAP_ID,
          manifest: getSnapManifest(),
          sourceCode: MOCK_SNAP_SOURCE_CODE,
          versionRange: '>1.0.0',
        }),
      ).rejects.toThrow('Version mismatch');
    });
  });

  describe('installSnaps', () => {
    it('returns existing non-local snaps without reinstalling them', async () => {
      const messenger = getSnapControllerMessenger();
      const requester = 'baz.com';
      const snapId = 'npm:fooSnap';
      const version = '0.0.1';
      const fooSnapObject = getSnapObject({
        permissionName: `wallet_snap_${snapId}`,
        version,
        sourceCode: MOCK_SNAP_SOURCE_CODE,
        id: snapId,
        manifest: { ...getSnapManifest(), version },
        enabled: true,
        status: SnapStatus.stopped,
      });

      const truncatedFooSnap = getTruncatedSnap({
        id: snapId,
        initialPermissions: fooSnapObject.initialPermissions,
        permissionName: fooSnapObject.permissionName,
        version: fooSnapObject.version,
      });

      const snapController = getSnapController(
        getSnapControllerOptions({
          messenger,
          state: {
            snaps: {
              [snapId]: fooSnapObject,
            },
          },
        }),
      );

      const callActionMock = jest
        .spyOn(messenger, 'call')
        .mockImplementation((method) => {
          if (method === 'PermissionController:hasPermission') {
            return true;
          }
          return false;
        });

      const addMock = jest.spyOn(snapController, 'add').mockImplementation();

      const result = await snapController.installSnaps(requester, {
        [snapId]: {},
      });
      expect(result).toStrictEqual({ [snapId]: truncatedFooSnap });
      expect(callActionMock).toHaveBeenCalledTimes(1);
      expect(callActionMock).toHaveBeenCalledWith(
        'PermissionController:hasPermission',
        requester,
        fooSnapObject.permissionName,
      );
      expect(addMock).not.toHaveBeenCalled();
    });

    it('reinstalls local snaps even if they are already installed (already stopped)', async () => {
      const executeSnapMock = jest.fn();
      const messenger = getSnapControllerMessenger();
      const requester = 'baz.com';
      const snapId = 'local:fooSnap';
      const version = '0.0.1';
      const fooSnapObject = getSnapObject({
        permissionName: `wallet_snap_${snapId}`,
        version,
        sourceCode: MOCK_SNAP_SOURCE_CODE,
        id: snapId,
        manifest: { ...getSnapManifest(), version },
        enabled: true,
        status: SnapStatus.stopped,
      });

      const truncatedFooSnap = getTruncatedSnap({
        id: snapId,
        initialPermissions: fooSnapObject.initialPermissions,
        permissionName: fooSnapObject.permissionName,
        version: fooSnapObject.version,
      });

      const snapController = getSnapController(
        getSnapControllerOptions({
          executeSnap: executeSnapMock,
          messenger,
          state: {
            snaps: {
              [snapId]: fooSnapObject,
            },
          },
        }),
      );

      const callActionMock = jest
        .spyOn(messenger, 'call')
        .mockImplementation((method) => {
          if (method === 'PermissionController:hasPermission') {
            return true;
          } else if (method === 'PermissionController:getPermissions') {
            return {};
          }
          return false;
        });

      const fetchSnapMock = jest
        .spyOn(snapController as any, '_fetchSnap')
        .mockImplementationOnce(() => {
          return {
            ...fooSnapObject,
          };
        });
      const stopSnapSpy = jest.spyOn(snapController, 'stopSnap');

      const result = await snapController.installSnaps(requester, {
        [snapId]: {},
      });
      expect(result).toStrictEqual({ [snapId]: truncatedFooSnap });

      expect(callActionMock).toHaveBeenCalledTimes(3);
      expect(callActionMock).toHaveBeenNthCalledWith(
        1,
        'PermissionController:hasPermission',
        requester,
        fooSnapObject.permissionName,
      );

      expect(callActionMock).toHaveBeenNthCalledWith(
        2,
        'PermissionController:getPermissions',
        snapId,
      );

      expect(callActionMock).toHaveBeenNthCalledWith(
        3,
        'PermissionController:hasPermission',
        snapId,
        LONG_RUNNING_PERMISSION,
      );

      expect(executeSnapMock).toHaveBeenCalledTimes(1);
      expect(executeSnapMock).toHaveBeenCalledWith(
        expect.objectContaining({ snapId }),
      );

      expect(fetchSnapMock).toHaveBeenCalledTimes(1);
      expect(fetchSnapMock).toHaveBeenCalledWith(snapId, '*');

      expect(stopSnapSpy).not.toHaveBeenCalled();
    });

    it('reinstalls local snaps even if they are already installed (running)', async () => {
      const executeSnapMock = jest.fn();
      const messenger = getSnapControllerMessenger();
      const requester = 'baz.com';
      const snapId = 'local:fooSnap';
      const version = '0.0.1';
      const fooSnapObject = getSnapObject({
        permissionName: `wallet_snap_${snapId}`,
        version,
        sourceCode: MOCK_SNAP_SOURCE_CODE,
        id: snapId,
        manifest: { ...getSnapManifest(), version },
        enabled: true,
        // Set to "running"
        status: SnapStatus.running,
      });

      const truncatedFooSnap = getTruncatedSnap({
        id: snapId,
        initialPermissions: fooSnapObject.initialPermissions,
        permissionName: fooSnapObject.permissionName,
        version: fooSnapObject.version,
      });

      const snapController = getSnapController(
        getSnapControllerOptions({
          executeSnap: executeSnapMock,
          messenger,
          state: {
            snaps: {
              [snapId]: fooSnapObject,
            },
          },
        }),
      );

      const callActionMock = jest
        .spyOn(messenger, 'call')
        .mockImplementation((method) => {
          if (method === 'PermissionController:hasPermission') {
            return true;
          } else if (method === 'PermissionController:getPermissions') {
            return {};
          }
          return false;
        });

      const fetchSnapMock = jest
        .spyOn(snapController as any, '_fetchSnap')
        .mockImplementationOnce(() => {
          return {
            ...fooSnapObject,
          };
        });
      const stopSnapSpy = jest.spyOn(snapController as any, 'stopSnap');

      const result = await snapController.installSnaps(requester, {
        [snapId]: {},
      });

      expect(result).toStrictEqual({ [snapId]: truncatedFooSnap });

      expect(callActionMock).toHaveBeenCalledTimes(3);
      expect(callActionMock).toHaveBeenNthCalledWith(
        1,
        'PermissionController:hasPermission',
        requester,
        fooSnapObject.permissionName,
      );

      expect(callActionMock).toHaveBeenNthCalledWith(
        2,
        'PermissionController:getPermissions',
        snapId,
      );

      expect(callActionMock).toHaveBeenNthCalledWith(
        3,
        'PermissionController:hasPermission',
        snapId,
        LONG_RUNNING_PERMISSION,
      );

      expect(executeSnapMock).toHaveBeenCalledTimes(1);
      expect(executeSnapMock).toHaveBeenCalledWith(
        expect.objectContaining({ snapId }),
      );

      expect(fetchSnapMock).toHaveBeenCalledTimes(1);

      expect(fetchSnapMock).toHaveBeenCalledWith(snapId, '*');
      expect(stopSnapSpy).toHaveBeenCalledTimes(1);
    });

    it('authorizes permissions needed for snaps', async () => {
      const initialPermissions = { eth_accounts: {} };
      const manifest = {
        ...getSnapManifest(),
        initialPermissions,
      };

      const messenger = getSnapControllerMessenger();
      const snapController = getSnapController(
        getSnapControllerOptions({ messenger }),
      );

      const callActionMock = jest
        .spyOn(messenger, 'call')
        .mockImplementation((method) => {
          if (method === 'PermissionController:hasPermission') {
            return true;
          } else if (method === 'PermissionController:requestPermissions') {
            return [{ eth_accounts: {} }];
          } else if (method === 'PermissionController:getPermissions') {
            return {};
          }
          return false;
        });

      const fetchSnapMock = jest
        .spyOn(snapController as any, '_fetchSnap')
        .mockImplementationOnce(() => {
          return getSnapObject({ manifest });
        });

      const result = await snapController.installSnaps(MOCK_ORIGIN, {
        [MOCK_SNAP_ID]: {},
      });

      expect(result).toStrictEqual({
        [MOCK_SNAP_ID]: getTruncatedSnap({ initialPermissions }),
      });
      expect(fetchSnapMock).toHaveBeenCalledTimes(1);
      expect(callActionMock).toHaveBeenCalledTimes(4);
      expect(callActionMock).toHaveBeenNthCalledWith(
        1,
        'PermissionController:hasPermission',
        MOCK_ORIGIN,
        'wallet_snap_npm:example-snap',
      );

      expect(callActionMock).toHaveBeenNthCalledWith(
        2,
        'PermissionController:getPermissions',
        MOCK_SNAP_ID,
      );

      expect(callActionMock).toHaveBeenNthCalledWith(
        3,
        'PermissionController:requestPermissions',
        { origin: MOCK_SNAP_ID },
        { eth_accounts: {} },
      );

      expect(callActionMock).toHaveBeenNthCalledWith(
        4,
        'PermissionController:hasPermission',
        MOCK_SNAP_ID,
        LONG_RUNNING_PERMISSION,
      );
    });

    it('returns an error on invalid snap id', async () => {
      const snapId = 'foo';
      const messenger = getSnapControllerMessenger();
      const controller = getSnapController(
        getSnapControllerOptions({ messenger }),
      );

      const callActionMock = jest
        .spyOn(messenger, 'call')
        .mockImplementation((method) => {
          if (method === 'PermissionController:hasPermission') {
            return true;
          }
          return false;
        });

      const result = await controller.installSnaps(MOCK_ORIGIN, {
        [snapId]: {},
      });

      expect(result).toStrictEqual({
        [snapId]: { error: expect.any(EthereumRpcError) },
      });
      expect(callActionMock).toHaveBeenCalledTimes(1);
      expect(callActionMock).toHaveBeenCalledWith(
        'PermissionController:hasPermission',
        MOCK_ORIGIN,
        expect.anything(),
      );
    });

    it('updates a snap', async () => {
      const newVersion = '1.0.2';
      const newVersionRange = '>=1.0.1';

      const messenger = getSnapControllerMessenger();
      const controller = getSnapController(
        getSnapControllerOptions({ messenger }),
      );

      await controller.add({
        id: MOCK_SNAP_ID,
        manifest: getSnapManifest(),
        origin: MOCK_ORIGIN,
        sourceCode: MOCK_SNAP_SOURCE_CODE,
      });

      const callActionMock = jest
        .spyOn(messenger, 'call')
        .mockImplementation((method) => {
          if (
            method === 'PermissionController:hasPermission' ||
            method === 'ApprovalController:addRequest'
          ) {
            return true;
          } else if (method === 'PermissionController:getPermissions') {
            return {};
          }
          return false;
        });

      const fetchSnapMock = jest
        .spyOn(controller as any, '_fetchSnap')
        .mockImplementationOnce(async () => ({
          manifest: getSnapManifest({ version: newVersion }),
          sourceCode: MOCK_SNAP_SOURCE_CODE,
        }));

      const result = await controller.installSnaps(MOCK_ORIGIN, {
        [MOCK_SNAP_ID]: { version: newVersionRange },
      });

      expect(callActionMock).toHaveBeenCalledTimes(4);
      expect(callActionMock).toHaveBeenNthCalledWith(
        1,
        'PermissionController:hasPermission',
        MOCK_ORIGIN,
        expect.anything(),
      );

      expect(callActionMock).toHaveBeenNthCalledWith(
        3,
        'ApprovalController:addRequest',
        {
          origin: MOCK_ORIGIN,
          type: SNAP_APPROVAL_UPDATE,
          requestData: {
            snapId: MOCK_SNAP_ID,
            newVersion,
            newPermissions: {},
            approvedPermissions: {},
          },
        },
        true,
      );

      expect(callActionMock).toHaveBeenNthCalledWith(
        4,
        'PermissionController:hasPermission',
        MOCK_SNAP_ID,
        LONG_RUNNING_PERMISSION,
      );
      expect(fetchSnapMock).toHaveBeenCalledTimes(1);
      expect(fetchSnapMock).toHaveBeenCalledWith(MOCK_SNAP_ID, newVersionRange);
      expect(result).toStrictEqual({
        [MOCK_SNAP_ID]: {
          id: MOCK_SNAP_ID,
          initialPermissions: {},
          permissionName: expect.anything(),
          version: newVersion,
        },
      });
    });

    it("returns an error when didn't update", async () => {
      // Scenario: a newer version is installed compared to requested version range
      const newVersion = '0.9.0';
      const newVersionRange = '^0.9.0';

      const messenger = getSnapControllerMessenger();
      const controller = getSnapController(
        getSnapControllerOptions({ messenger }),
      );

      await controller.add({
        id: MOCK_SNAP_ID,
        manifest: getSnapManifest(),
        origin: MOCK_ORIGIN,
        sourceCode: MOCK_SNAP_SOURCE_CODE,
      });

      const callActionMock = jest
        .spyOn(messenger, 'call')
        .mockImplementation((method) => {
          if (method === 'PermissionController:hasPermission') {
            return true;
          }
          return false;
        });

      const fetchSnapMock = jest
        .spyOn(controller as any, '_fetchSnap')
        .mockImplementationOnce(async () => ({
          manifest: getSnapManifest({ version: newVersion }),
          sourceCode: MOCK_SNAP_SOURCE_CODE,
        }));

      const result = await controller.installSnaps(MOCK_ORIGIN, {
        [MOCK_SNAP_ID]: { version: newVersionRange },
      });

      expect(callActionMock).toHaveBeenCalledTimes(1);
      expect(callActionMock).toHaveBeenCalledWith(
        'PermissionController:hasPermission',
        MOCK_ORIGIN,
        expect.anything(),
      );
      expect(fetchSnapMock).toHaveBeenCalledTimes(1);
      expect(fetchSnapMock).toHaveBeenCalledWith(MOCK_SNAP_ID, newVersionRange);
      expect(result).toStrictEqual({
        [MOCK_SNAP_ID]: { error: expect.any(EthereumRpcError) },
      });
    });

    it('returns an error when a throw happens inside an update', async () => {
      // Scenario: fetch fails
      const newVersionRange = '^1.0.1';

      const messenger = getSnapControllerMessenger();
      const controller = getSnapController(
        getSnapControllerOptions({ messenger }),
      );

      await controller.add({
        id: MOCK_SNAP_ID,
        manifest: getSnapManifest(),
        origin: MOCK_ORIGIN,
        sourceCode: MOCK_SNAP_SOURCE_CODE,
      });

      const callActionMock = jest
        .spyOn(messenger, 'call')
        .mockImplementation((method) => {
          if (method === 'PermissionController:hasPermission') {
            return true;
          }
          return false;
        });

      const fetchSnapMock = jest
        .spyOn(controller as any, '_fetchSnap')
        .mockImplementationOnce(async () => {
          throw new Error('foo');
        });

      const result = await controller.installSnaps(MOCK_ORIGIN, {
        [MOCK_SNAP_ID]: { version: newVersionRange },
      });

      expect(callActionMock).toHaveBeenCalledTimes(1);
      expect(callActionMock).toHaveBeenCalledWith(
        'PermissionController:hasPermission',
        MOCK_ORIGIN,
        expect.anything(),
      );
      expect(fetchSnapMock).toHaveBeenCalledTimes(1);
      expect(fetchSnapMock).toHaveBeenCalledWith(MOCK_SNAP_ID, newVersionRange);
      expect(result).toStrictEqual({
        [MOCK_SNAP_ID]: { error: expect.anything() },
      });
    });
  });

  describe('updateSnap', () => {
    it('throws an error on invalid snap id', async () => {
      await expect(() =>
        getSnapController().updateSnap(MOCK_ORIGIN, 'local:foo'),
      ).rejects.toThrow('Could not find snap');
    });

    it('throws an error if the specified SemVer range is invalid', async () => {
      const controller = getSnapController(
        getSnapControllerOptions({
          state: {
            snaps: {
              [MOCK_SNAP_ID]: getSnapObject(),
            },
          },
        }),
      );

      await expect(
        controller.updateSnap(
          MOCK_ORIGIN,
          MOCK_SNAP_ID,
          'this is not a version',
        ),
      ).rejects.toThrow('Received invalid snap version range');
    });

    it('does not update on older snap version downloaded', async () => {
      const messenger = getSnapControllerMessenger();
      const controller = getSnapController(
        getSnapControllerOptions({ messenger }),
      );
      const fetchSnapSpy = jest.spyOn(controller as any, '_fetchSnap');
      const onSnapUpdated = jest.fn();
      const onSnapAdded = jest.fn();

      fetchSnapSpy.mockImplementationOnce(async () => {
        const manifest: SnapManifest = {
          ...getSnapManifest(),
          version: '0.9.0',
        };
        return {
          manifest,
          sourceCode: MOCK_SNAP_SOURCE_CODE,
        };
      });

      const snap = await controller.add({
        origin: MOCK_ORIGIN,
        id: MOCK_SNAP_ID,
        sourceCode: MOCK_SNAP_SOURCE_CODE,
        manifest: getSnapManifest(),
      });

      messenger.subscribe('SnapController:snapUpdated', onSnapUpdated);
      messenger.subscribe('SnapController:snapAdded', onSnapAdded);

      const result = await controller.updateSnap(MOCK_ORIGIN, MOCK_SNAP_ID);

      const newSnap = controller.get(MOCK_SNAP_ID);

      expect(result).toBeNull();
      expect(newSnap?.version).toStrictEqual(snap.version);
      expect(fetchSnapSpy).toHaveBeenCalledTimes(1);
      expect(onSnapUpdated).not.toHaveBeenCalled();
      expect(onSnapAdded).not.toHaveBeenCalled();
    });

    it('updates a snap', async () => {
      const messenger = getSnapControllerMessenger();
      const controller = getSnapController(
        getSnapControllerOptions({ messenger }),
      );
      const fetchSnapSpy = jest.spyOn(controller as any, '_fetchSnap');
      const callActionSpy = jest.spyOn(messenger, 'call');
      const onSnapUpdated = jest.fn();
      const onSnapAdded = jest.fn();

      fetchSnapSpy.mockImplementationOnce(async () => {
        const manifest: SnapManifest = {
          ...getSnapManifest(),
          version: '1.1.0',
        };
        return {
          manifest,
          sourceCode: MOCK_SNAP_SOURCE_CODE,
        };
      });

      callActionSpy.mockImplementation((method) => {
        if (
          method === 'PermissionController:hasPermission' ||
          method === 'ApprovalController:addRequest'
        ) {
          return true;
        } else if (method === 'PermissionController:getPermissions') {
          return {};
        }
        return false;
      });

      await controller.add({
        origin: MOCK_ORIGIN,
        id: MOCK_SNAP_ID,
        sourceCode: MOCK_SNAP_SOURCE_CODE,
        manifest: getSnapManifest(),
      });

      messenger.subscribe('SnapController:snapUpdated', onSnapUpdated);
      messenger.subscribe('SnapController:snapAdded', onSnapAdded);

      const result = await controller.updateSnap(MOCK_ORIGIN, MOCK_SNAP_ID);

      const newSnapTruncated = controller.getTruncated(MOCK_SNAP_ID);

      const newSnap = controller.get(MOCK_SNAP_ID);

      expect(result).toStrictEqual(newSnapTruncated);
      expect(newSnap?.version).toStrictEqual('1.1.0');
      expect(newSnap?.versionHistory).toStrictEqual([
        {
          origin: MOCK_ORIGIN,
          version: '1.0.0',
          date: expect.any(Number),
        },
        {
          origin: MOCK_ORIGIN,
          version: '1.1.0',
          date: expect.any(Number),
        },
      ]);
      expect(fetchSnapSpy).toHaveBeenCalledTimes(1);
      expect(callActionSpy).toHaveBeenCalledTimes(3);
      expect(callActionSpy).toHaveBeenNthCalledWith(
        1,
        'PermissionController:getPermissions',
        MOCK_SNAP_ID,
      );

      expect(callActionSpy).toHaveBeenNthCalledWith(
        2,
        'ApprovalController:addRequest',
        {
          origin: MOCK_ORIGIN,
          type: SNAP_APPROVAL_UPDATE,
          requestData: {
            snapId: MOCK_SNAP_ID,
            newVersion: '1.1.0',
            newPermissions: {},
            approvedPermissions: {},
          },
        },
        true,
      );

      expect(callActionSpy).toHaveBeenNthCalledWith(
        3,
        'PermissionController:hasPermission',
        MOCK_SNAP_ID,
        LONG_RUNNING_PERMISSION,
      );
      expect(onSnapUpdated).toHaveBeenCalledTimes(1);
      expect(onSnapAdded).toHaveBeenCalledTimes(1);
    });

    it('stops and restarts a running snap during an update', async () => {
      const messenger = getSnapControllerMessenger();
      const controller = getSnapController(
        getSnapControllerOptions({ messenger }),
      );
      const fetchSnapSpy = jest.spyOn(controller as any, '_fetchSnap');
      const callActionSpy = jest.spyOn(messenger, 'call');

      fetchSnapSpy.mockImplementationOnce(async () => {
        const manifest: SnapManifest = {
          ...getSnapManifest(),
          version: '1.1.0',
        };
        return {
          manifest,
          sourceCode: MOCK_SNAP_SOURCE_CODE,
        };
      });

      callActionSpy.mockImplementation((method) => {
        if (
          method === 'PermissionController:hasPermission' ||
          method === 'ApprovalController:addRequest'
        ) {
          return true;
        } else if (method === 'PermissionController:getPermissions') {
          return {};
        }
        return false;
      });

      await controller.add({
        origin: MOCK_ORIGIN,
        id: MOCK_SNAP_ID,
        sourceCode: MOCK_SNAP_SOURCE_CODE,
        manifest: getSnapManifest(),
      });

      await controller.startSnap(MOCK_SNAP_ID);

      const startSnapSpy = jest.spyOn(controller as any, '_startSnap');
      const stopSnapSpy = jest.spyOn(controller as any, 'stopSnap');

      await controller.updateSnap(MOCK_ORIGIN, MOCK_SNAP_ID);

      const isRunning = controller.isRunning(MOCK_SNAP_ID);

      expect(fetchSnapSpy).toHaveBeenCalledTimes(1);
      expect(callActionSpy).toHaveBeenCalledTimes(4);
      expect(callActionSpy).toHaveBeenNthCalledWith(
        1,
        'PermissionController:hasPermission',
        MOCK_SNAP_ID,
        LONG_RUNNING_PERMISSION,
      );

      expect(callActionSpy).toHaveBeenNthCalledWith(
        2,
        'PermissionController:getPermissions',
        MOCK_SNAP_ID,
      );

      expect(callActionSpy).toHaveBeenNthCalledWith(
        3,
        'ApprovalController:addRequest',
        {
          origin: MOCK_ORIGIN,
          type: SNAP_APPROVAL_UPDATE,
          requestData: {
            snapId: MOCK_SNAP_ID,
            newVersion: '1.1.0',
            newPermissions: {},
            approvedPermissions: {},
          },
        },
        true,
      );

      expect(callActionSpy).toHaveBeenNthCalledWith(
        4,
        'PermissionController:hasPermission',
        MOCK_SNAP_ID,
        LONG_RUNNING_PERMISSION,
      );
      expect(isRunning).toStrictEqual(true);
      expect(stopSnapSpy).toHaveBeenCalledTimes(1);
      expect(startSnapSpy).toHaveBeenCalledTimes(1);
      expect(stopSnapSpy).toHaveBeenCalledTimes(1);
    });

    it('returns null on update request denied', async () => {
      const messenger = getSnapControllerMessenger();
      const controller = getSnapController(
        getSnapControllerOptions({ messenger }),
      );
      const fetchSnapSpy = jest.spyOn(controller as any, '_fetchSnap');
      const callActionSpy = jest.spyOn(messenger, 'call');

      fetchSnapSpy.mockImplementationOnce(async () => {
        const manifest: SnapManifest = {
          ...getSnapManifest(),
          version: '1.1.0',
        };
        return {
          manifest,
          sourceCode: MOCK_SNAP_SOURCE_CODE,
        };
      });

      callActionSpy.mockImplementation((method) => {
        if (method === 'PermissionController:hasPermission') {
          return true;
        } else if (method === 'PermissionController:getPermissions') {
          return {};
        }
        return false;
      });

      await controller.add({
        origin: MOCK_ORIGIN,
        id: MOCK_SNAP_ID,
        sourceCode: MOCK_SNAP_SOURCE_CODE,
        manifest: getSnapManifest(),
      });

      const result = await controller.updateSnap(MOCK_ORIGIN, MOCK_SNAP_ID);

      const newSnap = controller.get(MOCK_SNAP_ID);

      expect(result).toBeNull();
      expect(newSnap?.version).toStrictEqual('1.0.0');
      expect(fetchSnapSpy).toHaveBeenCalledTimes(1);
      expect(callActionSpy).toHaveBeenCalledTimes(2);
      expect(callActionSpy).toHaveBeenNthCalledWith(
        1,
        'PermissionController:getPermissions',
        MOCK_SNAP_ID,
      );

      expect(callActionSpy).toHaveBeenNthCalledWith(
        2,
        'ApprovalController:addRequest',
        {
          origin: MOCK_ORIGIN,
          type: SNAP_APPROVAL_UPDATE,
          requestData: {
            snapId: MOCK_SNAP_ID,
            newVersion: '1.1.0',
            newPermissions: {},
            approvedPermissions: {},
          },
        },
        true,
      );
    });

    it('requests approval for new and already approved permissions and revoke unused permissions', async () => {
      const messenger = getSnapControllerMessenger();
      const controller = getSnapController(
        getSnapControllerOptions({ messenger }),
      );

      const initialPermissions = {
        snap_confirm: {},
        snap_manageState: {},
      };
      const approvedPermissions: SubjectPermissions<
        ValidPermission<string, Caveat<string, any>>
      > = {
        snap_confirm: {
          caveats: null,
          parentCapability: 'snap_confirm',
          id: '1',
          date: 1,
          invoker: MOCK_SNAP_ID,
        },
        snap_manageState: {
          caveats: null,
          parentCapability: 'snap_manageState',
          id: '2',
          date: 1,
          invoker: MOCK_SNAP_ID,
        },
      };

      const fetchSnapSpy = jest.spyOn(controller as any, '_fetchSnap');
      const callActionSpy = jest.spyOn(messenger, 'call');

      fetchSnapSpy.mockImplementationOnce(async () => {
        const manifest: SnapManifest = getSnapManifest({
          version: '1.1.0',
          initialPermissions: {
            snap_confirm: {},
            'endowment:network-access': {},
          },
        });
        return {
          manifest,
          sourceCode: MOCK_SNAP_SOURCE_CODE,
        };
      });

      callActionSpy.mockImplementation((method) => {
        if (
          method === 'PermissionController:hasPermission' ||
          method === 'ApprovalController:addRequest'
        ) {
          return true;
        } else if (method === 'PermissionController:getPermissions') {
          return approvedPermissions;
        } else if (
          method === 'PermissionController:revokePermissions' ||
          method === 'PermissionController:grantPermissions'
        ) {
          return undefined;
        }
        return false;
      });

      await controller.add({
        origin: MOCK_ORIGIN,
        id: MOCK_SNAP_ID,
        sourceCode: MOCK_SNAP_SOURCE_CODE,
        manifest: getSnapManifest({ initialPermissions }),
      });

      await controller.updateSnap(MOCK_ORIGIN, MOCK_SNAP_ID);

      expect(fetchSnapSpy).toHaveBeenCalledTimes(1);
      expect(callActionSpy).toHaveBeenCalledTimes(5);
      expect(callActionSpy).toHaveBeenNthCalledWith(
        1,
        'PermissionController:getPermissions',
        MOCK_SNAP_ID,
      );

      expect(callActionSpy).toHaveBeenNthCalledWith(
        2,
        'ApprovalController:addRequest',
        {
          origin: MOCK_ORIGIN,
          type: SNAP_APPROVAL_UPDATE,
          requestData: {
            snapId: MOCK_SNAP_ID,
            newVersion: '1.1.0',
            newPermissions: { 'endowment:network-access': {} },
            approvedPermissions: {
              snap_confirm: approvedPermissions.snap_confirm,
            },
          },
        },
        true,
      );

      expect(callActionSpy).toHaveBeenNthCalledWith(
        3,
        'PermissionController:revokePermissions',
        { [MOCK_SNAP_ID]: ['snap_manageState'] },
      );

      expect(callActionSpy).toHaveBeenNthCalledWith(
        4,
        'PermissionController:grantPermissions',
        {
          approvedPermissions: { 'endowment:network-access': {} },
          subject: { origin: MOCK_SNAP_ID },
        },
      );

      expect(callActionSpy).toHaveBeenNthCalledWith(
        5,
        'PermissionController:hasPermission',
        MOCK_SNAP_ID,
        LONG_RUNNING_PERMISSION,
      );
    });
  });

  describe('_fetchSnap', () => {
    it('can fetch NPM snaps', async () => {
      const sourceCode = '// foo';
      const shasum = 'vCmyHWIgnBwgiTqSXnd7LI7PbXSQim/JOotFfXkjAQk=';
      const controller = getSnapController();

      const result = await controller.add({
        origin: MOCK_ORIGIN,
        id: MOCK_SNAP_ID,
      });
      expect(result).toStrictEqual(
        getSnapObject({
          sourceCode,
          status: SnapStatus.installing,
          manifest: getSnapManifest({ shasum }),
        }),
      );
    });

    it('can fetch local snaps', async () => {
      const controller = getSnapController();

      fetchMock
        .mockResponseOnce(JSON.stringify(getSnapManifest()))
        .mockResponseOnce(MOCK_SNAP_SOURCE_CODE);

      const id = 'local:https://localhost:8081';
      const result = await controller.add({
        origin: MOCK_ORIGIN,
        id,
      });
      // Fetch is called 3 times, for fetching the manifest, the sourcecode and icon (icon just has the default response for now)
      expect(fetchMock).toHaveBeenCalledTimes(3);
      expect(result).toStrictEqual(
        getSnapObject({
          id,
          sourceCode: MOCK_SNAP_SOURCE_CODE,
          status: SnapStatus.installing,
          manifest: getSnapManifest(),
          permissionName: 'wallet_snap_local:https://localhost:8081',
        }),
      );
    });
  });

  describe('enableSnap', () => {
    it('enables a disabled snap', () => {
      const snapController = getSnapController(
        getSnapControllerOptions({
          state: {
            snaps: {
              [MOCK_SNAP_ID]: { ...getSnapObject(), enabled: false },
            },
          },
        }),
      );

      expect(snapController.get(MOCK_SNAP_ID)?.enabled).toBe(false);

      snapController.enableSnap(MOCK_SNAP_ID);
      expect(snapController.get(MOCK_SNAP_ID)?.enabled).toBe(true);
    });

    it('throws an error if the specified snap does not exist', () => {
      const snapController = getSnapController();
      expect(() => snapController.enableSnap(MOCK_SNAP_ID)).toThrow(
        `Snap "${MOCK_SNAP_ID}" not found.`,
      );
    });
  });

  describe('disableSnap', () => {
    it('disables a snap', async () => {
      const snapController = getSnapController(
        getSnapControllerOptions({
          state: {
            snaps: {
              [MOCK_SNAP_ID]: { ...getSnapObject(), enabled: true },
            },
          },
        }),
      );

      expect(snapController.get(MOCK_SNAP_ID)?.enabled).toBe(true);

      await snapController.disableSnap(MOCK_SNAP_ID);
      expect(snapController.get(MOCK_SNAP_ID)?.enabled).toBe(false);
    });

    it('stops a running snap when disabling it', async () => {
      const snapController = getSnapController(
        getSnapControllerOptions({
          state: {
            snaps: {
              [MOCK_SNAP_ID]: { ...getSnapObject(), enabled: true },
            },
          },
        }),
      );

      expect(snapController.get(MOCK_SNAP_ID)?.enabled).toBe(true);

      await snapController.startSnap(MOCK_SNAP_ID);
      expect(snapController.isRunning(MOCK_SNAP_ID)).toBe(true);

      await snapController.disableSnap(MOCK_SNAP_ID);
      expect(snapController.get(MOCK_SNAP_ID)?.enabled).toBe(false);
      expect(snapController.isRunning(MOCK_SNAP_ID)).toBe(false);
    });

    it('throws an error if the specified snap does not exist', () => {
      const snapController = getSnapController();
      expect(() => snapController.disableSnap(MOCK_SNAP_ID)).toThrow(
        `Snap "${MOCK_SNAP_ID}" not found.`,
      );
    });
  });

  describe('SnapController actions', () => {
    describe('SnapController:add', () => {
      it('adds a snap to state', async () => {
        const executeSnapMock = jest.fn();
        const messenger = getSnapControllerMessenger(undefined, false);
        const snapController = getSnapController(
          getSnapControllerOptions({
            executeSnap: executeSnapMock,
            messenger,
          }),
        );

        const fooSnapObject = {
          initialPermissions: {},
          permissionName: 'wallet_snap_npm:fooSnap',
          version: '1.0.0',
          sourceCode: MOCK_SNAP_SOURCE_CODE,
          id: 'npm:fooSnap',
          manifest: getSnapManifest(),
          enabled: true,
          status: SnapStatus.installing,
        };

        const addSpy = jest.spyOn(snapController, 'add');
        const fetchSnapMock = jest
          .spyOn(snapController as any, '_fetchSnap')
          .mockImplementationOnce(() => {
            return {
              ...fooSnapObject,
            };
          });

        await messenger.call('SnapController:add', {
          origin: MOCK_ORIGIN,
          id: 'npm:fooSnap',
        });

        expect(addSpy).toHaveBeenCalledTimes(1);
        expect(fetchSnapMock).toHaveBeenCalledTimes(1);
        expect(Object.keys(snapController.state.snaps)).toHaveLength(1);
        expect(snapController.state.snaps['npm:fooSnap']).toMatchObject(
          fooSnapObject,
        );
      });
    });

    describe('SnapController:get', () => {
      it('gets a snap', async () => {
        const executeSnapMock = jest.fn();
        const messenger = getSnapControllerMessenger(undefined, false);
        const fooSnapObject = getSnapObject({
          permissionName: 'fooperm',
          version: '0.0.1',
          sourceCode: MOCK_SNAP_SOURCE_CODE,
          id: 'npm:fooSnap',
          manifest: getSnapManifest(),
          enabled: true,
          status: SnapStatus.installing,
        });

        const snapController = getSnapController(
          getSnapControllerOptions({
            executeSnap: executeSnapMock,
            messenger,
            state: {
              snaps: {
                'npm:fooSnap': fooSnapObject,
              },
            },
          }),
        );

        const getSpy = jest.spyOn(snapController, 'get');
        const result = messenger.call('SnapController:get', 'npm:fooSnap');

        expect(getSpy).toHaveBeenCalledTimes(1);
        expect(result).toMatchObject(fooSnapObject);
      });
    });

    describe('SnapController:handleRpcRequest', () => {
      it('handles a snap RPC request', async () => {
        const executeSnapMock = jest.fn();
        const messenger = getSnapControllerMessenger(undefined, false);
        const fooSnapObject = getSnapObject({
          initialPermissions: {},
          permissionName: 'fooperm',
          version: '0.0.1',
          sourceCode: MOCK_SNAP_SOURCE_CODE,
          id: 'npm:fooSnap',
          manifest: getSnapManifest(),
          enabled: true,
          status: SnapStatus.running,
        });

        const snapController = getSnapController(
          getSnapControllerOptions({
            executeSnap: executeSnapMock,
            messenger,
            state: {
              snaps: {
                'npm:fooSnap': fooSnapObject,
              },
            },
          }),
        );

        const handleRpcRequestSpy = jest
          .spyOn(snapController, 'handleRpcRequest')
          .mockResolvedValueOnce(true);

        expect(
          await messenger.call(
            'SnapController:handleRpcRequest',
            'npm:fooSnap',
            'foo',
            {},
          ),
        ).toStrictEqual(true);
        expect(handleRpcRequestSpy).toHaveBeenCalledTimes(1);
      });
    });

    describe('SnapController:getSnapState', () => {
      it(`gets the snap's state`, async () => {
        const executeSnapMock = jest.fn();
        const messenger = getSnapControllerMessenger(undefined, false);

        const state = {
          fizz: 'buzz',
        };
        const encrypted = await passworder.encrypt(
          'stateEncryption:npm:fooSnap',
          state,
        );
        const snapController = getSnapController(
          getSnapControllerOptions({
            executeSnap: executeSnapMock,
            messenger,
            state: {
              snapStates: {
                'npm:fooSnap': encrypted,
              },
            },
          }),
        );

        const getSnapStateSpy = jest.spyOn(snapController, 'getSnapState');
        const result = await messenger.call(
          'SnapController:getSnapState',
          'npm:fooSnap',
        );

        expect(getSnapStateSpy).toHaveBeenCalledTimes(1);
        expect(result).toStrictEqual(state);
      });

      it('throws custom error message in case decryption fails', async () => {
        const executeSnapMock = jest.fn();
        const messenger = getSnapControllerMessenger(undefined, false);

        const snapController = getSnapController(
          getSnapControllerOptions({
            executeSnap: executeSnapMock,
            messenger,
            state: {
              snapStates: { [MOCK_SNAP_ID]: 'foo' },
              snaps: {
                [MOCK_SNAP_ID]: getSnapObject({
                  status: SnapStatus.installing,
                }),
              },
            },
          }),
        );

        const getSnapStateSpy = jest.spyOn(snapController, 'getSnapState');
        await expect(
          messenger.call('SnapController:getSnapState', MOCK_SNAP_ID),
        ).rejects.toThrow(
          'Failed to decrypt snap state, the state must be corrupted.',
        );
        expect(getSnapStateSpy).toHaveBeenCalledTimes(1);
      });
    });

    describe('SnapController:has', () => {
      it('checks if a snap exists in state', async () => {
        const executeSnapMock = jest.fn();
        const messenger = getSnapControllerMessenger(undefined, false);

        const snapController = getSnapController(
          getSnapControllerOptions({
            executeSnap: executeSnapMock,
            messenger,
            state: {
              snaps: {
                'npm:fooSnap': getSnapObject({
                  permissionName: 'fooperm',
                  version: '0.0.1',
                  sourceCode: MOCK_SNAP_SOURCE_CODE,
                  id: 'npm:fooSnap',
                  manifest: getSnapManifest(),
                  enabled: true,
                  status: SnapStatus.installing,
                }),
              },
            },
          }),
        );

        const hasSpy = jest.spyOn(snapController, 'has');
        const result = messenger.call('SnapController:has', 'npm:fooSnap');

        expect(hasSpy).toHaveBeenCalledTimes(1);
        expect(result).toBe(true);
      });
    });

    describe('SnapController:updateSnapState', () => {
      it(`updates the snap's state`, async () => {
        const executeSnapMock = jest.fn();
        const messenger = getSnapControllerMessenger(undefined, false);

        const snapController = getSnapController(
          getSnapControllerOptions({
            executeSnap: executeSnapMock,
            messenger,
            state: {
              snaps: {
                'npm:fooSnap': getSnapObject({
                  permissionName: 'fooperm',
                  version: '0.0.1',
                  sourceCode: MOCK_SNAP_SOURCE_CODE,
                  id: 'npm:fooSnap',
                  manifest: getSnapManifest(),
                  enabled: true,
                  status: SnapStatus.installing,
                }),
              },
            },
          }),
        );

        const updateSnapStateSpy = jest.spyOn(
          snapController,
          'updateSnapState',
        );
        const state = {
          bar: 'baz',
        };
        await messenger.call(
          'SnapController:updateSnapState',
          'npm:fooSnap',
          state,
        );

        expect(updateSnapStateSpy).toHaveBeenCalledTimes(1);
        expect(snapController.state.snapStates).toStrictEqual({
          'npm:fooSnap': await passworder.encrypt(
            'stateEncryption:npm:fooSnap',
            state,
          ),
        });
      });

      it('has different encryption for the same data stored by two different snaps', async () => {
        const executeSnapMock = jest.fn();
        const messenger = getSnapControllerMessenger(undefined, false);

        const snapController = getSnapController(
          getSnapControllerOptions({
            executeSnap: executeSnapMock,
            messenger,
            state: {
              snaps: {
                'npm:fooSnap': getSnapObject({
                  permissionName: 'fooperm',
                  version: '0.0.1',
                  sourceCode: MOCK_SNAP_SOURCE_CODE,
                  id: 'npm:fooSnap',
                  manifest: getSnapManifest(),
                  enabled: true,
                  status: SnapStatus.installing,
                }),
                'npm:fooSnap2': getSnapObject({
                  permissionName: 'fooperm2',
                  version: '0.0.1',
                  sourceCode: MOCK_SNAP_SOURCE_CODE,
                  id: 'npm:fooSnap2',
                  manifest: getSnapManifest(),
                  enabled: true,
                  status: SnapStatus.installing,
                }),
              },
            },
          }),
        );

        const updateSnapStateSpy = jest.spyOn(
          snapController,
          'updateSnapState',
        );
        const state = {
          bar: 'baz',
        };
        await messenger.call(
          'SnapController:updateSnapState',
          'npm:fooSnap',
          state,
        );

        await messenger.call(
          'SnapController:updateSnapState',
          'npm:fooSnap2',
          state,
        );

        expect(updateSnapStateSpy).toHaveBeenCalledTimes(2);
        expect(snapController.state.snapStates).toStrictEqual({
          'npm:fooSnap': await passworder.encrypt(
            'stateEncryption:npm:fooSnap',
            state,
          ),
          'npm:fooSnap2': await passworder.encrypt(
            'stateEncryption:npm:fooSnap2',
            state,
          ),
        });

        expect(
          snapController.state.snapStates['npm:fooSnap'],
        ).not.toStrictEqual(snapController.state.snapStates['npm:fooSnap2']);
      });
    });

    describe('SnapController:clearSnapState', () => {
      it('clears the state of a snap', async () => {
        const executeSnapMock = jest.fn();
        const messenger = getSnapControllerMessenger(undefined, false);

        const snapController = getSnapController(
          getSnapControllerOptions({
            executeSnap: executeSnapMock,
            messenger,
            state: {
              snapStates: { [MOCK_SNAP_ID]: 'foo' },
              snaps: {
                [MOCK_SNAP_ID]: getSnapObject({
                  status: SnapStatus.installing,
                }),
              },
            },
          }),
        );

        const clearSnapStateSpy = jest.spyOn(snapController, 'clearSnapState');
        await messenger.call('SnapController:clearSnapState', MOCK_SNAP_ID);
        const clearedState = await messenger.call(
          'SnapController:getSnapState',
          MOCK_SNAP_ID,
        );
        expect(clearSnapStateSpy).toHaveBeenCalledTimes(1);
        expect(snapController.state.snapStates).toStrictEqual({});
        expect(clearedState).toBeNull();
      });
    });
  });
});<|MERGE_RESOLUTION|>--- conflicted
+++ resolved
@@ -150,31 +150,31 @@
 type SnapControllerWithEESConstructorParams = Omit<
   SnapControllerConstructorParams,
   'terminateAllSnaps' | 'terminateSnap' | 'executeSnap' | 'getRpcRequestHandler'
->;
+> & { rootMessenger?: ReturnType<typeof getControllerMessenger> };
 
 type PartialSnapControllerWithEESConstructorParams = Omit<
   PartialSnapControllerConstructorParams,
   'terminateAllSnaps' | 'terminateSnap' | 'executeSnap' | 'getRpcRequestHandler'
->;
+> & { rootMessenger?: ReturnType<typeof getControllerMessenger> };
 
 const getSnapControllerWithEESOptions = (
-<<<<<<< HEAD
-  opts?: PartialSnapControllerWithEESConstructorParams,
-=======
-  messenger: ReturnType<typeof getControllerMessenger>,
-  opts?: Partial<SnapControllerWithEESConstructorParams>,
->>>>>>> 84dc190f
+  opts: PartialSnapControllerWithEESConstructorParams = {},
 ) => {
+  const { rootMessenger = getControllerMessenger() } = opts;
+
   return {
     environmentEndowmentPermissions: [],
     closeAllConnections: jest.fn(),
     getAppKey: jest
       .fn()
       .mockImplementation((snapId, appKeyType) => `${appKeyType}:${snapId}`),
-    messenger: getSnapControllerMessenger(messenger),
+    messenger: getSnapControllerMessenger(rootMessenger),
     state: undefined,
     ...opts,
-  } as SnapControllerWithEESConstructorParams;
+    rootMessenger,
+  } as SnapControllerWithEESConstructorParams & {
+    rootMessenger: ReturnType<typeof getControllerMessenger>;
+  };
 };
 
 const getSnapController = (options = getSnapControllerOptions()) => {
@@ -219,12 +219,11 @@
 }
 
 const getSnapControllerWithEES = (
-  messenger = getControllerMessenger(),
-  options = getSnapControllerWithEESOptions(messenger),
+  options = getSnapControllerWithEESOptions(),
   service?: ReturnType<typeof getNodeEES>,
 ) => {
-  const executionServiceMessenger = getNodeEESMessenger(messenger);
-  const _service = service || getNodeEES(executionServiceMessenger);
+  const _service =
+    service ?? getNodeEES(getNodeEESMessenger(options.rootMessenger));
   const controller = new SnapController({
     terminateAllSnaps: _service.terminateAllSnaps.bind(_service),
     terminateSnap: _service.terminateSnap.bind(_service),
@@ -362,13 +361,8 @@
     await service.terminateAllSnaps();
   });
 
-<<<<<<< HEAD
   it('creates a worker and snap controller, adds a snap, and update its state', async () => {
-    const [snapController] = getSnapControllerWithEES();
-=======
-  it('should create a worker and snap controller and add a snap and update its state', async () => {
     const [snapController, service] = getSnapControllerWithEES();
->>>>>>> 84dc190f
 
     const snap = await snapController.add({
       origin: MOCK_ORIGIN,
@@ -392,13 +386,8 @@
     await service.terminateAllSnaps();
   });
 
-<<<<<<< HEAD
   it('adds a snap and uses its JSON-RPC api with a WebWorkerExecutionService', async () => {
-    const [snapController] = getSnapControllerWithEES();
-=======
-  it('should add a snap and use its JSON-RPC api with a NodeExecutionService', async () => {
     const [snapController, service] = getSnapControllerWithEES();
->>>>>>> 84dc190f
 
     const snap = await snapController.add({
       origin: MOCK_ORIGIN,
@@ -424,10 +413,8 @@
     const executionEnvironmentStub =
       new ExecutionEnvironmentStub() as unknown as NodeExecutionService;
 
-    const messenger = getControllerMessenger();
     const [snapController] = getSnapControllerWithEES(
-      messenger,
-      getSnapControllerWithEESOptions(messenger),
+      undefined,
       executionEnvironmentStub,
     );
 
@@ -588,18 +575,12 @@
     secondSnapController.destroy();
   });
 
-<<<<<<< HEAD
   it(`adds errors to the controller's state`, async () => {
-=======
-  it('should add errors to the SnapControllers state', async () => {
-    const rootMessenger = getControllerMessenger();
->>>>>>> 84dc190f
     const executionEnvironmentStub =
       new ExecutionEnvironmentStub() as unknown as NodeExecutionService;
 
     const [snapController] = getSnapControllerWithEES(
-      rootMessenger,
-      undefined,
+      getSnapControllerWithEESOptions(),
       executionEnvironmentStub,
     );
 
@@ -645,18 +626,11 @@
   });
 
   it('handles an error event on the controller messenger', async () => {
-    const controllerMessenger = getControllerMessenger();
-    const serviceMessenger = getNodeEESMessenger(controllerMessenger);
-    const snapControllerMessenger =
-      getSnapControllerMessenger(controllerMessenger);
-
-    const workerExecutionEnvironment = getNodeEES(serviceMessenger);
-    const [snapController] = getSnapControllerWithEES(
-      controllerMessenger,
-      getSnapControllerWithEESOptions(controllerMessenger, {
-        messenger: snapControllerMessenger,
+    const rootMessenger = getControllerMessenger();
+    const [snapController, service] = getSnapControllerWithEES(
+      getSnapControllerWithEESOptions({
+        rootMessenger,
       }),
-      workerExecutionEnvironment,
     );
 
     const snap = await snapController.add({
@@ -669,34 +643,26 @@
 
     // defer
     setTimeout(() => {
-      controllerMessenger.publish('ExecutionService:unhandledError', snap.id, {
+      rootMessenger.publish('ExecutionService:unhandledError', snap.id, {
         message: 'foo',
         code: 123,
       });
     }, 1);
 
     await new Promise((resolve) => {
-      controllerMessenger.subscribe('SnapController:stateChange', (state) => {
+      rootMessenger.subscribe('SnapController:stateChange', (state) => {
         const crashedSnap = state.snaps[snap.id];
         expect(crashedSnap.status).toStrictEqual(SnapStatus.crashed);
         resolve(undefined);
         snapController.destroy();
       });
     });
-    await workerExecutionEnvironment.terminateAllSnaps();
-  });
-
-<<<<<<< HEAD
+    await service.terminateAllSnaps();
+  });
+
   it('adds a snap and uses its JSON-RPC API and then get stopped from idling too long', async () => {
-    const [snapController] = getSnapControllerWithEES(
+    const [snapController, service] = getSnapControllerWithEES(
       getSnapControllerWithEESOptions({
-=======
-  it('should add a snap and use its JSON-RPC api and then get stopped from idling too long', async () => {
-    const rootMessenger = getControllerMessenger();
-    const [snapController, service] = getSnapControllerWithEES(
-      rootMessenger,
-      getSnapControllerWithEESOptions(rootMessenger, {
->>>>>>> 84dc190f
         idleTimeCheckInterval: 50,
         maxIdleTime: 100,
       }),
@@ -725,22 +691,12 @@
     await service.terminateAllSnaps();
   });
 
-<<<<<<< HEAD
   it('terminates a snap even if connection to worker has failed', async () => {
-    const options = getSnapControllerWithEESOptions({
-=======
-  it('should still terminate if connection to worker has failed', async () => {
-    const rootMessenger = getControllerMessenger();
-    const options = getSnapControllerWithEESOptions(rootMessenger, {
->>>>>>> 84dc190f
-      idleTimeCheckInterval: 50,
-      maxIdleTime: 100,
-    });
-    const worker = getNodeEES(options.messenger);
     const [snapController, service] = getSnapControllerWithEES(
-      rootMessenger,
-      options,
-      worker,
+      getSnapControllerWithEESOptions({
+        idleTimeCheckInterval: 50,
+        maxIdleTime: 100,
+      }),
     );
 
     const snap = await snapController.add({
@@ -753,7 +709,7 @@
 
     (snapController as any)._maxRequestTime = 50;
 
-    (worker as any)._command = () =>
+    (service as any)._command = () =>
       new Promise((resolve) => {
         setTimeout(resolve, 2000);
       });
@@ -773,17 +729,9 @@
     await service.terminateAllSnaps();
   });
 
-<<<<<<< HEAD
   it(`reads a snap's status after adding it`, async () => {
-    const [snapController] = getSnapControllerWithEES(
+    const [snapController, service] = getSnapControllerWithEES(
       getSnapControllerWithEESOptions({
-=======
-  it('should add a snap and see its status', async () => {
-    const rootMessenger = getControllerMessenger();
-    const [snapController, service] = getSnapControllerWithEES(
-      rootMessenger,
-      getSnapControllerWithEESOptions(rootMessenger, {
->>>>>>> 84dc190f
         idleTimeCheckInterval: 1000,
         maxIdleTime: 2000,
       }),
@@ -806,17 +754,9 @@
     await service.terminateAllSnaps();
   });
 
-<<<<<<< HEAD
   it('adds a snap, stops it, and starts it again on-demand', async () => {
-    const [snapController] = getSnapControllerWithEES(
+    const [snapController, service] = getSnapControllerWithEES(
       getSnapControllerWithEESOptions({
-=======
-  it('should add a snap and stop it and have it start on-demand', async () => {
-    const rootMessenger = getControllerMessenger();
-    const [snapController, service] = getSnapControllerWithEES(
-      rootMessenger,
-      getSnapControllerWithEESOptions(rootMessenger, {
->>>>>>> 84dc190f
         idleTimeCheckInterval: 1000,
         maxIdleTime: 2000,
       }),
@@ -1046,17 +986,9 @@
     await eventSubscriptionPromise;
   });
 
-<<<<<<< HEAD
   it('adds a snap, disable/enables it, and still gets a response from an RPC method', async () => {
-    const [snapController] = getSnapControllerWithEES(
+    const [snapController, service] = getSnapControllerWithEES(
       getSnapControllerWithEESOptions({
-=======
-  it('should add a snap disable/enable it and still get a response from method "test"', async () => {
-    const rootMessenger = getControllerMessenger();
-    const [snapController, service] = getSnapControllerWithEES(
-      rootMessenger,
-      getSnapControllerWithEESOptions(rootMessenger, {
->>>>>>> 84dc190f
         idleTimeCheckInterval: 1000,
         maxRequestTime: 2000,
         maxIdleTime: 2000,
@@ -1124,20 +1056,9 @@
     await service.terminateAllSnaps();
   });
 
-<<<<<<< HEAD
   it('times out an RPC request that takes too long', async () => {
-    const messenger = getSnapControllerMessenger();
-    const [snapController] = getSnapControllerWithEES(
+    const [snapController, service] = getSnapControllerWithEES(
       getSnapControllerWithEESOptions({
-=======
-  it('should send an rpc request and time out', async () => {
-    const rootMessenger = getControllerMessenger();
-    const messenger = getSnapControllerMessenger(rootMessenger);
-    const [snapController, service] = getSnapControllerWithEES(
-      rootMessenger,
-      getSnapControllerWithEESOptions(rootMessenger, {
->>>>>>> 84dc190f
-        messenger,
         idleTimeCheckInterval: 30000,
         maxIdleTime: 160000,
         // Note that we are using the default maxRequestTime
@@ -1182,20 +1103,15 @@
     await service.terminateAllSnaps();
   });
 
-<<<<<<< HEAD
   it('does not time out snaps that are permitted to be long-running', async () => {
-=======
-  it('should not time out long running snaps', async () => {
-    const rootMessenger = getControllerMessenger();
->>>>>>> 84dc190f
     const messenger = getSnapControllerMessenger();
     jest.spyOn(messenger, 'call').mockImplementation(() => {
       // Return true for everything here, so we signal that we have the long-running permission
       return true;
     });
+
     const [snapController, service] = getSnapControllerWithEES(
-      rootMessenger,
-      getSnapControllerWithEESOptions(rootMessenger, {
+      getSnapControllerWithEESOptions({
         messenger,
         idleTimeCheckInterval: 30000,
         maxIdleTime: 160000,
@@ -1320,17 +1236,9 @@
     snapController.destroy();
   });
 
-<<<<<<< HEAD
   it('removes a snap that is stopped without errors', async () => {
-    const [snapController] = getSnapControllerWithEES(
+    const [snapController, service] = getSnapControllerWithEES(
       getSnapControllerWithEESOptions({
-=======
-  it('should remove a snap that is stopped without errors', async () => {
-    const rootMessenger = getControllerMessenger();
-    const [snapController, service] = getSnapControllerWithEES(
-      rootMessenger,
-      getSnapControllerWithEESOptions(rootMessenger, {
->>>>>>> 84dc190f
         idleTimeCheckInterval: 30000,
         maxIdleTime: 160000,
         maxRequestTime: 1000,
@@ -1378,11 +1286,9 @@
 
   describe('getRpcRequestHandler', () => {
     it('handlers populate the "jsonrpc" property if missing', async () => {
-      const rootMessenger = getControllerMessenger();
       const snapId = 'fooSnap';
       const [snapController, service] = getSnapControllerWithEES(
-        rootMessenger,
-        getSnapControllerWithEESOptions(rootMessenger, {
+        getSnapControllerWithEESOptions({
           state: {
             snaps: {
               [snapId]: {
