import {
  Caveat,
  getPersistentState,
  Json,
  SubjectPermissions,
  ValidPermission,
} from '@metamask/controllers';
import { ControllerMessenger } from '@metamask/controllers/dist/ControllerMessenger';
import { EthereumRpcError, ethErrors, serializeError } from 'eth-rpc-errors';
import fetchMock from 'jest-fetch-mock';
import passworder from '@metamask/browser-passworder';
import { Crypto } from '@peculiar/webcrypto';
import { ExecutionService } from '../services/ExecutionService';
import { NodeThreadExecutionService } from '../services/node';
import { delay } from '../utils';
import { DEFAULT_ENDOWMENTS } from './default-endowments';
import { LONG_RUNNING_PERMISSION } from './endowments';
import { SnapManifest } from './json-schemas';
import {
  AllowedActions,
  AllowedEvents,
  Snap,
  SnapController,
  SnapControllerActions,
  SnapControllerEvents,
  SnapControllerState,
  SnapStatus,
  SNAP_APPROVAL_UPDATE,
  TruncatedSnap,
} from './SnapController';
import * as utils from './utils';

const { getSnapSourceShasum } = utils;

const { subtle } = new Crypto();
Object.defineProperty(window, 'crypto', {
  value: {
    ...window.crypto,
    subtle,
    getRandomValues: jest.fn().mockReturnValue(new Uint32Array(32)),
  },
});

const getControllerMessenger = () =>
  new ControllerMessenger<
    SnapControllerActions | AllowedActions,
    SnapControllerEvents | AllowedEvents
  >();

const getSnapControllerMessenger = (
  messenger?: ReturnType<typeof getControllerMessenger>,
  mocked = true,
) => {
  const m = (messenger ?? getControllerMessenger()).getRestricted<
    'SnapController',
    SnapControllerActions['type'] | AllowedActions['type'],
    SnapControllerEvents['type'] | AllowedEvents['type']
  >({
    name: 'SnapController',
    allowedEvents: [
      'ExecutionService:unhandledError',
      'SnapController:snapAdded',
      'SnapController:snapBlocked',
      'SnapController:snapInstalled',
      'SnapController:snapUnblocked',
      'SnapController:snapUpdated',
      'SnapController:snapRemoved',
      'SnapController:stateChange',
    ],
    allowedActions: [
      'ApprovalController:addRequest',
      'PermissionController:getEndowments',
      'PermissionController:hasPermission',
      'PermissionController:getPermissions',
      'PermissionController:grantPermissions',
      'PermissionController:requestPermissions',
      'PermissionController:revokeAllPermissions',
      'SnapController:add',
      'SnapController:get',
      'SnapController:handleRpcRequest',
      'SnapController:getSnapState',
      'SnapController:has',
      'SnapController:updateSnapState',
      'SnapController:clearSnapState',
      'SnapController:updateBlockedSnaps',
    ],
  });

  if (mocked) {
    jest.spyOn(m, 'call').mockImplementation((method, ...args) => {
      // Return false for long-running by default, and true for everything else.
      if (
        method === 'PermissionController:hasPermission' &&
        args[1] === LONG_RUNNING_PERMISSION
      ) {
        return false;
      }
      return true;
    });
  }
  return m;
};

const getNodeEESMessenger = (
  messenger: ReturnType<typeof getControllerMessenger>,
) =>
  messenger.getRestricted({
    name: 'ExecutionService',
    allowedEvents: ['ExecutionService:unhandledError'],
  });

type SnapControllerConstructorParams = ConstructorParameters<
  typeof SnapController
>[0];

type PartialSnapControllerConstructorParams = Partial<
  Omit<ConstructorParameters<typeof SnapController>[0], 'state'> & {
    state: Partial<SnapControllerConstructorParams['state']>;
  }
>;

const getSnapControllerOptions = (
  opts?: PartialSnapControllerConstructorParams,
) => {
  const options = {
    terminateAllSnaps: jest.fn(),
    terminateSnap: jest.fn(),
    executeSnap: jest.fn(),
    environmentEndowmentPermissions: [],
    getRpcRequestHandler: jest.fn(),
    removeAllPermissionsFor: jest.fn(),
    getPermissions: jest.fn(),
    requestPermissions: jest.fn(),
    closeAllConnections: jest.fn(),
    getAppKey: jest
      .fn()
      .mockImplementation((snapId, appKeyType) => `${appKeyType}:${snapId}`),
    messenger: getSnapControllerMessenger(),
    featureFlags: { dappsCanUpdateSnaps: true },
    state: undefined,
    ...opts,
  } as SnapControllerConstructorParams;

  options.state = {
    snaps: {},
    snapErrors: {},
    snapStates: {},
    ...options.state,
  };
  return options;
};

type SnapControllerWithEESConstructorParams = Omit<
  SnapControllerConstructorParams,
  'terminateAllSnaps' | 'terminateSnap' | 'executeSnap' | 'getRpcRequestHandler'
> & { rootMessenger?: ReturnType<typeof getControllerMessenger> };

type PartialSnapControllerWithEESConstructorParams = Omit<
  PartialSnapControllerConstructorParams,
  'terminateAllSnaps' | 'terminateSnap' | 'executeSnap' | 'getRpcRequestHandler'
> & { rootMessenger?: ReturnType<typeof getControllerMessenger> };

type GetSnapControllerWithEESOptionsParam = Omit<
  PartialSnapControllerConstructorParams,
  | 'executeSnap'
  | 'getRpcRequestHandler'
  | 'terminateAllSnaps'
  | 'terminateSnap'
  | 'messenger'
> & { rootMessenger?: ReturnType<typeof getControllerMessenger> };

const getSnapControllerWithEESOptions = (
<<<<<<< HEAD
  opts: PartialSnapControllerWithEESConstructorParams = {},
=======
  opts: GetSnapControllerWithEESOptionsParam = {},
>>>>>>> 6d4b5bb7
) => {
  const { rootMessenger = getControllerMessenger() } = opts;

  return {
    environmentEndowmentPermissions: [],
    closeAllConnections: jest.fn(),
    getAppKey: jest
      .fn()
      .mockImplementation((snapId, appKeyType) => `${appKeyType}:${snapId}`),
    messenger: getSnapControllerMessenger(rootMessenger),
<<<<<<< HEAD
    state: undefined,
=======
>>>>>>> 6d4b5bb7
    ...opts,
    rootMessenger,
  } as SnapControllerWithEESConstructorParams & {
    rootMessenger: ReturnType<typeof getControllerMessenger>;
  };
};

const getSnapController = (options = getSnapControllerOptions()) => {
  return new SnapController(options);
};

const getNodeEES = (messenger: ReturnType<typeof getNodeEESMessenger>) =>
  new NodeThreadExecutionService({
    messenger,
    setupSnapProvider: jest.fn(),
  });

class ExecutionEnvironmentStub implements ExecutionService {
  async terminateAllSnaps() {
    // empty stub
  }

  async getRpcRequestHandler() {
    return (_: any, request: Record<string, unknown>) => {
      return new Promise((resolve) => {
        const results = `${request.method}${request.id}`;
        resolve(results);
      });
    };
  }

  async executeSnap() {
    return 'some-unique-id';
  }

  async terminateSnap() {
    // empty stub
  }
}

const getSnapControllerWithEES = (
  options = getSnapControllerWithEESOptions(),
  service?: ReturnType<typeof getNodeEES>,
) => {
  const _service =
    service ?? getNodeEES(getNodeEESMessenger(options.rootMessenger));
  const controller = new SnapController({
    terminateAllSnaps: _service.terminateAllSnaps.bind(_service),
    terminateSnap: _service.terminateSnap.bind(_service),
    executeSnap: _service.executeSnap.bind(_service),
    getRpcRequestHandler: _service.getRpcRequestHandler.bind(_service),
    ...options,
  });
  return [controller, _service] as const;
};

const MOCK_SNAP_ID = 'npm:example-snap';
const MOCK_SNAP_SOURCE_CODE = `
exports.onRpcRequest = async ({ origin, request }) => {
  const {method, params, id} = request;
  return method + id;
};
`;
const MOCK_SNAP_SHASUM = getSnapSourceShasum(MOCK_SNAP_SOURCE_CODE);
const MOCK_ORIGIN = 'foo.com';

const getSnapManifest = ({
  version = '1.0.0',
  proposedName = 'ExampleSnap',
  description = 'arbitraryDescription',
  filePath = 'dist/bundle.js',
  iconPath = 'images/icon.svg',
  packageName = 'example-snap',
  initialPermissions = {},
  shasum = MOCK_SNAP_SHASUM,
}: Pick<Partial<SnapManifest>, 'version' | 'proposedName' | 'description'> & {
  filePath?: string;
  iconPath?: string;
  initialPermissions?: Record<string, Record<string, Json>>;
  packageName?: string;
  shasum?: string;
} = {}) => {
  return {
    version,
    proposedName,
    description,
    repository: {
      type: 'git',
      url: 'https://github.com/example-snap',
    },
    source: {
      shasum,
      location: {
        npm: {
          filePath,
          iconPath,
          packageName,
          registry: 'https://registry.npmjs.org',
        },
      },
    },
    initialPermissions,
    manifestVersion: '0.1',
  } as const;
};

const getSnapObject = ({
<<<<<<< HEAD
  blocked = false,
=======
>>>>>>> 6d4b5bb7
  enabled = true,
  id = MOCK_SNAP_ID,
  initialPermissions = {},
  manifest = getSnapManifest(),
  permissionName = `wallet_snap_${MOCK_SNAP_ID}`,
  sourceCode = MOCK_SNAP_SOURCE_CODE,
  status = SnapStatus.stopped,
  version = '1.0.0',
  versionHistory = [
    { origin: MOCK_ORIGIN, version: '1.0.0', date: expect.any(Number) },
  ],
} = {}): Snap => {
  return {
    blocked,
    initialPermissions,
    id,
    permissionName,
    version,
    manifest,
    status,
    enabled,
    sourceCode,
    versionHistory,
  } as const;
};

/**
 * Gets a whole suite of associated snap data, including the snap's id, origin,
 * package name, source code, shasum, manifest, and SnapController state object.
 *
 * @param options - Options bag.
 * @param options.id - The id of the snap.
 * @param options.origin - The origin associated with the snap's installation
 * request.
 * @param options.sourceCode - The snap's source code. Will be used to compute
 * the snap's shasum.
 * @param options.blocked - Whether the snap's state object should indicate that
 * the snap is blocked.
 * @param options.enabled - Whether the snap's state object should should
 * indicate that the snap is enabled. Must not be `true` if the snap is blocked.
 * @returns The mock snap data.
 */
const getMockSnapData = ({
  blocked = false,
  enabled = true,
  id,
  origin,
  sourceCode,
}: {
  id: string;
  origin: string;
  sourceCode?: string;
  blocked?: boolean;
  enabled?: boolean;
}) => {
  if (blocked && enabled) {
    throw new Error('A snap may not be enabled if it is blocked.');
  }

  const packageName = `${id}-package`;
  const _sourceCode = sourceCode ?? `${MOCK_SNAP_SOURCE_CODE}// ${id}\n`;
  const shasum = getSnapSourceShasum(_sourceCode);
  const manifest = getSnapManifest({
    packageName,
    shasum,
  });

  return {
    id,
    origin,
    packageName,
    shasum,
    sourceCode: _sourceCode,
    manifest,
    stateObject: getSnapObject({
      blocked,
      enabled,
      id,
      manifest,
      sourceCode,
    }),
  };
};

const getTruncatedSnap = ({
  initialPermissions = {},
  id = MOCK_SNAP_ID,
  permissionName = `wallet_snap_${MOCK_SNAP_ID}`,
  version = '1.0.0',
} = {}): TruncatedSnap => {
  return {
    initialPermissions,
    id,
    permissionName,
    version,
  } as const;
};

jest.mock('./utils', () => ({
  ...jest.requireActual<typeof utils>('./utils'),
  fetchNpmSnap: jest.fn().mockResolvedValue({
    manifest: {
      description: 'arbitraryDescription',
      initialPermissions: {},
      manifestVersion: '0.1',
      proposedName: 'ExampleSnap',
      repository: { type: 'git', url: 'https://github.com/example-snap' },
      source: {
        location: {
          npm: {
            filePath: 'dist/bundle.js',
            iconPath: 'images/icon.svg',
            packageName: 'example-snap',
            registry: 'https://registry.npmjs.org',
          },
        },
        shasum: 'vCmyHWIgnBwgiTqSXnd7LI7PbXSQim/JOotFfXkjAQk=',
      },
      version: '1.0.0',
    },
    sourceCode: '// foo',
  }),
}));

fetchMock.enableMocks();

describe('SnapController', () => {
  it('creates a snap controller and execution service', async () => {
    const [snapController, service] = getSnapControllerWithEES();
    expect(service).toBeDefined();
    expect(snapController).toBeDefined();
    snapController.destroy();
    await service.terminateAllSnaps();
  });

  it('creates a worker and snap controller, adds a snap, and update its state', async () => {
    const [snapController, service] = getSnapControllerWithEES();

    const snap = await snapController.add({
      origin: MOCK_ORIGIN,
      id: MOCK_SNAP_ID,
      sourceCode: MOCK_SNAP_SOURCE_CODE,
      manifest: getSnapManifest(),
    });

    const state = { hello: 'world' };
    await snapController.startSnap(snap.id);
    await snapController.updateSnapState(snap.id, state);
    const snapState = await snapController.getSnapState(snap.id);
    expect(snapState).toStrictEqual(state);
    expect(snapController.state.snapStates).toStrictEqual({
      'npm:example-snap': await passworder.encrypt(
        'stateEncryption:npm:example-snap',
        state,
      ),
    });
    snapController.destroy();
    await service.terminateAllSnaps();
  });

<<<<<<< HEAD
  it('adds a snap and uses its JSON-RPC api with a WebWorkerExecutionService', async () => {
=======
  it('adds a snap and uses its JSON-RPC api with a NodeThreadExecutionService', async () => {
>>>>>>> 6d4b5bb7
    const [snapController, service] = getSnapControllerWithEES();

    const snap = await snapController.add({
      origin: MOCK_ORIGIN,
      id: MOCK_SNAP_ID,
      sourceCode: MOCK_SNAP_SOURCE_CODE,
      manifest: getSnapManifest(),
    });

    await snapController.startSnap(snap.id);

    const result = await snapController.handleRpcRequest(snap.id, 'foo.com', {
      jsonrpc: '2.0',
      method: 'test',
      params: {},
      id: 1,
    });
    expect(result).toStrictEqual('test1');
    snapController.destroy();
    await service.terminateAllSnaps();
  });

  it('adds a snap and uses its JSON-RPC API', async () => {
    const executionEnvironmentStub =
      new ExecutionEnvironmentStub() as unknown as NodeThreadExecutionService;

    const [snapController] = getSnapControllerWithEES(
<<<<<<< HEAD
      undefined,
=======
      getSnapControllerWithEESOptions(),
>>>>>>> 6d4b5bb7
      executionEnvironmentStub,
    );

    const snap = await snapController.add({
      origin: MOCK_ORIGIN,
      id: MOCK_SNAP_ID,
      sourceCode: MOCK_SNAP_SOURCE_CODE,
      manifest: getSnapManifest(),
    });

    await snapController.startSnap(snap.id);

    const result = await snapController.handleRpcRequest(snap.id, 'foo.com', {
      jsonrpc: '2.0',
      method: 'test',
      params: {},
      id: 1,
    });
    expect(result).toStrictEqual('test1');
    snapController.destroy();
  });

  it('passes endowments to a snap when executing it', async () => {
    const executeSnapMock = jest.fn();
    const messenger = getSnapControllerMessenger();
    const callActionMock = jest.spyOn(messenger, 'call');

    const snapController = getSnapController(
      getSnapControllerOptions({
        environmentEndowmentPermissions: ['endowment:foo'],
        executeSnap: executeSnapMock,
        messenger,
      }),
    );

    const snap = await snapController.add({
      origin: MOCK_ORIGIN,
      id: MOCK_SNAP_ID,
      sourceCode: MOCK_SNAP_SOURCE_CODE,
      manifest: getSnapManifest(),
    });

    callActionMock.mockImplementation((method) => {
      if (
        method === 'PermissionController:hasPermission' ||
        method === 'ApprovalController:addRequest'
      ) {
        return true;
      } else if (method === 'PermissionController:getEndowments') {
        return ['fooEndowment'] as any;
      }
      return false;
    });

    await snapController.startSnap(snap.id);

    expect(callActionMock).toHaveBeenCalledTimes(3);
    expect(callActionMock).toHaveBeenNthCalledWith(
      1,
      'PermissionController:hasPermission',
      MOCK_SNAP_ID,
      'endowment:foo',
    );

    expect(callActionMock).toHaveBeenNthCalledWith(
      2,
      'PermissionController:getEndowments',
      MOCK_SNAP_ID,
      'endowment:foo',
    );

    expect(callActionMock).toHaveBeenNthCalledWith(
      3,
      'PermissionController:hasPermission',
      MOCK_SNAP_ID,
      LONG_RUNNING_PERMISSION,
    );

    expect(executeSnapMock).toHaveBeenCalledTimes(1);
    expect(executeSnapMock).toHaveBeenNthCalledWith(1, {
      snapId: MOCK_SNAP_ID,
      sourceCode: MOCK_SNAP_SOURCE_CODE,
      endowments: [...DEFAULT_ENDOWMENTS, 'fooEndowment'],
    });
    snapController.destroy();
  });

  it('errors if attempting to start a snap that was already started', async () => {
    const manifest = {
      ...getSnapManifest(),
      initialPermissions: { eth_accounts: {} },
    };

    const mockExecuteSnap = jest.fn();

    const snapController = getSnapController(
      getSnapControllerOptions({ executeSnap: mockExecuteSnap }),
    );

    await snapController.add({
      origin: MOCK_ORIGIN,
      id: MOCK_SNAP_ID,
      manifest,
      sourceCode: MOCK_SNAP_SOURCE_CODE,
    });
    await snapController.startSnap(MOCK_SNAP_ID);
    await expect(snapController.startSnap(MOCK_SNAP_ID)).rejects.toThrow(
      /^Snap "npm:example-snap" is already started.$/u,
    );
    expect(mockExecuteSnap).toHaveBeenCalledTimes(1);
    expect(mockExecuteSnap).toHaveBeenCalledWith({
      snapId: MOCK_SNAP_ID,
      sourceCode: MOCK_SNAP_SOURCE_CODE,
      endowments: [...DEFAULT_ENDOWMENTS],
    });
  });

  it('can rehydrate state', async () => {
    const mockExecuteSnap = jest.fn();

    const firstSnapController = getSnapController(
      getSnapControllerOptions({
        executeSnap: mockExecuteSnap,
        state: {
          snaps: {
            'npm:foo': getSnapObject({
              permissionName: 'fooperm',
              version: '0.0.1',
              sourceCode: MOCK_SNAP_SOURCE_CODE,
              id: 'npm:foo',
              status: SnapStatus.installing,
            }),
          },
        },
      }),
    );

    // persist the state somewhere
    const persistedState = getPersistentState<SnapControllerState>(
      firstSnapController.state,
      firstSnapController.metadata,
    );

    // create a new controller
    const secondSnapController = getSnapController(
      getSnapControllerOptions({
        executeSnap: mockExecuteSnap,
        state: persistedState,
      }),
    );

    expect(secondSnapController.isRunning('npm:foo')).toStrictEqual(false);
    await secondSnapController.startSnap('npm:foo');

    expect(secondSnapController.state.snaps['npm:foo']).toBeDefined();
    expect(secondSnapController.isRunning('npm:foo')).toStrictEqual(true);
    firstSnapController.destroy();
    secondSnapController.destroy();
  });

  it(`adds errors to the controller's state`, async () => {
    const executionEnvironmentStub =
      new ExecutionEnvironmentStub() as unknown as NodeThreadExecutionService;

    const [snapController] = getSnapControllerWithEES(
      getSnapControllerWithEESOptions(),
      executionEnvironmentStub,
    );

    snapController.addSnapError({
      code: 1,
      data: {},
      message: 'error happened',
    });

    const arrayOfErrors = Object.entries(snapController.state.snapErrors);

    expect(arrayOfErrors.length > 0).toStrictEqual(true);

    snapController.removeSnapError(arrayOfErrors[0][0]);

    expect(Object.entries(snapController.state.snapErrors)).toHaveLength(0);

    snapController.addSnapError({
      code: 1,
      data: {},
      message: 'error happened',
    });

    snapController.addSnapError({
      code: 2,
      data: {},
      message: 'error 2',
    });

    snapController.removeSnapError(
      Object.entries(snapController.state.snapErrors)[0][0],
    );

    expect(Object.entries(snapController.state.snapErrors)).toHaveLength(1);
    expect(Object.entries(snapController.state.snapErrors)[0][1]).toStrictEqual(
      expect.objectContaining({
        code: 2,
        data: {},
        message: 'error 2',
      }),
    );
    snapController.destroy();
  });

  it('handles an error event on the controller messenger', async () => {
<<<<<<< HEAD
    const rootMessenger = getControllerMessenger();
    const [snapController, service] = getSnapControllerWithEES(
      getSnapControllerWithEESOptions({
        rootMessenger,
      }),
    );
=======
    const options = getSnapControllerWithEESOptions();
    const { rootMessenger } = options;
    const [snapController, service] = getSnapControllerWithEES(options);
>>>>>>> 6d4b5bb7

    const snap = await snapController.add({
      origin: MOCK_ORIGIN,
      id: MOCK_SNAP_ID,
      sourceCode: MOCK_SNAP_SOURCE_CODE,
      manifest: getSnapManifest(),
    });
    await snapController.startSnap(snap.id);

    // defer
    setTimeout(() => {
      rootMessenger.publish('ExecutionService:unhandledError', snap.id, {
        message: 'foo',
        code: 123,
      });
    }, 1);

    await new Promise((resolve) => {
      rootMessenger.subscribe('SnapController:stateChange', (state) => {
        const crashedSnap = state.snaps[snap.id];
        expect(crashedSnap.status).toStrictEqual(SnapStatus.crashed);
        resolve(undefined);
        snapController.destroy();
      });
    });
    await service.terminateAllSnaps();
  });

  it('adds a snap and uses its JSON-RPC API and then get stopped from idling too long', async () => {
    const [snapController, service] = getSnapControllerWithEES(
      getSnapControllerWithEESOptions({
        idleTimeCheckInterval: 50,
        maxIdleTime: 100,
      }),
    );

    const snap = await snapController.add({
      origin: MOCK_ORIGIN,
      id: MOCK_SNAP_ID,
      sourceCode: MOCK_SNAP_SOURCE_CODE,
      manifest: getSnapManifest(),
    });
    await snapController.startSnap(snap.id);

    await snapController.handleRpcRequest(snap.id, 'foo.com', {
      jsonrpc: '2.0',
      method: 'test',
      params: {},
      id: 1,
    });

    await delay(300);

    expect(snapController.isRunning(snap.id)).toStrictEqual(false);
    snapController.destroy();

    await service.terminateAllSnaps();
  });

  it('terminates a snap even if connection to worker has failed', async () => {
    const [snapController, service] = getSnapControllerWithEES(
      getSnapControllerWithEESOptions({
        idleTimeCheckInterval: 50,
        maxIdleTime: 100,
      }),
    );

    const snap = await snapController.add({
      origin: MOCK_ORIGIN,
      id: MOCK_SNAP_ID,
      sourceCode: MOCK_SNAP_SOURCE_CODE,
      manifest: getSnapManifest(),
    });
    await snapController.startSnap(snap.id);

    (snapController as any)._maxRequestTime = 50;

    (service as any)._command = () =>
      new Promise((resolve) => {
        setTimeout(resolve, 2000);
      });

    await expect(
      snapController.handleRpcRequest(snap.id, 'foo.com', {
        jsonrpc: '2.0',
        method: 'test',
        params: {},
        id: 1,
      }),
    ).rejects.toThrow(/request timed out/u);

    expect(snapController.state.snaps[snap.id].status).toStrictEqual('crashed');
    snapController.destroy();

    await service.terminateAllSnaps();
  });

  it(`reads a snap's status after adding it`, async () => {
    const [snapController, service] = getSnapControllerWithEES(
      getSnapControllerWithEESOptions({
        idleTimeCheckInterval: 1000,
        maxIdleTime: 2000,
      }),
    );

    const snap = await snapController.add({
      origin: MOCK_ORIGIN,
      id: MOCK_SNAP_ID,
      sourceCode: MOCK_SNAP_SOURCE_CODE,
      manifest: getSnapManifest(),
    });

    await snapController.startSnap(snap.id);
    expect(snapController.state.snaps[snap.id].status).toStrictEqual('running');

    await snapController.stopSnap(snap.id);
    expect(snapController.state.snaps[snap.id].status).toStrictEqual('stopped');

    snapController.destroy();
    await service.terminateAllSnaps();
  });

  it('adds a snap, stops it, and starts it again on-demand', async () => {
    const [snapController, service] = getSnapControllerWithEES(
      getSnapControllerWithEESOptions({
        idleTimeCheckInterval: 1000,
        maxIdleTime: 2000,
      }),
    );

    const snap = await snapController.add({
      origin: MOCK_ORIGIN,
      id: MOCK_SNAP_ID,
      sourceCode: MOCK_SNAP_SOURCE_CODE,
      manifest: getSnapManifest(),
    });

    await snapController.startSnap(snap.id);
    expect(snapController.state.snaps[snap.id].status).toStrictEqual('running');

    await snapController.stopSnap(snap.id);
    expect(snapController.state.snaps[snap.id].status).toStrictEqual('stopped');

    const results = await snapController.handleRpcRequest(snap.id, 'foo.com', {
      jsonrpc: '2.0',
      method: 'test',
      params: {},
      id: 1,
    });
    expect(results).toStrictEqual('test1');

    snapController.destroy();
    await service.terminateAllSnaps();
  });

  it('installs a Snap via installSnaps', async () => {
    const executeSnapMock = jest.fn();
    const messenger = getSnapControllerMessenger(undefined, false);
    const snapController = getSnapController(
      getSnapControllerOptions({
        executeSnap: executeSnapMock,
        messenger,
      }),
    );

    const messengerCallMock = jest
      .spyOn(messenger, 'call')
      .mockImplementationOnce(() => true) // PermissionController:hasPermission
      .mockImplementationOnce(async () => undefined) // PermissionController:getPermissions
      .mockImplementationOnce(() => false); // PermissionController:hasPermission - long running
    jest.spyOn(messenger, 'publish');

    jest
      .spyOn(snapController as any, '_fetchSnap')
      .mockImplementationOnce(async () => {
        return {
          manifest: getSnapManifest(),
          sourceCode: MOCK_SNAP_SOURCE_CODE,
        };
      });

    const eventSubscriptionPromise = Promise.all([
      new Promise<void>((resolve) => {
        messenger.subscribe('SnapController:snapAdded', (snapId, snap) => {
          expect(snapId).toStrictEqual(MOCK_SNAP_ID);
          expect(snap).toStrictEqual(
            getSnapObject({ status: SnapStatus.installing }),
          );
          resolve();
        });
      }),
      new Promise<void>((resolve) => {
        messenger.subscribe('SnapController:snapInstalled', (snapId) => {
          expect(snapId).toStrictEqual(MOCK_SNAP_ID);
          resolve();
        });
      }),
    ]);

    const expectedSnapObject = getTruncatedSnap();

    expect(
      await snapController.installSnaps(MOCK_ORIGIN, {
        [MOCK_SNAP_ID]: {},
      }),
    ).toStrictEqual({
      [MOCK_SNAP_ID]: expectedSnapObject,
    });

    expect(messengerCallMock).toHaveBeenCalledTimes(3);
    expect(messengerCallMock).toHaveBeenNthCalledWith(
      1,
      'PermissionController:hasPermission',
      MOCK_ORIGIN,
      expectedSnapObject.permissionName,
    );

    expect(messengerCallMock).toHaveBeenNthCalledWith(
      2,
      'PermissionController:getPermissions',
      MOCK_SNAP_ID,
    );

    expect(messengerCallMock).toHaveBeenNthCalledWith(
      3,
      'PermissionController:hasPermission',
      MOCK_SNAP_ID,
      LONG_RUNNING_PERMISSION,
    );

    await eventSubscriptionPromise;
  });

  it('throws an error on invalid semver range during installSnaps', async () => {
    const controller = getSnapController();

    const result = await controller.installSnaps(MOCK_ORIGIN, {
      [MOCK_SNAP_ID]: { version: 'foo' },
    });

    expect(result).toMatchObject({
      [MOCK_SNAP_ID]: { error: expect.any(EthereumRpcError) },
    });
  });

  it('reuses an already installed Snap if it satisfies the requested SemVer range', async () => {
    const messenger = getSnapControllerMessenger();
    const controller = getSnapController(
      getSnapControllerOptions({ messenger }),
    );

    const snap = await controller.add({
      origin: MOCK_ORIGIN,
      id: MOCK_SNAP_ID,
      manifest: getSnapManifest(),
      sourceCode: MOCK_SNAP_SOURCE_CODE,
    });

    const addSpy = jest.spyOn(controller as any, 'add');
    const authorizeSpy = jest.spyOn(controller as any, 'authorize');
    const messengerCallMock = jest
      .spyOn(messenger, 'call')
      .mockImplementationOnce(() => true);

    await controller.installSnaps(MOCK_ORIGIN, {
      [MOCK_SNAP_ID]: { version: '>0.9.0 <1.1.0' },
    });

    // eslint-disable-next-line @typescript-eslint/no-non-null-assertion
    const newSnap = controller.get(MOCK_SNAP_ID)!;

    // Notice usage of toBe - we're checking if it's actually the same object, not an equal one
    expect(newSnap).toBe(snap);
    expect(addSpy).not.toHaveBeenCalled();
    expect(authorizeSpy).not.toHaveBeenCalled();
    expect(messengerCallMock).toHaveBeenCalledTimes(1);
    expect(messengerCallMock).toHaveBeenNthCalledWith(
      1,
      'PermissionController:hasPermission',
      MOCK_ORIGIN,
      newSnap?.permissionName,
    );
  });

  it('removes a snap that errors during installation after being added', async () => {
    const executeSnapMock = jest.fn();
    const messenger = getSnapControllerMessenger();
    const snapController = getSnapController(
      getSnapControllerOptions({
        executeSnap: executeSnapMock,
        messenger,
      }),
    );

    const messengerCallMock = jest
      .spyOn(messenger, 'call')
      .mockImplementationOnce(() => true)
      .mockImplementation();

    jest.spyOn(messenger, 'publish');
    jest
      .spyOn(snapController as any, '_fetchSnap')
      .mockImplementationOnce(async () => {
        return {
          manifest: getSnapManifest(),
          sourceCode: MOCK_SNAP_SOURCE_CODE,
        };
      });

    jest
      .spyOn(snapController as any, 'authorize')
      .mockImplementationOnce(() => {
        throw new Error('foo');
      });

    const eventSubscriptionPromise = Promise.all([
      new Promise<void>((resolve) => {
        messenger.subscribe('SnapController:snapAdded', (snapId, snap) => {
          expect(snapId).toStrictEqual(MOCK_SNAP_ID);
          expect(snap).toStrictEqual(
            getSnapObject({ status: SnapStatus.installing }),
          );
          resolve();
        });
      }),
      new Promise<void>((resolve) => {
        messenger.subscribe('SnapController:snapRemoved', (snapId) => {
          expect(snapId).toStrictEqual(MOCK_SNAP_ID);
          resolve();
        });
      }),
    ]);

    const expectedSnapObject = getTruncatedSnap();

    expect(
      await snapController.installSnaps(MOCK_ORIGIN, {
        [MOCK_SNAP_ID]: {},
      }),
    ).toStrictEqual({
      [MOCK_SNAP_ID]: { error: serializeError(new Error('foo')) },
    });

    expect(messengerCallMock).toHaveBeenCalledTimes(3);
    expect(messengerCallMock).toHaveBeenNthCalledWith(
      1,
      'PermissionController:hasPermission',
      MOCK_ORIGIN,
      expectedSnapObject.permissionName,
    );

    await eventSubscriptionPromise;
  });

  it('adds a snap, disable/enables it, and still gets a response from an RPC method', async () => {
    const [snapController, service] = getSnapControllerWithEES(
      getSnapControllerWithEESOptions({
        idleTimeCheckInterval: 1000,
        maxRequestTime: 2000,
        maxIdleTime: 2000,
      }),
    );

    const snap = await snapController.add({
      origin: MOCK_ORIGIN,
      id: MOCK_SNAP_ID,
      sourceCode: MOCK_SNAP_SOURCE_CODE,
      manifest: getSnapManifest(),
    });

    await expect(
      snapController.handleRpcRequest(snap.id, 'foo.com', {
        jsonrpc: '2.0',
        method: 'test',
        params: {},
        id: 1,
      }),
    ).rejects.toThrow(
      /^Snap "npm:example-snap" is currently being installed\. Please try again later\.$/u,
    );

    await snapController.startSnap(snap.id);
    expect(snapController.state.snaps[snap.id].status).toStrictEqual('running');

    await snapController.stopSnap(snap.id);

    await snapController.disableSnap(snap.id);
    expect(snapController.state.snaps[snap.id].status).toStrictEqual('stopped');

    await expect(snapController.startSnap(snap.id)).rejects.toThrow(
      /^Snap "npm:example-snap" is disabled.$/u,
    );

    await expect(
      snapController.handleRpcRequest(snap.id, 'foo.com', {
        jsonrpc: '2.0',
        method: 'test',
        params: {},
        id: 1,
      }),
    ).rejects.toThrow(/^Snap "npm:example-snap" is disabled.$/u);

    expect(snapController.state.snaps[snap.id].status).toStrictEqual('stopped');
    expect(snapController.state.snaps[snap.id].enabled).toStrictEqual(false);

    snapController.enableSnap(snap.id);
    expect(snapController.state.snaps[snap.id].enabled).toStrictEqual(true);

    expect(snapController.state.snaps[snap.id].status).toStrictEqual('stopped');

    const result = await snapController.handleRpcRequest(snap.id, 'foo.com', {
      jsonrpc: '2.0',
      method: 'test',
      params: {},
      id: 1,
    });

    expect(result).toStrictEqual('test1');
    expect(snapController.state.snaps[snap.id].status).toStrictEqual('running');

    snapController.destroy();
    await service.terminateAllSnaps();
  });

  it('times out an RPC request that takes too long', async () => {
    const [snapController, service] = getSnapControllerWithEES(
      getSnapControllerWithEESOptions({
        idleTimeCheckInterval: 30000,
        maxIdleTime: 160000,
        // Note that we are using the default maxRequestTime
      }),
    );

    const snap = await snapController.add({
      origin: MOCK_ORIGIN,
      id: MOCK_SNAP_ID,
      sourceCode: MOCK_SNAP_SOURCE_CODE,
      manifest: getSnapManifest(),
    });

    // override handler to take too long to return
    (snapController as any)._getRpcRequestHandler = async () => {
      return async () => {
        return new Promise((resolve) => {
          setTimeout(() => {
            resolve(undefined);
          }, 300);
        });
      };
    };

    await snapController.startSnap(snap.id);
    expect(snapController.state.snaps[snap.id].status).toStrictEqual('running');

    // We set the maxRequestTime to a low enough value for it to time out
    (snapController as any)._maxRequestTime = 50;

    await expect(
      snapController.handleRpcRequest(snap.id, 'foo.com', {
        jsonrpc: '2.0',
        method: 'test',
        params: {},
        id: 1,
      }),
    ).rejects.toThrow(/request timed out/u);
    expect(snapController.state.snaps[snap.id].status).toStrictEqual('crashed');

    snapController.destroy();
    await service.terminateAllSnaps();
  });

  it('does not time out snaps that are permitted to be long-running', async () => {
<<<<<<< HEAD
    const messenger = getSnapControllerMessenger();
    jest.spyOn(messenger, 'call').mockImplementation(() => {
=======
    const options = getSnapControllerWithEESOptions({
      idleTimeCheckInterval: 30000,
      maxIdleTime: 160000,
      // Note that we are using the default maxRequestTime
    });

    jest.spyOn(options.messenger, 'call').mockImplementation(() => {
>>>>>>> 6d4b5bb7
      // Return true for everything here, so we signal that we have the long-running permission
      return true;
    });

<<<<<<< HEAD
    const [snapController, service] = getSnapControllerWithEES(
      getSnapControllerWithEESOptions({
        messenger,
        idleTimeCheckInterval: 30000,
        maxIdleTime: 160000,
        // Note that we are using the default maxRequestTime
      }),
    );
=======
    const [snapController, service] = getSnapControllerWithEES(options);
>>>>>>> 6d4b5bb7

    const snap = await snapController.add({
      origin: MOCK_ORIGIN,
      id: MOCK_SNAP_ID,
      sourceCode: MOCK_SNAP_SOURCE_CODE,
      manifest: getSnapManifest(),
    });

    // override handler to take too long to return
    (snapController as any)._getRpcRequestHandler = async () => {
      return async () => {
        return new Promise((resolve) => {
          setTimeout(() => {
            resolve(undefined);
          }, 300);
        });
      };
    };

    await snapController.startSnap(snap.id);
    expect(snapController.state.snaps[snap.id].status).toStrictEqual('running');

    // We set the maxRequestTime to a low enough value for it to time out if it werent a long running snap
    (snapController as any)._maxRequestTime = 50;

    const handlerPromise = snapController.handleRpcRequest(snap.id, 'foo.com', {
      jsonrpc: '2.0',
      method: 'test',
      params: {},
      id: 1,
    });

    const timeoutPromise = new Promise<boolean>((resolve) => {
      setTimeout(() => {
        resolve(true);
      }, 200);
    });

    expect(
      // Race the promises to check that handlerPromise does not time out
      await Promise.race([handlerPromise, timeoutPromise]),
    ).toBe(true);
    expect(snapController.state.snaps[snap.id].status).toStrictEqual('running');

    snapController.destroy();
    await service.terminateAllSnaps();
  });

  it('times out on stuck starting snap', async () => {
    const executeSnap = jest.fn();
    const snapController = getSnapController(
      getSnapControllerOptions({ executeSnap, maxRequestTime: 50 }),
    );

    const snap = await snapController.add({
      origin: MOCK_ORIGIN,
      id: MOCK_SNAP_ID,
      sourceCode: MOCK_SNAP_SOURCE_CODE,
      manifest: getSnapManifest(),
    });

    executeSnap.mockImplementation(() => {
      return new Promise((resolve) => {
        setTimeout(() => {
          resolve(undefined);
        }, 300);
      });
    });

    await expect(snapController.startSnap(snap.id)).rejects.toThrow(
      /request timed out/u,
    );

    snapController.destroy();
  });

  it('shouldnt time out a long running snap on start up', async () => {
    const messenger = getSnapControllerMessenger();
    jest.spyOn(messenger, 'call').mockImplementation(() => {
      // Return true for everything here, so we signal that we have the long-running permission
      return true;
    });
    const executeSnap = jest.fn();
    const snapController = getSnapController(
      getSnapControllerOptions({ messenger, executeSnap, maxRequestTime: 50 }),
    );

    const snap = await snapController.add({
      origin: MOCK_ORIGIN,
      id: MOCK_SNAP_ID,
      sourceCode: MOCK_SNAP_SOURCE_CODE,
      manifest: getSnapManifest(),
    });

    executeSnap.mockImplementation(() => {
      return new Promise((resolve) => {
        setTimeout(() => {
          resolve(undefined);
        }, 300);
      });
    });

    const startPromise = snapController.startSnap(snap.id);

    const timeoutPromise = new Promise<boolean>((resolve) => {
      setTimeout(() => {
        resolve(true);
      }, 200);
    });

    expect(
      // Race the promises to check that startPromise does not time out
      await Promise.race([startPromise, timeoutPromise]),
    ).toBe(true);

    snapController.destroy();
  });

  it('removes a snap that is stopped without errors', async () => {
    const [snapController, service] = getSnapControllerWithEES(
      getSnapControllerWithEESOptions({
        idleTimeCheckInterval: 30000,
        maxIdleTime: 160000,
        maxRequestTime: 1000,
      }),
    );

    const snap = await snapController.add({
      origin: MOCK_ORIGIN,
      id: MOCK_SNAP_ID,
      sourceCode: MOCK_SNAP_SOURCE_CODE,
      manifest: getSnapManifest(),
    });

    // override handler to take too long to return
    (snapController as any)._getRpcRequestHandler = async () => {
      return async () => {
        return new Promise((resolve) => {
          setTimeout(() => {
            resolve(undefined);
          }, 30000);
        });
      };
    };

    await snapController.startSnap(snap.id);
    expect(snapController.state.snaps[snap.id].status).toStrictEqual('running');

    await expect(
      snapController.handleRpcRequest(snap.id, 'foo.com', {
        jsonrpc: '2.0',
        method: 'test',
        params: {},
        id: 1,
      }),
    ).rejects.toThrow(/request timed out/u);
    expect(snapController.state.snaps[snap.id].status).toStrictEqual('crashed');

    await snapController.removeSnap(snap.id);

    expect(snapController.state.snaps[snap.id]).toBeUndefined();

    snapController.destroy();
    await service.terminateAllSnaps();
  });

  describe('getRpcRequestHandler', () => {
    it('handlers populate the "jsonrpc" property if missing', async () => {
      const snapId = 'fooSnap';
      const [snapController, service] = getSnapControllerWithEES(
        getSnapControllerWithEESOptions({
          state: {
            snaps: {
              [snapId]: {
                enabled: true,
                id: snapId,
                status: SnapStatus.running,
              } as any,
            },
          },
        }),
      );

      const mockMessageHandler = jest.fn();
      jest
        .spyOn(snapController as any, '_getRpcRequestHandler')
        .mockReturnValueOnce(mockMessageHandler as any);

      await snapController.handleRpcRequest(snapId, 'foo.com', {
        id: 1,
        method: 'bar',
      });

      expect(mockMessageHandler).toHaveBeenCalledTimes(1);
      expect(mockMessageHandler).toHaveBeenCalledWith('foo.com', {
        id: 1,
        method: 'bar',
        jsonrpc: '2.0',
      });
      await service.terminateAllSnaps();
    });

    it('handlers throw if the request has an invalid "jsonrpc" property', async () => {
      const fakeSnap = getSnapObject({ status: SnapStatus.running });
      const snapId = fakeSnap.id;
      const snapController = getSnapController(
        getSnapControllerOptions({
          getRpcRequestHandler: (async () => () => undefined) as any,
          state: {
            snaps: {
              [snapId]: fakeSnap,
            },
          },
        }),
      );
      await expect(
        snapController.handleRpcRequest(snapId, 'foo.com', {
          id: 1,
          method: 'bar',
          jsonrpc: 'kaplar',
        }),
      ).rejects.toThrow(
        ethErrors.rpc.invalidRequest({
          message: 'Invalid "jsonrpc" property. Must be "2.0" if provided.',
          data: 'kaplar',
        }),
      );
    });

    it('handlers will throw if there are too many pending requests before a snap has started', async () => {
      const fakeSnap = getSnapObject({ status: SnapStatus.stopped });
      const snapId = fakeSnap.id;
      const mockGetRpcRequestHandler = jest.fn();
      const snapController = getSnapController(
        getSnapControllerOptions({
          getRpcRequestHandler: mockGetRpcRequestHandler as any,
          state: {
            snaps: {
              [snapId]: fakeSnap,
            },
          },
        }),
      );

      let resolveExecutePromise: any;
      const deferredExecutePromise = new Promise((res) => {
        resolveExecutePromise = res;
      });

      jest
        .spyOn(snapController as any, '_executeSnap')
        .mockImplementation((() => deferredExecutePromise) as any);

      // Fill up the request queue
      const finishPromise = Promise.all([
        snapController.handleRpcRequest(snapId, 'foo.com', {
          id: 1,
          method: 'bar',
        }),
        snapController.handleRpcRequest(snapId, 'foo.com', {
          id: 2,
          method: 'bar',
        }),
        snapController.handleRpcRequest(snapId, 'foo.com', {
          id: 3,
          method: 'bar',
        }),
        snapController.handleRpcRequest(snapId, 'foo.com', {
          id: 4,
          method: 'bar',
        }),
        snapController.handleRpcRequest(snapId, 'foo.com', {
          id: 5,
          method: 'bar',
        }),
      ]);

      await expect(
        snapController.handleRpcRequest(snapId, 'foo.com', {
          id: 6,
          method: 'bar',
        }),
      ).rejects.toThrow(
        'Exceeds maximum number of requests waiting to be resolved, please try again.',
      );

      // Before processing the pending requests,
      // we need an rpc message handler function to be returned
      const mockRpcRequestHandler = async () => undefined;
      mockGetRpcRequestHandler.mockReturnValue(mockRpcRequestHandler);

      // Resolve the promise that the pending requests are waiting for and wait for them to finish
      resolveExecutePromise();
      await finishPromise;
    });
  });

  describe('add', () => {
    it('does not persist failed addition attempt for future use', async () => {
      const manifest = {
        ...getSnapManifest(),
        initialPermissions: { eth_accounts: {} },
      };

      const snapController = getSnapController();

      const snap = getSnapObject();

      const setSpy = jest
        .spyOn(snapController as any, '_set')
        .mockRejectedValueOnce(new Error('bar'))
        .mockResolvedValue(snap);

      await expect(
        snapController.add({
          origin: MOCK_ORIGIN,
          id: MOCK_SNAP_ID,
          manifest,
          sourceCode: MOCK_SNAP_SOURCE_CODE,
        }),
      ).rejects.toThrow('bar');
      expect(setSpy).toHaveBeenCalledTimes(1);

      expect(
        await snapController.add({
          origin: MOCK_ORIGIN,
          id: MOCK_SNAP_ID,
          manifest,
          sourceCode: MOCK_SNAP_SOURCE_CODE,
        }),
      ).toBe(snap);
      expect(setSpy).toHaveBeenCalledTimes(2);
    });

    it(`throws if the snap's manifest does not match the requested version range`, async () => {
      const controller = getSnapController();

      await expect(
        controller.add({
          origin: MOCK_ORIGIN,
          id: MOCK_SNAP_ID,
          manifest: getSnapManifest(),
          sourceCode: MOCK_SNAP_SOURCE_CODE,
          versionRange: '>1.0.0',
        }),
      ).rejects.toThrow('Version mismatch');
    });
<<<<<<< HEAD

    it('throws if the fetched version of the snap is blocked', async () => {
      const checkBlockListSpy = jest.fn();
      const controller = getSnapController(
        getSnapControllerOptions({
          checkBlockList: checkBlockListSpy,
        }),
      );
      const fetchSnapSpy = jest.spyOn(controller as any, '_fetchSnap');

      fetchSnapSpy.mockImplementationOnce(async () => {
        const manifest: SnapManifest = {
          ...getSnapManifest(),
          version: '1.1.0',
        };
        return {
          manifest,
          sourceCode: MOCK_SNAP_SOURCE_CODE,
        };
      });

      checkBlockListSpy.mockResolvedValueOnce({
        [MOCK_SNAP_ID]: { blocked: true },
      });

      await expect(
        controller.add({
          id: MOCK_SNAP_ID,
          origin: 'foo.com',
        }),
      ).rejects.toThrow('Cannot install version "1.1.0" of snap');
    });
=======
>>>>>>> 6d4b5bb7
  });

  describe('installSnaps', () => {
    it('returns existing non-local snaps without reinstalling them', async () => {
      const messenger = getSnapControllerMessenger();
      const requester = 'baz.com';
      const snapId = 'npm:fooSnap';
      const version = '0.0.1';
      const fooSnapObject = getSnapObject({
        permissionName: `wallet_snap_${snapId}`,
        version,
        sourceCode: MOCK_SNAP_SOURCE_CODE,
        id: snapId,
        manifest: { ...getSnapManifest(), version },
        enabled: true,
        status: SnapStatus.stopped,
      });

      const truncatedFooSnap = getTruncatedSnap({
        id: snapId,
        initialPermissions: fooSnapObject.initialPermissions,
        permissionName: fooSnapObject.permissionName,
        version: fooSnapObject.version,
      });

      const snapController = getSnapController(
        getSnapControllerOptions({
          messenger,
          state: {
            snaps: {
              [snapId]: fooSnapObject,
            },
          },
        }),
      );

      const callActionMock = jest
        .spyOn(messenger, 'call')
        .mockImplementation((method) => {
          if (method === 'PermissionController:hasPermission') {
            return true;
          }
          return false;
        });

      const addMock = jest.spyOn(snapController, 'add').mockImplementation();

      const result = await snapController.installSnaps(requester, {
        [snapId]: {},
      });
      expect(result).toStrictEqual({ [snapId]: truncatedFooSnap });
      expect(callActionMock).toHaveBeenCalledTimes(1);
      expect(callActionMock).toHaveBeenCalledWith(
        'PermissionController:hasPermission',
        requester,
        fooSnapObject.permissionName,
      );
      expect(addMock).not.toHaveBeenCalled();
    });

    it('reinstalls local snaps even if they are already installed (already stopped)', async () => {
      const executeSnapMock = jest.fn();
      const messenger = getSnapControllerMessenger();
      const requester = 'baz.com';
      const snapId = 'local:fooSnap';
      const version = '0.0.1';
      const fooSnapObject = getSnapObject({
        permissionName: `wallet_snap_${snapId}`,
        version,
        sourceCode: MOCK_SNAP_SOURCE_CODE,
        id: snapId,
        manifest: { ...getSnapManifest(), version },
        enabled: true,
        status: SnapStatus.stopped,
      });

      const truncatedFooSnap = getTruncatedSnap({
        id: snapId,
        initialPermissions: fooSnapObject.initialPermissions,
        permissionName: fooSnapObject.permissionName,
        version: fooSnapObject.version,
      });

      const snapController = getSnapController(
        getSnapControllerOptions({
          executeSnap: executeSnapMock,
          messenger,
          state: {
            snaps: {
              [snapId]: fooSnapObject,
            },
          },
        }),
      );

      const callActionMock = jest
        .spyOn(messenger, 'call')
        .mockImplementation((method) => {
          if (method === 'PermissionController:hasPermission') {
            return true;
          } else if (method === 'PermissionController:getPermissions') {
            return {};
          }
          return false;
        });

      const fetchSnapMock = jest
        .spyOn(snapController as any, '_fetchSnap')
        .mockImplementationOnce(() => {
          return {
            ...fooSnapObject,
          };
        });
      const stopSnapSpy = jest.spyOn(snapController, 'stopSnap');

      const result = await snapController.installSnaps(requester, {
        [snapId]: {},
      });
      expect(result).toStrictEqual({ [snapId]: truncatedFooSnap });

      expect(callActionMock).toHaveBeenCalledTimes(3);
      expect(callActionMock).toHaveBeenNthCalledWith(
        1,
        'PermissionController:hasPermission',
        requester,
        fooSnapObject.permissionName,
      );

      expect(callActionMock).toHaveBeenNthCalledWith(
        2,
        'PermissionController:getPermissions',
        snapId,
      );

      expect(callActionMock).toHaveBeenNthCalledWith(
        3,
        'PermissionController:hasPermission',
        snapId,
        LONG_RUNNING_PERMISSION,
      );

      expect(executeSnapMock).toHaveBeenCalledTimes(1);
      expect(executeSnapMock).toHaveBeenCalledWith(
        expect.objectContaining({ snapId }),
      );

      expect(fetchSnapMock).toHaveBeenCalledTimes(1);
      expect(fetchSnapMock).toHaveBeenCalledWith(snapId, '*');

      expect(stopSnapSpy).not.toHaveBeenCalled();
    });

    it('reinstalls local snaps even if they are already installed (running)', async () => {
      const executeSnapMock = jest.fn();
      const messenger = getSnapControllerMessenger();
      const requester = 'baz.com';
      const snapId = 'local:fooSnap';
      const version = '0.0.1';
      const fooSnapObject = getSnapObject({
        permissionName: `wallet_snap_${snapId}`,
        version,
        sourceCode: MOCK_SNAP_SOURCE_CODE,
        id: snapId,
        manifest: { ...getSnapManifest(), version },
        enabled: true,
        // Set to "running"
        status: SnapStatus.running,
      });

      const truncatedFooSnap = getTruncatedSnap({
        id: snapId,
        initialPermissions: fooSnapObject.initialPermissions,
        permissionName: fooSnapObject.permissionName,
        version: fooSnapObject.version,
      });

      const snapController = getSnapController(
        getSnapControllerOptions({
          executeSnap: executeSnapMock,
          messenger,
          state: {
            snaps: {
              [snapId]: fooSnapObject,
            },
          },
        }),
      );

      const callActionMock = jest
        .spyOn(messenger, 'call')
        .mockImplementation((method) => {
          if (method === 'PermissionController:hasPermission') {
            return true;
          } else if (method === 'PermissionController:getPermissions') {
            return {};
          }
          return false;
        });

      const fetchSnapMock = jest
        .spyOn(snapController as any, '_fetchSnap')
        .mockImplementationOnce(() => {
          return {
            ...fooSnapObject,
          };
        });
      const stopSnapSpy = jest.spyOn(snapController as any, 'stopSnap');

      const result = await snapController.installSnaps(requester, {
        [snapId]: {},
      });

      expect(result).toStrictEqual({ [snapId]: truncatedFooSnap });

      expect(callActionMock).toHaveBeenCalledTimes(3);
      expect(callActionMock).toHaveBeenNthCalledWith(
        1,
        'PermissionController:hasPermission',
        requester,
        fooSnapObject.permissionName,
      );

      expect(callActionMock).toHaveBeenNthCalledWith(
        2,
        'PermissionController:getPermissions',
        snapId,
      );

      expect(callActionMock).toHaveBeenNthCalledWith(
        3,
        'PermissionController:hasPermission',
        snapId,
        LONG_RUNNING_PERMISSION,
      );

      expect(executeSnapMock).toHaveBeenCalledTimes(1);
      expect(executeSnapMock).toHaveBeenCalledWith(
        expect.objectContaining({ snapId }),
      );

      expect(fetchSnapMock).toHaveBeenCalledTimes(1);

      expect(fetchSnapMock).toHaveBeenCalledWith(snapId, '*');
      expect(stopSnapSpy).toHaveBeenCalledTimes(1);
    });

    it('authorizes permissions needed for snaps', async () => {
      const initialPermissions = { eth_accounts: {} };
      const manifest = {
        ...getSnapManifest(),
        initialPermissions,
      };

      const messenger = getSnapControllerMessenger();
      const snapController = getSnapController(
        getSnapControllerOptions({ messenger }),
      );

      const callActionMock = jest
        .spyOn(messenger, 'call')
        .mockImplementation((method) => {
          if (method === 'PermissionController:hasPermission') {
            return true;
          } else if (method === 'PermissionController:requestPermissions') {
            return [{ eth_accounts: {} }];
          } else if (method === 'PermissionController:getPermissions') {
            return {};
          }
          return false;
        });

      const fetchSnapMock = jest
        .spyOn(snapController as any, '_fetchSnap')
        .mockImplementationOnce(() => {
          return getSnapObject({ manifest });
        });

      const result = await snapController.installSnaps(MOCK_ORIGIN, {
        [MOCK_SNAP_ID]: {},
      });

      expect(result).toStrictEqual({
        [MOCK_SNAP_ID]: getTruncatedSnap({ initialPermissions }),
      });
      expect(fetchSnapMock).toHaveBeenCalledTimes(1);
      expect(callActionMock).toHaveBeenCalledTimes(4);
      expect(callActionMock).toHaveBeenNthCalledWith(
        1,
        'PermissionController:hasPermission',
        MOCK_ORIGIN,
        'wallet_snap_npm:example-snap',
      );

      expect(callActionMock).toHaveBeenNthCalledWith(
        2,
        'PermissionController:getPermissions',
        MOCK_SNAP_ID,
      );

      expect(callActionMock).toHaveBeenNthCalledWith(
        3,
        'PermissionController:requestPermissions',
        { origin: MOCK_SNAP_ID },
        { eth_accounts: {} },
      );

      expect(callActionMock).toHaveBeenNthCalledWith(
        4,
        'PermissionController:hasPermission',
        MOCK_SNAP_ID,
        LONG_RUNNING_PERMISSION,
      );
    });

    it('returns an error on invalid snap id', async () => {
      const snapId = 'foo';
      const messenger = getSnapControllerMessenger();
      const controller = getSnapController(
        getSnapControllerOptions({ messenger }),
      );

      const callActionMock = jest
        .spyOn(messenger, 'call')
        .mockImplementation((method) => {
          if (method === 'PermissionController:hasPermission') {
            return true;
          }
          return false;
        });

      const result = await controller.installSnaps(MOCK_ORIGIN, {
        [snapId]: {},
      });

      expect(result).toStrictEqual({
        [snapId]: { error: expect.any(EthereumRpcError) },
      });
      expect(callActionMock).toHaveBeenCalledTimes(1);
      expect(callActionMock).toHaveBeenCalledWith(
        'PermissionController:hasPermission',
        MOCK_ORIGIN,
        expect.anything(),
      );
    });

    it('updates a snap', async () => {
      const newVersion = '1.0.2';
      const newVersionRange = '>=1.0.1';

      const messenger = getSnapControllerMessenger();
      const controller = getSnapController(
        getSnapControllerOptions({ messenger }),
      );

      await controller.add({
        id: MOCK_SNAP_ID,
        manifest: getSnapManifest(),
        origin: MOCK_ORIGIN,
        sourceCode: MOCK_SNAP_SOURCE_CODE,
      });

      const callActionMock = jest
        .spyOn(messenger, 'call')
        .mockImplementation((method) => {
          if (
            method === 'PermissionController:hasPermission' ||
            method === 'ApprovalController:addRequest'
          ) {
            return true;
          } else if (method === 'PermissionController:getPermissions') {
            return {};
          }
          return false;
        });

      const fetchSnapMock = jest
        .spyOn(controller as any, '_fetchSnap')
        .mockImplementationOnce(async () => ({
          manifest: getSnapManifest({ version: newVersion }),
          sourceCode: MOCK_SNAP_SOURCE_CODE,
        }));

      const result = await controller.installSnaps(MOCK_ORIGIN, {
        [MOCK_SNAP_ID]: { version: newVersionRange },
      });

      expect(callActionMock).toHaveBeenCalledTimes(4);
      expect(callActionMock).toHaveBeenNthCalledWith(
        1,
        'PermissionController:hasPermission',
        MOCK_ORIGIN,
        expect.anything(),
      );

      expect(callActionMock).toHaveBeenNthCalledWith(
        3,
        'ApprovalController:addRequest',
        {
          origin: MOCK_ORIGIN,
          type: SNAP_APPROVAL_UPDATE,
          requestData: {
            snapId: MOCK_SNAP_ID,
            newVersion,
            newPermissions: {},
            approvedPermissions: {},
          },
        },
        true,
      );

      expect(callActionMock).toHaveBeenNthCalledWith(
        4,
        'PermissionController:hasPermission',
        MOCK_SNAP_ID,
        LONG_RUNNING_PERMISSION,
      );
      expect(fetchSnapMock).toHaveBeenCalledTimes(1);
      expect(fetchSnapMock).toHaveBeenCalledWith(MOCK_SNAP_ID, newVersionRange);
      expect(result).toStrictEqual({
        [MOCK_SNAP_ID]: {
          id: MOCK_SNAP_ID,
          initialPermissions: {},
          permissionName: expect.anything(),
          version: newVersion,
        },
      });
    });

    it("returns an error when didn't update", async () => {
      // Scenario: a newer version is installed compared to requested version range
      const newVersion = '0.9.0';
      const newVersionRange = '^0.9.0';

      const messenger = getSnapControllerMessenger();
      const controller = getSnapController(
        getSnapControllerOptions({ messenger }),
      );

      await controller.add({
        id: MOCK_SNAP_ID,
        manifest: getSnapManifest(),
        origin: MOCK_ORIGIN,
        sourceCode: MOCK_SNAP_SOURCE_CODE,
      });

      const callActionMock = jest
        .spyOn(messenger, 'call')
        .mockImplementation((method) => {
          if (method === 'PermissionController:hasPermission') {
            return true;
          }
          return false;
        });

      const fetchSnapMock = jest
        .spyOn(controller as any, '_fetchSnap')
        .mockImplementationOnce(async () => ({
          manifest: getSnapManifest({ version: newVersion }),
          sourceCode: MOCK_SNAP_SOURCE_CODE,
        }));

      const result = await controller.installSnaps(MOCK_ORIGIN, {
        [MOCK_SNAP_ID]: { version: newVersionRange },
      });

      expect(callActionMock).toHaveBeenCalledTimes(1);
      expect(callActionMock).toHaveBeenCalledWith(
        'PermissionController:hasPermission',
        MOCK_ORIGIN,
        expect.anything(),
      );
      expect(fetchSnapMock).toHaveBeenCalledTimes(1);
      expect(fetchSnapMock).toHaveBeenCalledWith(MOCK_SNAP_ID, newVersionRange);
      expect(result).toStrictEqual({
        [MOCK_SNAP_ID]: { error: expect.any(EthereumRpcError) },
      });
    });

    it('returns an error when a throw happens inside an update', async () => {
      // Scenario: fetch fails
      const newVersionRange = '^1.0.1';

      const messenger = getSnapControllerMessenger();
      const controller = getSnapController(
        getSnapControllerOptions({ messenger }),
      );

      await controller.add({
        id: MOCK_SNAP_ID,
        manifest: getSnapManifest(),
        origin: MOCK_ORIGIN,
        sourceCode: MOCK_SNAP_SOURCE_CODE,
      });

      const callActionMock = jest
        .spyOn(messenger, 'call')
        .mockImplementation((method) => {
          if (method === 'PermissionController:hasPermission') {
            return true;
          }
          return false;
        });

      const fetchSnapMock = jest
        .spyOn(controller as any, '_fetchSnap')
        .mockImplementationOnce(async () => {
          throw new Error('foo');
        });

      const result = await controller.installSnaps(MOCK_ORIGIN, {
        [MOCK_SNAP_ID]: { version: newVersionRange },
      });

      expect(callActionMock).toHaveBeenCalledTimes(1);
      expect(callActionMock).toHaveBeenCalledWith(
        'PermissionController:hasPermission',
        MOCK_ORIGIN,
        expect.anything(),
      );
      expect(fetchSnapMock).toHaveBeenCalledTimes(1);
      expect(fetchSnapMock).toHaveBeenCalledWith(MOCK_SNAP_ID, newVersionRange);
      expect(result).toStrictEqual({
        [MOCK_SNAP_ID]: { error: expect.anything() },
      });
    });
  });

  describe('updateSnap', () => {
    it('throws an error on invalid snap id', async () => {
      await expect(() =>
        getSnapController().updateSnap(MOCK_ORIGIN, 'local:foo'),
      ).rejects.toThrow('Could not find snap');
    });

    it('throws an error if the specified SemVer range is invalid', async () => {
      const controller = getSnapController(
        getSnapControllerOptions({
          state: {
            snaps: {
              [MOCK_SNAP_ID]: getSnapObject(),
            },
          },
        }),
      );

      await expect(
        controller.updateSnap(
          MOCK_ORIGIN,
          MOCK_SNAP_ID,
          'this is not a version',
        ),
      ).rejects.toThrow('Received invalid snap version range');
    });

<<<<<<< HEAD
    it('throws an error if the new version of the snap is blocked', async () => {
      const checkBlockListSpy = jest.fn();
      const controller = getSnapController(
        getSnapControllerOptions({
          checkBlockList: checkBlockListSpy,
          state: {
            snaps: {
              [MOCK_SNAP_ID]: getSnapObject(),
            },
          },
        }),
      );
      const fetchSnapSpy = jest.spyOn(controller as any, '_fetchSnap');

      fetchSnapSpy.mockImplementationOnce(async () => {
        const manifest: SnapManifest = {
          ...getSnapManifest(),
          version: '1.1.0',
        };
        return {
          manifest,
          sourceCode: MOCK_SNAP_SOURCE_CODE,
        };
      });

      checkBlockListSpy.mockResolvedValueOnce({
        [MOCK_SNAP_ID]: { blocked: true },
      });

      await expect(
        controller.updateSnap(MOCK_ORIGIN, MOCK_SNAP_ID),
      ).rejects.toThrow('Cannot install version "1.1.0" of snap');
    });

=======
>>>>>>> 6d4b5bb7
    it('does not update on older snap version downloaded', async () => {
      const messenger = getSnapControllerMessenger();
      const controller = getSnapController(
        getSnapControllerOptions({ messenger }),
      );
      const fetchSnapSpy = jest.spyOn(controller as any, '_fetchSnap');
      const onSnapUpdated = jest.fn();
      const onSnapAdded = jest.fn();

      fetchSnapSpy.mockImplementationOnce(async () => {
        const manifest: SnapManifest = {
          ...getSnapManifest(),
          version: '0.9.0',
        };
        return {
          manifest,
          sourceCode: MOCK_SNAP_SOURCE_CODE,
        };
      });

      const snap = await controller.add({
        origin: MOCK_ORIGIN,
        id: MOCK_SNAP_ID,
        sourceCode: MOCK_SNAP_SOURCE_CODE,
        manifest: getSnapManifest(),
      });

      messenger.subscribe('SnapController:snapUpdated', onSnapUpdated);
      messenger.subscribe('SnapController:snapAdded', onSnapAdded);

      const result = await controller.updateSnap(MOCK_ORIGIN, MOCK_SNAP_ID);

      const newSnap = controller.get(MOCK_SNAP_ID);

      expect(result).toBeNull();
      expect(newSnap?.version).toStrictEqual(snap.version);
      expect(fetchSnapSpy).toHaveBeenCalledTimes(1);
      expect(onSnapUpdated).not.toHaveBeenCalled();
      expect(onSnapAdded).not.toHaveBeenCalled();
    });

    it('updates a snap', async () => {
      const messenger = getSnapControllerMessenger();
      const controller = getSnapController(
        getSnapControllerOptions({ messenger }),
      );
      const fetchSnapSpy = jest.spyOn(controller as any, '_fetchSnap');
      const callActionSpy = jest.spyOn(messenger, 'call');
      const onSnapUpdated = jest.fn();
      const onSnapAdded = jest.fn();

      fetchSnapSpy.mockImplementationOnce(async () => {
        const manifest: SnapManifest = {
          ...getSnapManifest(),
          version: '1.1.0',
        };
        return {
          manifest,
          sourceCode: MOCK_SNAP_SOURCE_CODE,
        };
      });

      callActionSpy.mockImplementation((method) => {
        if (
          method === 'PermissionController:hasPermission' ||
          method === 'ApprovalController:addRequest'
        ) {
          return true;
        } else if (method === 'PermissionController:getPermissions') {
          return {};
        }
        return false;
      });

      await controller.add({
        origin: MOCK_ORIGIN,
        id: MOCK_SNAP_ID,
        sourceCode: MOCK_SNAP_SOURCE_CODE,
        manifest: getSnapManifest(),
      });

      messenger.subscribe('SnapController:snapUpdated', onSnapUpdated);
      messenger.subscribe('SnapController:snapAdded', onSnapAdded);

      const result = await controller.updateSnap(MOCK_ORIGIN, MOCK_SNAP_ID);

      const newSnapTruncated = controller.getTruncated(MOCK_SNAP_ID);

      const newSnap = controller.get(MOCK_SNAP_ID);

      expect(result).toStrictEqual(newSnapTruncated);
      expect(newSnap?.version).toStrictEqual('1.1.0');
      expect(newSnap?.versionHistory).toStrictEqual([
        {
          origin: MOCK_ORIGIN,
          version: '1.0.0',
          date: expect.any(Number),
        },
        {
          origin: MOCK_ORIGIN,
          version: '1.1.0',
          date: expect.any(Number),
        },
      ]);
      expect(fetchSnapSpy).toHaveBeenCalledTimes(1);
      expect(callActionSpy).toHaveBeenCalledTimes(3);
      expect(callActionSpy).toHaveBeenNthCalledWith(
        1,
        'PermissionController:getPermissions',
        MOCK_SNAP_ID,
      );

      expect(callActionSpy).toHaveBeenNthCalledWith(
        2,
        'ApprovalController:addRequest',
        {
          origin: MOCK_ORIGIN,
          type: SNAP_APPROVAL_UPDATE,
          requestData: {
            snapId: MOCK_SNAP_ID,
            newVersion: '1.1.0',
            newPermissions: {},
            approvedPermissions: {},
          },
        },
        true,
      );

      expect(callActionSpy).toHaveBeenNthCalledWith(
        3,
        'PermissionController:hasPermission',
        MOCK_SNAP_ID,
        LONG_RUNNING_PERMISSION,
      );
      expect(onSnapUpdated).toHaveBeenCalledTimes(1);
      expect(onSnapAdded).toHaveBeenCalledTimes(1);
    });

    it('stops and restarts a running snap during an update', async () => {
      const messenger = getSnapControllerMessenger();
      const controller = getSnapController(
        getSnapControllerOptions({ messenger }),
      );
      const fetchSnapSpy = jest.spyOn(controller as any, '_fetchSnap');
      const callActionSpy = jest.spyOn(messenger, 'call');

      fetchSnapSpy.mockImplementationOnce(async () => {
        const manifest: SnapManifest = {
          ...getSnapManifest(),
          version: '1.1.0',
        };
        return {
          manifest,
          sourceCode: MOCK_SNAP_SOURCE_CODE,
        };
      });

      callActionSpy.mockImplementation((method) => {
        if (
          method === 'PermissionController:hasPermission' ||
          method === 'ApprovalController:addRequest'
        ) {
          return true;
        } else if (method === 'PermissionController:getPermissions') {
          return {};
        }
        return false;
      });

      await controller.add({
        origin: MOCK_ORIGIN,
        id: MOCK_SNAP_ID,
        sourceCode: MOCK_SNAP_SOURCE_CODE,
        manifest: getSnapManifest(),
      });

      await controller.startSnap(MOCK_SNAP_ID);

      const startSnapSpy = jest.spyOn(controller as any, '_startSnap');
      const stopSnapSpy = jest.spyOn(controller as any, 'stopSnap');

      await controller.updateSnap(MOCK_ORIGIN, MOCK_SNAP_ID);

      const isRunning = controller.isRunning(MOCK_SNAP_ID);

      expect(fetchSnapSpy).toHaveBeenCalledTimes(1);
      expect(callActionSpy).toHaveBeenCalledTimes(4);
      expect(callActionSpy).toHaveBeenNthCalledWith(
        1,
        'PermissionController:hasPermission',
        MOCK_SNAP_ID,
        LONG_RUNNING_PERMISSION,
      );

      expect(callActionSpy).toHaveBeenNthCalledWith(
        2,
        'PermissionController:getPermissions',
        MOCK_SNAP_ID,
      );

      expect(callActionSpy).toHaveBeenNthCalledWith(
        3,
        'ApprovalController:addRequest',
        {
          origin: MOCK_ORIGIN,
          type: SNAP_APPROVAL_UPDATE,
          requestData: {
            snapId: MOCK_SNAP_ID,
            newVersion: '1.1.0',
            newPermissions: {},
            approvedPermissions: {},
          },
        },
        true,
      );

      expect(callActionSpy).toHaveBeenNthCalledWith(
        4,
        'PermissionController:hasPermission',
        MOCK_SNAP_ID,
        LONG_RUNNING_PERMISSION,
      );
      expect(isRunning).toStrictEqual(true);
      expect(stopSnapSpy).toHaveBeenCalledTimes(1);
      expect(startSnapSpy).toHaveBeenCalledTimes(1);
      expect(stopSnapSpy).toHaveBeenCalledTimes(1);
    });

    it('returns null on update request denied', async () => {
      const messenger = getSnapControllerMessenger();
      const controller = getSnapController(
        getSnapControllerOptions({ messenger }),
      );
      const fetchSnapSpy = jest.spyOn(controller as any, '_fetchSnap');
      const callActionSpy = jest.spyOn(messenger, 'call');

      fetchSnapSpy.mockImplementationOnce(async () => {
        const manifest: SnapManifest = {
          ...getSnapManifest(),
          version: '1.1.0',
        };
        return {
          manifest,
          sourceCode: MOCK_SNAP_SOURCE_CODE,
        };
      });

      callActionSpy.mockImplementation((method) => {
        if (method === 'PermissionController:hasPermission') {
          return true;
        } else if (method === 'PermissionController:getPermissions') {
          return {};
        }
        return false;
      });

      await controller.add({
        origin: MOCK_ORIGIN,
        id: MOCK_SNAP_ID,
        sourceCode: MOCK_SNAP_SOURCE_CODE,
        manifest: getSnapManifest(),
      });

      const result = await controller.updateSnap(MOCK_ORIGIN, MOCK_SNAP_ID);

      const newSnap = controller.get(MOCK_SNAP_ID);

      expect(result).toBeNull();
      expect(newSnap?.version).toStrictEqual('1.0.0');
      expect(fetchSnapSpy).toHaveBeenCalledTimes(1);
      expect(callActionSpy).toHaveBeenCalledTimes(2);
      expect(callActionSpy).toHaveBeenNthCalledWith(
        1,
        'PermissionController:getPermissions',
        MOCK_SNAP_ID,
      );

      expect(callActionSpy).toHaveBeenNthCalledWith(
        2,
        'ApprovalController:addRequest',
        {
          origin: MOCK_ORIGIN,
          type: SNAP_APPROVAL_UPDATE,
          requestData: {
            snapId: MOCK_SNAP_ID,
            newVersion: '1.1.0',
            newPermissions: {},
            approvedPermissions: {},
          },
        },
        true,
      );
    });

    it('requests approval for new and already approved permissions and revoke unused permissions', async () => {
      const messenger = getSnapControllerMessenger();
      const controller = getSnapController(
        getSnapControllerOptions({ messenger }),
      );

      const initialPermissions = {
        snap_confirm: {},
        snap_manageState: {},
      };
      const approvedPermissions: SubjectPermissions<
        ValidPermission<string, Caveat<string, any>>
      > = {
        snap_confirm: {
          caveats: null,
          parentCapability: 'snap_confirm',
          id: '1',
          date: 1,
          invoker: MOCK_SNAP_ID,
        },
        snap_manageState: {
          caveats: null,
          parentCapability: 'snap_manageState',
          id: '2',
          date: 1,
          invoker: MOCK_SNAP_ID,
        },
      };

      const fetchSnapSpy = jest.spyOn(controller as any, '_fetchSnap');
      const callActionSpy = jest.spyOn(messenger, 'call');

      fetchSnapSpy.mockImplementationOnce(async () => {
        const manifest: SnapManifest = getSnapManifest({
          version: '1.1.0',
          initialPermissions: {
            snap_confirm: {},
            'endowment:network-access': {},
          },
        });
        return {
          manifest,
          sourceCode: MOCK_SNAP_SOURCE_CODE,
        };
      });

      callActionSpy.mockImplementation((method) => {
        if (
          method === 'PermissionController:hasPermission' ||
          method === 'ApprovalController:addRequest'
        ) {
          return true;
        } else if (method === 'PermissionController:getPermissions') {
          return approvedPermissions;
        } else if (
          method === 'PermissionController:revokePermissions' ||
          method === 'PermissionController:grantPermissions'
        ) {
          return undefined;
        }
        return false;
      });

      await controller.add({
        origin: MOCK_ORIGIN,
        id: MOCK_SNAP_ID,
        sourceCode: MOCK_SNAP_SOURCE_CODE,
        manifest: getSnapManifest({ initialPermissions }),
      });

      await controller.updateSnap(MOCK_ORIGIN, MOCK_SNAP_ID);

      expect(fetchSnapSpy).toHaveBeenCalledTimes(1);
      expect(callActionSpy).toHaveBeenCalledTimes(5);
      expect(callActionSpy).toHaveBeenNthCalledWith(
        1,
        'PermissionController:getPermissions',
        MOCK_SNAP_ID,
      );

      expect(callActionSpy).toHaveBeenNthCalledWith(
        2,
        'ApprovalController:addRequest',
        {
          origin: MOCK_ORIGIN,
          type: SNAP_APPROVAL_UPDATE,
          requestData: {
            snapId: MOCK_SNAP_ID,
            newVersion: '1.1.0',
            newPermissions: { 'endowment:network-access': {} },
            approvedPermissions: {
              snap_confirm: approvedPermissions.snap_confirm,
            },
          },
        },
        true,
      );

      expect(callActionSpy).toHaveBeenNthCalledWith(
        3,
        'PermissionController:revokePermissions',
        { [MOCK_SNAP_ID]: ['snap_manageState'] },
      );

      expect(callActionSpy).toHaveBeenNthCalledWith(
        4,
        'PermissionController:grantPermissions',
        {
          approvedPermissions: { 'endowment:network-access': {} },
          subject: { origin: MOCK_SNAP_ID },
        },
      );

      expect(callActionSpy).toHaveBeenNthCalledWith(
        5,
        'PermissionController:hasPermission',
        MOCK_SNAP_ID,
        LONG_RUNNING_PERMISSION,
      );
    });
  });

  describe('_fetchSnap', () => {
    it('can fetch NPM snaps', async () => {
      const sourceCode = '// foo';
      const shasum = 'vCmyHWIgnBwgiTqSXnd7LI7PbXSQim/JOotFfXkjAQk=';
      const controller = getSnapController();

      const result = await controller.add({
        origin: MOCK_ORIGIN,
        id: MOCK_SNAP_ID,
      });
      expect(result).toStrictEqual(
        getSnapObject({
          sourceCode,
          status: SnapStatus.installing,
          manifest: getSnapManifest({ shasum }),
        }),
      );
    });

    it('can fetch local snaps', async () => {
      const controller = getSnapController();

      fetchMock
        .mockResponseOnce(JSON.stringify(getSnapManifest()))
        .mockResponseOnce(MOCK_SNAP_SOURCE_CODE);

      const id = 'local:https://localhost:8081';
      const result = await controller.add({
        origin: MOCK_ORIGIN,
        id,
      });
      // Fetch is called 3 times, for fetching the manifest, the sourcecode and icon (icon just has the default response for now)
      expect(fetchMock).toHaveBeenCalledTimes(3);
      expect(result).toStrictEqual(
        getSnapObject({
          id,
          sourceCode: MOCK_SNAP_SOURCE_CODE,
          status: SnapStatus.installing,
          manifest: getSnapManifest(),
          permissionName: 'wallet_snap_local:https://localhost:8081',
        }),
      );
    });
  });

  describe('enableSnap', () => {
    it('enables a disabled snap', () => {
      const snapController = getSnapController(
        getSnapControllerOptions({
          state: {
            snaps: {
              [MOCK_SNAP_ID]: { ...getSnapObject(), enabled: false },
            },
          },
        }),
      );

      expect(snapController.get(MOCK_SNAP_ID)?.enabled).toBe(false);

      snapController.enableSnap(MOCK_SNAP_ID);
      expect(snapController.get(MOCK_SNAP_ID)?.enabled).toBe(true);
    });

    it('throws an error if the specified snap does not exist', () => {
      const snapController = getSnapController();
      expect(() => snapController.enableSnap(MOCK_SNAP_ID)).toThrow(
        `Snap "${MOCK_SNAP_ID}" not found.`,
      );
    });
<<<<<<< HEAD

    it('throws an error if the specified snap is blocked', async () => {
=======
  });

  describe('disableSnap', () => {
    it('disables a snap', async () => {
>>>>>>> 6d4b5bb7
      const snapController = getSnapController(
        getSnapControllerOptions({
          state: {
            snaps: {
<<<<<<< HEAD
              [MOCK_SNAP_ID]: {
                ...getSnapObject(),
                blocked: true,
                enabled: false,
              },
            },
          },
        }),
      );

      expect(() => snapController.enableSnap(MOCK_SNAP_ID)).toThrow(
        `Snap "${MOCK_SNAP_ID}" is blocked and cannot be enabled.`,
      );
=======
              [MOCK_SNAP_ID]: { ...getSnapObject(), enabled: true },
            },
          },
        }),
      );

      expect(snapController.get(MOCK_SNAP_ID)?.enabled).toBe(true);

      await snapController.disableSnap(MOCK_SNAP_ID);
      expect(snapController.get(MOCK_SNAP_ID)?.enabled).toBe(false);
>>>>>>> 6d4b5bb7
    });
  });

<<<<<<< HEAD
  describe('disableSnap', () => {
    it('disables a snap', async () => {
      const snapController = getSnapController(
        getSnapControllerOptions({
          state: {
            snaps: {
              [MOCK_SNAP_ID]: { ...getSnapObject(), enabled: true },
            },
          },
        }),
      );

      expect(snapController.get(MOCK_SNAP_ID)?.enabled).toBe(true);

      await snapController.disableSnap(MOCK_SNAP_ID);
      expect(snapController.get(MOCK_SNAP_ID)?.enabled).toBe(false);
    });

=======
>>>>>>> 6d4b5bb7
    it('stops a running snap when disabling it', async () => {
      const snapController = getSnapController(
        getSnapControllerOptions({
          state: {
            snaps: {
              [MOCK_SNAP_ID]: { ...getSnapObject(), enabled: true },
            },
          },
        }),
      );
<<<<<<< HEAD

      expect(snapController.get(MOCK_SNAP_ID)?.enabled).toBe(true);

=======

      expect(snapController.get(MOCK_SNAP_ID)?.enabled).toBe(true);

>>>>>>> 6d4b5bb7
      await snapController.startSnap(MOCK_SNAP_ID);
      expect(snapController.isRunning(MOCK_SNAP_ID)).toBe(true);

      await snapController.disableSnap(MOCK_SNAP_ID);
      expect(snapController.get(MOCK_SNAP_ID)?.enabled).toBe(false);
      expect(snapController.isRunning(MOCK_SNAP_ID)).toBe(false);
    });

    it('throws an error if the specified snap does not exist', () => {
      const snapController = getSnapController();
      expect(() => snapController.disableSnap(MOCK_SNAP_ID)).toThrow(
        `Snap "${MOCK_SNAP_ID}" not found.`,
      );
    });
  });

<<<<<<< HEAD
  describe('isBlocked', () => {
    it('throws an error if _checkSnapBlockList is undefined', async () => {
      const snapController = getSnapController();
      await expect(
        snapController.isBlocked('npm:example', '1.0.0'),
      ).rejects.toThrow(
        'There is no snap block list defined for this controller.',
      );
    });

    it('does nothing if _checkSnapBlockList is undefined', async () => {
      const checkBlockListSpy = jest.fn();
      const snapId = 'npm:example';

      const snapController = getSnapController(
        getSnapControllerOptions({
          checkBlockList: checkBlockListSpy,
        }),
      );

      checkBlockListSpy.mockResolvedValueOnce({
        [snapId]: { blocked: false },
      });
      expect(await snapController.isBlocked(snapId, '1.0.0')).toBe(false);

      checkBlockListSpy.mockResolvedValueOnce({
        [snapId]: { blocked: true },
      });
      expect(await snapController.isBlocked(snapId, '1.0.0')).toBe(true);
    });
  });

  describe('updateBlockedSnaps', () => {
    it('throws an error if _checkSnapBlockList is undefined', async () => {
      const snapController = getSnapController();
      await expect(snapController.updateBlockedSnaps()).rejects.toThrow(
        'There is no snap block list defined for this controller.',
      );
    });

    it('blocks snaps as expected', async () => {
      const messenger = getSnapControllerMessenger();
      const publishMock = jest.spyOn(messenger, 'publish');

      const checkBlockListSpy = jest.fn();

      const mockSnapA = getMockSnapData({
        id: 'npm:exampleA',
        origin: 'foo.com',
      });

      const mockSnapB = getMockSnapData({
        id: 'npm:exampleB',
        origin: 'bar.io',
      });

      const snapController = getSnapController(
        getSnapControllerOptions({
          messenger,
          checkBlockList: checkBlockListSpy,
          state: {
            snaps: {
              [mockSnapA.id]: mockSnapA.stateObject,
              [mockSnapB.id]: mockSnapB.stateObject,
            },
          },
        }),
      );

      // Block snap A, ignore B.
      checkBlockListSpy.mockResolvedValueOnce({
        [mockSnapA.id]: { blocked: true },
      });
      await snapController.updateBlockedSnaps();

      // A is blocked and disabled
      expect(snapController.get(mockSnapA.id)?.blocked).toBe(true);
      expect(snapController.get(mockSnapA.id)?.enabled).toBe(false);

      // B is unblocked and enabled
      expect(snapController.get(mockSnapB.id)?.blocked).toBe(false);
      expect(snapController.get(mockSnapB.id)?.enabled).toBe(true);

      expect(publishMock).toHaveBeenLastCalledWith(
        'SnapController:snapBlocked',
        mockSnapA.id,
        {
          infoUrl: undefined,
          reason: undefined,
        },
      );
    });

    it('stops running snaps when they are blocked', async () => {
      const checkBlockListSpy = jest.fn();

      const mockSnap = getMockSnapData({
        id: 'npm:example',
        origin: 'foo.com',
      });

      const snapController = getSnapController(
        getSnapControllerOptions({
          checkBlockList: checkBlockListSpy,
          state: {
            snaps: {
              [mockSnap.id]: mockSnap.stateObject,
            },
          },
        }),
      );

      await snapController.startSnap(mockSnap.id);

      // Block the snap
      checkBlockListSpy.mockResolvedValueOnce({
        [mockSnap.id]: { blocked: true },
      });
      await snapController.updateBlockedSnaps();

      // The snap is blocked, disabled, and stopped
      expect(snapController.get(mockSnap.id)?.blocked).toBe(true);
      expect(snapController.get(mockSnap.id)?.enabled).toBe(false);
      expect(snapController.isRunning(mockSnap.id)).toBe(false);
    });

    it('unblocks snaps as expected', async () => {
      const messenger = getSnapControllerMessenger();
      const publishMock = jest.spyOn(messenger, 'publish');

      const checkBlockListSpy = jest.fn();

      const mockSnapA = getMockSnapData({
        id: 'npm:exampleA',
        origin: 'foo.com',
        blocked: true,
        enabled: false,
      });

      const mockSnapB = getMockSnapData({
        id: 'npm:exampleB',
        origin: 'bar.io',
      });

      const snapController = getSnapController(
        getSnapControllerOptions({
          messenger,
          checkBlockList: checkBlockListSpy,
          state: {
            snaps: {
              [mockSnapA.id]: mockSnapA.stateObject,
              [mockSnapB.id]: mockSnapB.stateObject,
            },
          },
        }),
      );

      // A is blocked and disabled
      expect(snapController.get(mockSnapA.id)?.blocked).toBe(true);
      expect(snapController.get(mockSnapA.id)?.enabled).toBe(false);

      // B is unblocked and enabled
      expect(snapController.get(mockSnapB.id)?.blocked).toBe(false);
      expect(snapController.get(mockSnapB.id)?.enabled).toBe(true);

      // Indicate that both snaps A and B are unblocked, and update blocked
      // states.
      checkBlockListSpy.mockResolvedValueOnce({
        [mockSnapA.id]: { blocked: false },
        [mockSnapB.id]: { blocked: false },
      });
      await snapController.updateBlockedSnaps();

      // A is unblocked, but still disabled
      expect(snapController.get(mockSnapA.id)?.blocked).toBe(false);
      expect(snapController.get(mockSnapA.id)?.enabled).toBe(false);

      // B remains unblocked and enabled
      expect(snapController.get(mockSnapB.id)?.blocked).toBe(false);
      expect(snapController.get(mockSnapB.id)?.enabled).toBe(true);

      expect(publishMock).toHaveBeenLastCalledWith(
        'SnapController:snapUnblocked',
        mockSnapA.id,
      );
    });

    it('updating blocked snaps does not throw if a snap is removed while fetching the blocklist', async () => {
      const consoleErrorSpy = jest.spyOn(console, 'error');
      const checkBlockListSpy = jest.fn();

      const mockSnap = getMockSnapData({
        id: 'npm:example',
        origin: 'foo.com',
      });

      const snapController = getSnapController(
        getSnapControllerOptions({
          checkBlockList: checkBlockListSpy,
          state: {
            snaps: {
              [mockSnap.id]: mockSnap.stateObject,
            },
          },
        }),
      );

      // Block the snap
      let resolveBlockListPromise: any;
      checkBlockListSpy.mockReturnValueOnce(
        new Promise<unknown>((resolve) => (resolveBlockListPromise = resolve)),
      );

      const updateBlockList = snapController.updateBlockedSnaps();

      // Remove the snap while waiting for the blocklist
      snapController.removeSnap(mockSnap.id);

      // Resolve the blocklist and wait for the call to complete
      resolveBlockListPromise({
        [mockSnap.id]: { blocked: true },
      });
      await updateBlockList;

      // The snap was removed, no errors were thrown
      expect(snapController.has(mockSnap.id)).toBe(false);
      expect(consoleErrorSpy).not.toHaveBeenCalled();
    });

    it('logs but does not throw unexpected errors while blocking', async () => {
      const consoleErrorSpy = jest.spyOn(console, 'error');
      const checkBlockListSpy = jest.fn();

      const mockSnap = getMockSnapData({
        id: 'npm:example',
        origin: 'foo.com',
      });

      const snapController = getSnapController(
        getSnapControllerOptions({
          checkBlockList: checkBlockListSpy,
          state: {
            snaps: {
              [mockSnap.id]: mockSnap.stateObject,
            },
          },
        }),
      );

      await snapController.startSnap(mockSnap.id);

      jest.spyOn(snapController, 'stopSnap').mockImplementationOnce(() => {
        throw new Error('foo');
      });

      // Block the snap
      checkBlockListSpy.mockResolvedValueOnce({
        [mockSnap.id]: { blocked: true },
      });
      await snapController.updateBlockedSnaps();

      // A is blocked and disabled
      expect(snapController.get(mockSnap.id)?.blocked).toBe(true);
      expect(snapController.get(mockSnap.id)?.enabled).toBe(false);

      expect(consoleErrorSpy).toHaveBeenCalledTimes(1);
      expect(consoleErrorSpy).toHaveBeenCalledWith(
        `Encountered error when stopping blocked snap "${mockSnap.id}".`,
        new Error('foo'),
      );
    });
  });

  describe('SnapController actions', () => {
    describe('SnapController:add', () => {
      it('adds a snap to state', async () => {
        const executeSnapMock = jest.fn();
        const messenger = getSnapControllerMessenger(undefined, false);
        const snapController = getSnapController(
          getSnapControllerOptions({
            executeSnap: executeSnapMock,
            messenger,
          }),
        );

        const fooSnapObject = {
          initialPermissions: {},
          permissionName: 'wallet_snap_npm:fooSnap',
          version: '1.0.0',
          sourceCode: MOCK_SNAP_SOURCE_CODE,
          id: 'npm:fooSnap',
          manifest: getSnapManifest(),
          enabled: true,
          status: SnapStatus.installing,
        };

        const addSpy = jest.spyOn(snapController, 'add');
        const fetchSnapMock = jest
          .spyOn(snapController as any, '_fetchSnap')
          .mockImplementationOnce(() => {
            return {
              ...fooSnapObject,
            };
          });

        await messenger.call('SnapController:add', {
          origin: MOCK_ORIGIN,
          id: 'npm:fooSnap',
        });

        expect(addSpy).toHaveBeenCalledTimes(1);
        expect(fetchSnapMock).toHaveBeenCalledTimes(1);
        expect(Object.keys(snapController.state.snaps)).toHaveLength(1);
        expect(snapController.state.snaps['npm:fooSnap']).toMatchObject(
          fooSnapObject,
        );
      });
    });

    describe('SnapController:updateBlockedSnaps', () => {
      it('calls SnapController.updateBlockedSnaps()', async () => {
        const messenger = getSnapControllerMessenger(undefined, false);
        const snapController = getSnapController(
          getSnapControllerOptions({
            messenger,
          }),
        );

        const updateBlockedSnapsSpy = jest
          .spyOn(snapController, 'updateBlockedSnaps')
          .mockImplementation();

        await messenger.call('SnapController:updateBlockedSnaps');
        expect(updateBlockedSnapsSpy).toHaveBeenCalledTimes(1);
      });
    });

    describe('SnapController:get', () => {
      it('gets a snap', async () => {
        const executeSnapMock = jest.fn();
        const messenger = getSnapControllerMessenger(undefined, false);
        const fooSnapObject = getSnapObject({
          permissionName: 'fooperm',
          version: '0.0.1',
          sourceCode: MOCK_SNAP_SOURCE_CODE,
          id: 'npm:fooSnap',
          manifest: getSnapManifest(),
          enabled: true,
          status: SnapStatus.installing,
        });

        const snapController = getSnapController(
          getSnapControllerOptions({
            executeSnap: executeSnapMock,
            messenger,
            state: {
              snaps: {
                'npm:fooSnap': fooSnapObject,
              },
            },
          }),
        );

        const getSpy = jest.spyOn(snapController, 'get');
        const result = messenger.call('SnapController:get', 'npm:fooSnap');

        expect(getSpy).toHaveBeenCalledTimes(1);
        expect(result).toMatchObject(fooSnapObject);
      });
    });

    describe('SnapController:handleRpcRequest', () => {
      it('handles a snap RPC request', async () => {
        const executeSnapMock = jest.fn();
        const messenger = getSnapControllerMessenger(undefined, false);
        const fooSnapObject = getSnapObject({
          initialPermissions: {},
          permissionName: 'fooperm',
          version: '0.0.1',
          sourceCode: MOCK_SNAP_SOURCE_CODE,
          id: 'npm:fooSnap',
          manifest: getSnapManifest(),
          enabled: true,
          status: SnapStatus.running,
        });

=======
  describe('SnapController actions', () => {
    describe('SnapController:add', () => {
      it('adds a snap to state', async () => {
        const executeSnapMock = jest.fn();
        const messenger = getSnapControllerMessenger(undefined, false);
        const snapController = getSnapController(
          getSnapControllerOptions({
            executeSnap: executeSnapMock,
            messenger,
          }),
        );

        const fooSnapObject = {
          initialPermissions: {},
          permissionName: 'wallet_snap_npm:fooSnap',
          version: '1.0.0',
          sourceCode: MOCK_SNAP_SOURCE_CODE,
          id: 'npm:fooSnap',
          manifest: getSnapManifest(),
          enabled: true,
          status: SnapStatus.installing,
        };

        const addSpy = jest.spyOn(snapController, 'add');
        const fetchSnapMock = jest
          .spyOn(snapController as any, '_fetchSnap')
          .mockImplementationOnce(() => {
            return {
              ...fooSnapObject,
            };
          });

        await messenger.call('SnapController:add', {
          origin: MOCK_ORIGIN,
          id: 'npm:fooSnap',
        });

        expect(addSpy).toHaveBeenCalledTimes(1);
        expect(fetchSnapMock).toHaveBeenCalledTimes(1);
        expect(Object.keys(snapController.state.snaps)).toHaveLength(1);
        expect(snapController.state.snaps['npm:fooSnap']).toMatchObject(
          fooSnapObject,
        );
      });
    });

    describe('SnapController:get', () => {
      it('gets a snap', async () => {
        const executeSnapMock = jest.fn();
        const messenger = getSnapControllerMessenger(undefined, false);
        const fooSnapObject = getSnapObject({
          permissionName: 'fooperm',
          version: '0.0.1',
          sourceCode: MOCK_SNAP_SOURCE_CODE,
          id: 'npm:fooSnap',
          manifest: getSnapManifest(),
          enabled: true,
          status: SnapStatus.installing,
        });

        const snapController = getSnapController(
          getSnapControllerOptions({
            executeSnap: executeSnapMock,
            messenger,
            state: {
              snaps: {
                'npm:fooSnap': fooSnapObject,
              },
            },
          }),
        );

        const getSpy = jest.spyOn(snapController, 'get');
        const result = messenger.call('SnapController:get', 'npm:fooSnap');

        expect(getSpy).toHaveBeenCalledTimes(1);
        expect(result).toMatchObject(fooSnapObject);
      });
    });

    describe('SnapController:handleRpcRequest', () => {
      it('handles a snap RPC request', async () => {
        const executeSnapMock = jest.fn();
        const messenger = getSnapControllerMessenger(undefined, false);
        const fooSnapObject = getSnapObject({
          initialPermissions: {},
          permissionName: 'fooperm',
          version: '0.0.1',
          sourceCode: MOCK_SNAP_SOURCE_CODE,
          id: 'npm:fooSnap',
          manifest: getSnapManifest(),
          enabled: true,
          status: SnapStatus.running,
        });

>>>>>>> 6d4b5bb7
        const snapController = getSnapController(
          getSnapControllerOptions({
            executeSnap: executeSnapMock,
            messenger,
            state: {
              snaps: {
                'npm:fooSnap': fooSnapObject,
              },
            },
          }),
        );

        const handleRpcRequestSpy = jest
          .spyOn(snapController, 'handleRpcRequest')
          .mockResolvedValueOnce(true);

        expect(
          await messenger.call(
            'SnapController:handleRpcRequest',
            'npm:fooSnap',
            'foo',
            {},
          ),
        ).toStrictEqual(true);
        expect(handleRpcRequestSpy).toHaveBeenCalledTimes(1);
      });
    });

    describe('SnapController:getSnapState', () => {
      it(`gets the snap's state`, async () => {
        const executeSnapMock = jest.fn();
        const messenger = getSnapControllerMessenger(undefined, false);

        const state = {
          fizz: 'buzz',
        };
        const encrypted = await passworder.encrypt(
          'stateEncryption:npm:fooSnap',
          state,
        );
        const snapController = getSnapController(
          getSnapControllerOptions({
            executeSnap: executeSnapMock,
            messenger,
            state: {
              snapStates: {
                'npm:fooSnap': encrypted,
              },
            },
          }),
        );

        const getSnapStateSpy = jest.spyOn(snapController, 'getSnapState');
        const result = await messenger.call(
          'SnapController:getSnapState',
          'npm:fooSnap',
        );

        expect(getSnapStateSpy).toHaveBeenCalledTimes(1);
        expect(result).toStrictEqual(state);
      });

      it('throws custom error message in case decryption fails', async () => {
        const executeSnapMock = jest.fn();
        const messenger = getSnapControllerMessenger(undefined, false);

        const snapController = getSnapController(
          getSnapControllerOptions({
            executeSnap: executeSnapMock,
            messenger,
            state: {
              snapStates: { [MOCK_SNAP_ID]: 'foo' },
              snaps: {
                [MOCK_SNAP_ID]: getSnapObject({
                  status: SnapStatus.installing,
                }),
              },
            },
          }),
        );

        const getSnapStateSpy = jest.spyOn(snapController, 'getSnapState');
        await expect(
          messenger.call('SnapController:getSnapState', MOCK_SNAP_ID),
        ).rejects.toThrow(
          'Failed to decrypt snap state, the state must be corrupted.',
        );
        expect(getSnapStateSpy).toHaveBeenCalledTimes(1);
      });
    });

    describe('SnapController:has', () => {
      it('checks if a snap exists in state', async () => {
        const executeSnapMock = jest.fn();
        const messenger = getSnapControllerMessenger(undefined, false);

        const snapController = getSnapController(
          getSnapControllerOptions({
            executeSnap: executeSnapMock,
            messenger,
            state: {
              snaps: {
                'npm:fooSnap': getSnapObject({
                  permissionName: 'fooperm',
                  version: '0.0.1',
                  sourceCode: MOCK_SNAP_SOURCE_CODE,
                  id: 'npm:fooSnap',
                  manifest: getSnapManifest(),
                  enabled: true,
                  status: SnapStatus.installing,
                }),
              },
            },
          }),
        );

        const hasSpy = jest.spyOn(snapController, 'has');
        const result = messenger.call('SnapController:has', 'npm:fooSnap');

        expect(hasSpy).toHaveBeenCalledTimes(1);
        expect(result).toBe(true);
      });
    });

    describe('SnapController:updateSnapState', () => {
      it(`updates the snap's state`, async () => {
        const executeSnapMock = jest.fn();
        const messenger = getSnapControllerMessenger(undefined, false);

        const snapController = getSnapController(
          getSnapControllerOptions({
            executeSnap: executeSnapMock,
            messenger,
            state: {
              snaps: {
                'npm:fooSnap': getSnapObject({
                  permissionName: 'fooperm',
                  version: '0.0.1',
                  sourceCode: MOCK_SNAP_SOURCE_CODE,
                  id: 'npm:fooSnap',
                  manifest: getSnapManifest(),
                  enabled: true,
                  status: SnapStatus.installing,
                }),
              },
            },
          }),
        );

        const updateSnapStateSpy = jest.spyOn(
          snapController,
          'updateSnapState',
        );
        const state = {
          bar: 'baz',
        };
        await messenger.call(
          'SnapController:updateSnapState',
          'npm:fooSnap',
          state,
        );

        expect(updateSnapStateSpy).toHaveBeenCalledTimes(1);
        expect(snapController.state.snapStates).toStrictEqual({
          'npm:fooSnap': await passworder.encrypt(
            'stateEncryption:npm:fooSnap',
            state,
          ),
        });
      });

      it('has different encryption for the same data stored by two different snaps', async () => {
        const executeSnapMock = jest.fn();
        const messenger = getSnapControllerMessenger(undefined, false);

        const snapController = getSnapController(
          getSnapControllerOptions({
            executeSnap: executeSnapMock,
            messenger,
            state: {
              snaps: {
                'npm:fooSnap': getSnapObject({
                  permissionName: 'fooperm',
                  version: '0.0.1',
                  sourceCode: MOCK_SNAP_SOURCE_CODE,
                  id: 'npm:fooSnap',
                  manifest: getSnapManifest(),
                  enabled: true,
                  status: SnapStatus.installing,
                }),
                'npm:fooSnap2': getSnapObject({
                  permissionName: 'fooperm2',
                  version: '0.0.1',
                  sourceCode: MOCK_SNAP_SOURCE_CODE,
                  id: 'npm:fooSnap2',
                  manifest: getSnapManifest(),
                  enabled: true,
                  status: SnapStatus.installing,
                }),
              },
            },
          }),
        );

        const updateSnapStateSpy = jest.spyOn(
          snapController,
          'updateSnapState',
        );
        const state = {
          bar: 'baz',
        };
        await messenger.call(
          'SnapController:updateSnapState',
          'npm:fooSnap',
          state,
        );

        await messenger.call(
          'SnapController:updateSnapState',
          'npm:fooSnap2',
          state,
        );

        expect(updateSnapStateSpy).toHaveBeenCalledTimes(2);
        expect(snapController.state.snapStates).toStrictEqual({
          'npm:fooSnap': await passworder.encrypt(
            'stateEncryption:npm:fooSnap',
            state,
          ),
          'npm:fooSnap2': await passworder.encrypt(
            'stateEncryption:npm:fooSnap2',
            state,
          ),
        });

        expect(
          snapController.state.snapStates['npm:fooSnap'],
        ).not.toStrictEqual(snapController.state.snapStates['npm:fooSnap2']);
      });
    });

    describe('SnapController:clearSnapState', () => {
      it('clears the state of a snap', async () => {
        const executeSnapMock = jest.fn();
        const messenger = getSnapControllerMessenger(undefined, false);

        const snapController = getSnapController(
          getSnapControllerOptions({
            executeSnap: executeSnapMock,
            messenger,
            state: {
              snapStates: { [MOCK_SNAP_ID]: 'foo' },
              snaps: {
                [MOCK_SNAP_ID]: getSnapObject({
                  status: SnapStatus.installing,
                }),
              },
            },
          }),
        );

        const clearSnapStateSpy = jest.spyOn(snapController, 'clearSnapState');
        await messenger.call('SnapController:clearSnapState', MOCK_SNAP_ID);
        const clearedState = await messenger.call(
          'SnapController:getSnapState',
          MOCK_SNAP_ID,
        );
        expect(clearSnapStateSpy).toHaveBeenCalledTimes(1);
        expect(snapController.state.snapStates).toStrictEqual({});
        expect(clearedState).toBeNull();
      });
    });
  });
});<|MERGE_RESOLUTION|>--- conflicted
+++ resolved
@@ -155,11 +155,6 @@
   'terminateAllSnaps' | 'terminateSnap' | 'executeSnap' | 'getRpcRequestHandler'
 > & { rootMessenger?: ReturnType<typeof getControllerMessenger> };
 
-type PartialSnapControllerWithEESConstructorParams = Omit<
-  PartialSnapControllerConstructorParams,
-  'terminateAllSnaps' | 'terminateSnap' | 'executeSnap' | 'getRpcRequestHandler'
-> & { rootMessenger?: ReturnType<typeof getControllerMessenger> };
-
 type GetSnapControllerWithEESOptionsParam = Omit<
   PartialSnapControllerConstructorParams,
   | 'executeSnap'
@@ -170,11 +165,7 @@
 > & { rootMessenger?: ReturnType<typeof getControllerMessenger> };
 
 const getSnapControllerWithEESOptions = (
-<<<<<<< HEAD
-  opts: PartialSnapControllerWithEESConstructorParams = {},
-=======
   opts: GetSnapControllerWithEESOptionsParam = {},
->>>>>>> 6d4b5bb7
 ) => {
   const { rootMessenger = getControllerMessenger() } = opts;
 
@@ -185,10 +176,6 @@
       .fn()
       .mockImplementation((snapId, appKeyType) => `${appKeyType}:${snapId}`),
     messenger: getSnapControllerMessenger(rootMessenger),
-<<<<<<< HEAD
-    state: undefined,
-=======
->>>>>>> 6d4b5bb7
     ...opts,
     rootMessenger,
   } as SnapControllerWithEESConstructorParams & {
@@ -296,10 +283,7 @@
 };
 
 const getSnapObject = ({
-<<<<<<< HEAD
   blocked = false,
-=======
->>>>>>> 6d4b5bb7
   enabled = true,
   id = MOCK_SNAP_ID,
   initialPermissions = {},
@@ -460,11 +444,7 @@
     await service.terminateAllSnaps();
   });
 
-<<<<<<< HEAD
-  it('adds a snap and uses its JSON-RPC api with a WebWorkerExecutionService', async () => {
-=======
   it('adds a snap and uses its JSON-RPC api with a NodeThreadExecutionService', async () => {
->>>>>>> 6d4b5bb7
     const [snapController, service] = getSnapControllerWithEES();
 
     const snap = await snapController.add({
@@ -492,11 +472,7 @@
       new ExecutionEnvironmentStub() as unknown as NodeThreadExecutionService;
 
     const [snapController] = getSnapControllerWithEES(
-<<<<<<< HEAD
-      undefined,
-=======
       getSnapControllerWithEESOptions(),
->>>>>>> 6d4b5bb7
       executionEnvironmentStub,
     );
 
@@ -708,18 +684,9 @@
   });
 
   it('handles an error event on the controller messenger', async () => {
-<<<<<<< HEAD
-    const rootMessenger = getControllerMessenger();
-    const [snapController, service] = getSnapControllerWithEES(
-      getSnapControllerWithEESOptions({
-        rootMessenger,
-      }),
-    );
-=======
     const options = getSnapControllerWithEESOptions();
     const { rootMessenger } = options;
     const [snapController, service] = getSnapControllerWithEES(options);
->>>>>>> 6d4b5bb7
 
     const snap = await snapController.add({
       origin: MOCK_ORIGIN,
@@ -1192,10 +1159,6 @@
   });
 
   it('does not time out snaps that are permitted to be long-running', async () => {
-<<<<<<< HEAD
-    const messenger = getSnapControllerMessenger();
-    jest.spyOn(messenger, 'call').mockImplementation(() => {
-=======
     const options = getSnapControllerWithEESOptions({
       idleTimeCheckInterval: 30000,
       maxIdleTime: 160000,
@@ -1203,23 +1166,11 @@
     });
 
     jest.spyOn(options.messenger, 'call').mockImplementation(() => {
->>>>>>> 6d4b5bb7
       // Return true for everything here, so we signal that we have the long-running permission
       return true;
     });
 
-<<<<<<< HEAD
-    const [snapController, service] = getSnapControllerWithEES(
-      getSnapControllerWithEESOptions({
-        messenger,
-        idleTimeCheckInterval: 30000,
-        maxIdleTime: 160000,
-        // Note that we are using the default maxRequestTime
-      }),
-    );
-=======
     const [snapController, service] = getSnapControllerWithEES(options);
->>>>>>> 6d4b5bb7
 
     const snap = await snapController.add({
       origin: MOCK_ORIGIN,
@@ -1567,7 +1518,6 @@
         }),
       ).rejects.toThrow('Version mismatch');
     });
-<<<<<<< HEAD
 
     it('throws if the fetched version of the snap is blocked', async () => {
       const checkBlockListSpy = jest.fn();
@@ -1600,8 +1550,6 @@
         }),
       ).rejects.toThrow('Cannot install version "1.1.0" of snap');
     });
-=======
->>>>>>> 6d4b5bb7
   });
 
   describe('installSnaps', () => {
@@ -2156,7 +2104,6 @@
       ).rejects.toThrow('Received invalid snap version range');
     });
 
-<<<<<<< HEAD
     it('throws an error if the new version of the snap is blocked', async () => {
       const checkBlockListSpy = jest.fn();
       const controller = getSnapController(
@@ -2191,8 +2138,6 @@
       ).rejects.toThrow('Cannot install version "1.1.0" of snap');
     });
 
-=======
->>>>>>> 6d4b5bb7
     it('does not update on older snap version downloaded', async () => {
       const messenger = getSnapControllerMessenger();
       const controller = getSnapController(
@@ -2678,20 +2623,12 @@
         `Snap "${MOCK_SNAP_ID}" not found.`,
       );
     });
-<<<<<<< HEAD
 
     it('throws an error if the specified snap is blocked', async () => {
-=======
-  });
-
-  describe('disableSnap', () => {
-    it('disables a snap', async () => {
->>>>>>> 6d4b5bb7
       const snapController = getSnapController(
         getSnapControllerOptions({
           state: {
             snaps: {
-<<<<<<< HEAD
               [MOCK_SNAP_ID]: {
                 ...getSnapObject(),
                 blocked: true,
@@ -2705,22 +2642,9 @@
       expect(() => snapController.enableSnap(MOCK_SNAP_ID)).toThrow(
         `Snap "${MOCK_SNAP_ID}" is blocked and cannot be enabled.`,
       );
-=======
-              [MOCK_SNAP_ID]: { ...getSnapObject(), enabled: true },
-            },
-          },
-        }),
-      );
-
-      expect(snapController.get(MOCK_SNAP_ID)?.enabled).toBe(true);
-
-      await snapController.disableSnap(MOCK_SNAP_ID);
-      expect(snapController.get(MOCK_SNAP_ID)?.enabled).toBe(false);
->>>>>>> 6d4b5bb7
-    });
-  });
-
-<<<<<<< HEAD
+    });
+  });
+
   describe('disableSnap', () => {
     it('disables a snap', async () => {
       const snapController = getSnapController(
@@ -2739,8 +2663,6 @@
       expect(snapController.get(MOCK_SNAP_ID)?.enabled).toBe(false);
     });
 
-=======
->>>>>>> 6d4b5bb7
     it('stops a running snap when disabling it', async () => {
       const snapController = getSnapController(
         getSnapControllerOptions({
@@ -2751,15 +2673,9 @@
           },
         }),
       );
-<<<<<<< HEAD
 
       expect(snapController.get(MOCK_SNAP_ID)?.enabled).toBe(true);
 
-=======
-
-      expect(snapController.get(MOCK_SNAP_ID)?.enabled).toBe(true);
-
->>>>>>> 6d4b5bb7
       await snapController.startSnap(MOCK_SNAP_ID);
       expect(snapController.isRunning(MOCK_SNAP_ID)).toBe(true);
 
@@ -2776,7 +2692,6 @@
     });
   });
 
-<<<<<<< HEAD
   describe('isBlocked', () => {
     it('throws an error if _checkSnapBlockList is undefined', async () => {
       const snapController = getSnapController();
@@ -3093,24 +3008,6 @@
         expect(snapController.state.snaps['npm:fooSnap']).toMatchObject(
           fooSnapObject,
         );
-      });
-    });
-
-    describe('SnapController:updateBlockedSnaps', () => {
-      it('calls SnapController.updateBlockedSnaps()', async () => {
-        const messenger = getSnapControllerMessenger(undefined, false);
-        const snapController = getSnapController(
-          getSnapControllerOptions({
-            messenger,
-          }),
-        );
-
-        const updateBlockedSnapsSpy = jest
-          .spyOn(snapController, 'updateBlockedSnaps')
-          .mockImplementation();
-
-        await messenger.call('SnapController:updateBlockedSnaps');
-        expect(updateBlockedSnapsSpy).toHaveBeenCalledTimes(1);
       });
     });
 
@@ -3163,103 +3060,6 @@
           status: SnapStatus.running,
         });
 
-=======
-  describe('SnapController actions', () => {
-    describe('SnapController:add', () => {
-      it('adds a snap to state', async () => {
-        const executeSnapMock = jest.fn();
-        const messenger = getSnapControllerMessenger(undefined, false);
-        const snapController = getSnapController(
-          getSnapControllerOptions({
-            executeSnap: executeSnapMock,
-            messenger,
-          }),
-        );
-
-        const fooSnapObject = {
-          initialPermissions: {},
-          permissionName: 'wallet_snap_npm:fooSnap',
-          version: '1.0.0',
-          sourceCode: MOCK_SNAP_SOURCE_CODE,
-          id: 'npm:fooSnap',
-          manifest: getSnapManifest(),
-          enabled: true,
-          status: SnapStatus.installing,
-        };
-
-        const addSpy = jest.spyOn(snapController, 'add');
-        const fetchSnapMock = jest
-          .spyOn(snapController as any, '_fetchSnap')
-          .mockImplementationOnce(() => {
-            return {
-              ...fooSnapObject,
-            };
-          });
-
-        await messenger.call('SnapController:add', {
-          origin: MOCK_ORIGIN,
-          id: 'npm:fooSnap',
-        });
-
-        expect(addSpy).toHaveBeenCalledTimes(1);
-        expect(fetchSnapMock).toHaveBeenCalledTimes(1);
-        expect(Object.keys(snapController.state.snaps)).toHaveLength(1);
-        expect(snapController.state.snaps['npm:fooSnap']).toMatchObject(
-          fooSnapObject,
-        );
-      });
-    });
-
-    describe('SnapController:get', () => {
-      it('gets a snap', async () => {
-        const executeSnapMock = jest.fn();
-        const messenger = getSnapControllerMessenger(undefined, false);
-        const fooSnapObject = getSnapObject({
-          permissionName: 'fooperm',
-          version: '0.0.1',
-          sourceCode: MOCK_SNAP_SOURCE_CODE,
-          id: 'npm:fooSnap',
-          manifest: getSnapManifest(),
-          enabled: true,
-          status: SnapStatus.installing,
-        });
-
-        const snapController = getSnapController(
-          getSnapControllerOptions({
-            executeSnap: executeSnapMock,
-            messenger,
-            state: {
-              snaps: {
-                'npm:fooSnap': fooSnapObject,
-              },
-            },
-          }),
-        );
-
-        const getSpy = jest.spyOn(snapController, 'get');
-        const result = messenger.call('SnapController:get', 'npm:fooSnap');
-
-        expect(getSpy).toHaveBeenCalledTimes(1);
-        expect(result).toMatchObject(fooSnapObject);
-      });
-    });
-
-    describe('SnapController:handleRpcRequest', () => {
-      it('handles a snap RPC request', async () => {
-        const executeSnapMock = jest.fn();
-        const messenger = getSnapControllerMessenger(undefined, false);
-        const fooSnapObject = getSnapObject({
-          initialPermissions: {},
-          permissionName: 'fooperm',
-          version: '0.0.1',
-          sourceCode: MOCK_SNAP_SOURCE_CODE,
-          id: 'npm:fooSnap',
-          manifest: getSnapManifest(),
-          enabled: true,
-          status: SnapStatus.running,
-        });
-
->>>>>>> 6d4b5bb7
         const snapController = getSnapController(
           getSnapControllerOptions({
             executeSnap: executeSnapMock,
@@ -3532,5 +3332,23 @@
         expect(clearedState).toBeNull();
       });
     });
+
+    describe('SnapController:updateBlockedSnaps', () => {
+      it('calls SnapController.updateBlockedSnaps()', async () => {
+        const messenger = getSnapControllerMessenger(undefined, false);
+        const snapController = getSnapController(
+          getSnapControllerOptions({
+            messenger,
+          }),
+        );
+
+        const updateBlockedSnapsSpy = jest
+          .spyOn(snapController, 'updateBlockedSnaps')
+          .mockImplementation();
+
+        await messenger.call('SnapController:updateBlockedSnaps');
+        expect(updateBlockedSnapsSpy).toHaveBeenCalledTimes(1);
+      });
+    });
   });
 });