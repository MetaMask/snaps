import { Duplex } from 'stream';
import passworder from '@metamask/browser-passworder';
import {
  Caveat,
  ControllerMessenger,
  getPersistentState,
  Json,
  SubjectPermissions,
  ValidPermission,
} from '@metamask/controllers';
<<<<<<< HEAD
import { SnapExecutionData, SnapRpcHookArgs } from '@metamask/snap-types';
=======
>>>>>>> d81a7137
import {
  DEFAULT_ENDOWMENTS,
  getSnapPermissionName,
  getSnapSourceShasum,
  SnapManifest,
  HandlerType,
} from '@metamask/snap-utils';

import { Crypto } from '@peculiar/webcrypto';
import { EthereumRpcError, ethErrors, serializeError } from 'eth-rpc-errors';
import fetchMock from 'jest-fetch-mock';
import { createAsyncMiddleware, JsonRpcEngine } from 'json-rpc-engine';
import { createEngineStream } from 'json-rpc-middleware-stream';
import { nanoid } from 'nanoid';
import pump from 'pump';
import { NodeThreadExecutionService, setupMultiplex } from '../services';
import {
  ExecutionService,
  SnapExecutionData,
} from '../services/ExecutionService';
import { delay } from '../utils';

import { SnapEndowments } from './endowments';
import {
  AllowedActions,
  AllowedEvents,
  CheckSnapBlockListArg,
  Snap,
  SnapController,
  SnapControllerActions,
  SnapControllerEvents,
  SnapControllerState,
  SnapStatus,
  SNAP_APPROVAL_UPDATE,
  Status,
  TruncatedSnap,
} from './SnapController';

const { subtle } = new Crypto();
Object.defineProperty(window, 'crypto', {
  value: {
    ...window.crypto,
    subtle,
    getRandomValues: jest.fn().mockReturnValue(new Uint32Array(32)),
  },
});

const getControllerMessenger = () =>
  new ControllerMessenger<
    SnapControllerActions | AllowedActions,
    SnapControllerEvents | AllowedEvents
  >();

const getSnapControllerMessenger = (
  messenger?: ReturnType<typeof getControllerMessenger>,
  mocked = true,
) => {
  const m = (messenger ?? getControllerMessenger()).getRestricted<
    'SnapController',
    SnapControllerActions['type'] | AllowedActions['type'],
    SnapControllerEvents['type'] | AllowedEvents['type']
  >({
    name: 'SnapController',
    allowedEvents: [
      'ExecutionService:unhandledError',
      'ExecutionService:outboundRequest',
      'ExecutionService:outboundResponse',
      'SnapController:snapAdded',
      'SnapController:snapBlocked',
      'SnapController:snapInstalled',
      'SnapController:snapUnblocked',
      'SnapController:snapUpdated',
      'SnapController:snapRemoved',
      'SnapController:stateChange',
    ],
    allowedActions: [
      'ApprovalController:addRequest',
      'ExecutionService:executeSnap',
      'ExecutionService:terminateAllSnaps',
      'ExecutionService:terminateSnap',
      'ExecutionService:handleRpcRequest',
      'PermissionController:getEndowments',
      'PermissionController:hasPermission',
      'PermissionController:hasPermissions',
      'PermissionController:getPermissions',
      'PermissionController:grantPermissions',
      'PermissionController:requestPermissions',
      'PermissionController:revokeAllPermissions',
      'SnapController:add',
      'SnapController:get',
      'SnapController:handleRequest',
      'SnapController:getSnapState',
      'SnapController:has',
      'SnapController:updateSnapState',
      'SnapController:clearSnapState',
      'SnapController:updateBlockedSnaps',
      'SnapController:enable',
      'SnapController:disable',
      'SnapController:remove',
      'SnapController:getSnaps',
      'SnapController:install',
      'SnapController:removeSnapError',
    ],
  });

  if (mocked) {
    jest.spyOn(m, 'call').mockImplementation((method, ...args) => {
      // Return false for long-running by default, and true for everything else.
      if (
        method === 'PermissionController:hasPermission' &&
        args[1] === SnapEndowments.longRunning
      ) {
        return false;
      }
      return true;
    });
  }
  return m;
};

const getNodeEESMessenger = (
  messenger: ReturnType<typeof getControllerMessenger>,
) =>
  messenger.getRestricted({
    name: 'ExecutionService',
    allowedEvents: [
      'ExecutionService:unhandledError',
      'ExecutionService:outboundRequest',
      'ExecutionService:outboundResponse',
    ],
    allowedActions: [
      'ExecutionService:executeSnap',
      'ExecutionService:handleRpcRequest',
      'ExecutionService:terminateAllSnaps',
      'ExecutionService:terminateSnap',
    ],
  });

type SnapControllerConstructorParams = ConstructorParameters<
  typeof SnapController
>[0];

type PartialSnapControllerConstructorParams = Partial<
  Omit<ConstructorParameters<typeof SnapController>[0], 'state'> & {
    state: Partial<SnapControllerConstructorParams['state']>;
  }
>;

const getSnapControllerOptions = (
  opts?: PartialSnapControllerConstructorParams,
) => {
  const options = {
    environmentEndowmentPermissions: [],
    closeAllConnections: jest.fn(),
    getAppKey: jest
      .fn()
      .mockImplementation((snapId, appKeyType) => `${appKeyType}:${snapId}`),
    messenger: getSnapControllerMessenger(),
    featureFlags: { dappsCanUpdateSnaps: true },
    checkBlockList: jest
      .fn()
      .mockImplementation(async (snaps: CheckSnapBlockListArg) => {
        return Object.keys(snaps).reduce(
          (acc, snapId) => ({ ...acc, [snapId]: { blocked: false } }),
          {},
        );
      }),
    state: undefined,
    ...opts,
  } as SnapControllerConstructorParams;

  options.state = {
    snaps: {},
    snapErrors: {},
    snapStates: {},
    ...options.state,
  };
  return options;
};

type GetSnapControllerWithEESOptionsParam = Omit<
  PartialSnapControllerConstructorParams,
  'messenger'
> & { rootMessenger?: ReturnType<typeof getControllerMessenger> };

const getSnapControllerWithEESOptions = (
  opts: GetSnapControllerWithEESOptionsParam = {},
) => {
  const { rootMessenger = getControllerMessenger() } = opts;
  const snapControllerMessenger = getSnapControllerMessenger(
    rootMessenger,
    false,
  );
  const originalCall = snapControllerMessenger.call.bind(
    snapControllerMessenger,
  );
  jest
    .spyOn(snapControllerMessenger, 'call')
    .mockImplementation((method, ...args) => {
      // Mock long running permission, call actual implementation for everything else
      if (
        method === 'PermissionController:hasPermission' &&
        args[1] === SnapEndowments.longRunning
      ) {
        return false;
      }
      return originalCall(method, ...args);
    });
  return {
    environmentEndowmentPermissions: [],
    closeAllConnections: jest.fn(),
    getAppKey: jest
      .fn()
      .mockImplementation((snapId, appKeyType) => `${appKeyType}:${snapId}`),
    messenger: snapControllerMessenger,
    ...opts,
    rootMessenger,
  } as SnapControllerConstructorParams & {
    rootMessenger: ReturnType<typeof getControllerMessenger>;
  };
};

const getSnapController = (options = getSnapControllerOptions()) => {
  return new SnapController(options);
};

const MOCK_BLOCK_NUMBER = '0xa70e75';

const getNodeEES = (messenger: ReturnType<typeof getNodeEESMessenger>) =>
  new NodeThreadExecutionService({
    messenger,
    setupSnapProvider: jest.fn().mockImplementation((_snapId, rpcStream) => {
      const mux = setupMultiplex(rpcStream, 'foo');
      const stream = mux.createStream('metamask-provider');
      const engine = new JsonRpcEngine();
      engine.push((req, res, next, end) => {
        if (req.method === 'metamask_getProviderState') {
          res.result = { isUnlocked: false, accounts: [] };
          return end();
        } else if (req.method === 'eth_blockNumber') {
          res.result = MOCK_BLOCK_NUMBER;
          return end();
        }
        return next();
      });
      const providerStream = createEngineStream({ engine });
      pump(stream, providerStream, stream);
    }),
  });

class ExecutionEnvironmentStub implements ExecutionService {
  constructor(messenger: ReturnType<typeof getNodeEESMessenger>) {
    messenger.registerActionHandler(
      `ExecutionService:handleRpcRequest`,
      (snapId: string, options: SnapRpcHookArgs) =>
        this.handleRpcRequest(snapId, options),
    );

    messenger.registerActionHandler(
      'ExecutionService:executeSnap',
      (snapData: SnapExecutionData) => this.executeSnap(snapData),
    );

    messenger.registerActionHandler(
      'ExecutionService:terminateSnap',
      (snapId: string) => this.terminateSnap(snapId),
    );

    messenger.registerActionHandler('ExecutionService:terminateAllSnaps', () =>
      this.terminateAllSnaps(),
    );
  }

  async handleRpcRequest(
    snapId: string,
    options: SnapRpcHookArgs,
  ): Promise<unknown> {
    const handler = await this.getRpcRequestHandler(snapId);
    return handler(options);
  }

  async terminateAllSnaps() {
    // empty stub
  }

  async getRpcRequestHandler(_snapId: string) {
    return ({ request }: SnapRpcHookArgs) => {
      return new Promise((resolve) => {
        const results = `${request.method}${request.id}`;
        resolve(results);
      });
    };
  }

  async executeSnap(_snapData: SnapExecutionData) {
    return 'some-unique-id';
  }

  async terminateSnap(_snapId: string) {
    // empty stub
  }
}

const getSnapControllerWithEES = (
  options = getSnapControllerWithEESOptions(),
  service?: ReturnType<typeof getNodeEES>,
) => {
  const _service =
    service ?? getNodeEES(getNodeEESMessenger(options.rootMessenger));
  const controller = new SnapController(options);
  return [controller, _service] as const;
};

const MOCK_SNAP_ID = 'npm:example-snap';
const MOCK_SNAP_SOURCE_CODE = `
exports.onRpcRequest = async ({ origin, request }) => {
  const {method, params, id} = request;
  return method + id;
};
`;
const MOCK_SNAP_SHASUM = getSnapSourceShasum(MOCK_SNAP_SOURCE_CODE);
const MOCK_ORIGIN = 'foo.com';

const getSnapManifest = ({
  version = '1.0.0',
  proposedName = 'ExampleSnap',
  description = 'arbitraryDescription',
  filePath = 'dist/bundle.js',
  iconPath = 'images/icon.svg',
  packageName = 'example-snap',
  initialPermissions = {},
  shasum = MOCK_SNAP_SHASUM,
}: Pick<Partial<SnapManifest>, 'version' | 'proposedName' | 'description'> & {
  filePath?: string;
  iconPath?: string;
  initialPermissions?: Record<string, Record<string, Json>>;
  packageName?: string;
  shasum?: string;
} = {}) => {
  return {
    version,
    proposedName,
    description,
    repository: {
      type: 'git',
      url: 'https://github.com/example-snap',
    },
    source: {
      shasum,
      location: {
        npm: {
          filePath,
          iconPath,
          packageName,
          registry: 'https://registry.npmjs.org',
        },
      },
    },
    initialPermissions,
    manifestVersion: '0.1',
  } as const;
};

const getSnapObject = ({
  blocked = false,
  enabled = true,
  id = MOCK_SNAP_ID,
  initialPermissions = {},
  manifest = getSnapManifest(),
  permissionName = `wallet_snap_${MOCK_SNAP_ID}`,
  sourceCode = MOCK_SNAP_SOURCE_CODE,
  status = 'stopped' as Status,
  version = '1.0.0',
  versionHistory = [
    { origin: MOCK_ORIGIN, version: '1.0.0', date: expect.any(Number) },
  ],
} = {}): Snap => {
  return {
    blocked,
    initialPermissions,
    id,
    permissionName,
    version,
    manifest,
    status,
    enabled,
    sourceCode,
    versionHistory,
  } as const;
};

/**
 * Gets a whole suite of associated snap data, including the snap's id, origin,
 * package name, source code, shasum, manifest, and SnapController state object.
 *
 * @param options - Options bag.
 * @param options.id - The id of the snap.
 * @param options.origin - The origin associated with the snap's installation
 * request.
 * @param options.sourceCode - The snap's source code. Will be used to compute
 * the snap's shasum.
 * @param options.blocked - Whether the snap's state object should indicate that
 * the snap is blocked.
 * @param options.enabled - Whether the snap's state object should should
 * indicate that the snap is enabled. Must not be `true` if the snap is blocked.
 * @returns The mock snap data.
 */
const getMockSnapData = ({
  blocked = false,
  enabled = true,
  id,
  origin,
  sourceCode,
}: {
  id: string;
  origin: string;
  sourceCode?: string;
  blocked?: boolean;
  enabled?: boolean;
}) => {
  if (blocked && enabled) {
    throw new Error('A snap may not be enabled if it is blocked.');
  }

  const packageName = `${id}-package`;
  const _sourceCode = sourceCode ?? `${MOCK_SNAP_SOURCE_CODE}// ${id}\n`;
  const shasum = getSnapSourceShasum(_sourceCode);
  const manifest = getSnapManifest({
    packageName,
    shasum,
  });

  return {
    id,
    origin,
    packageName,
    shasum,
    sourceCode: _sourceCode,
    manifest,
    stateObject: getSnapObject({
      blocked,
      enabled,
      id,
      manifest,
      sourceCode,
    }),
  };
};

const getTruncatedSnap = ({
  initialPermissions = {},
  id = MOCK_SNAP_ID,
  permissionName = `wallet_snap_${MOCK_SNAP_ID}`,
  version = '1.0.0',
} = {}): TruncatedSnap => {
  return {
    initialPermissions,
    id,
    permissionName,
    version,
  } as const;
};

jest.mock('./utils/npm', () => ({
  ...jest.requireActual('./utils/npm'),
  fetchNpmSnap: jest.fn().mockResolvedValue({
    manifest: {
      description: 'arbitraryDescription',
      initialPermissions: {},
      manifestVersion: '0.1',
      proposedName: 'ExampleSnap',
      repository: { type: 'git', url: 'https://github.com/example-snap' },
      source: {
        location: {
          npm: {
            filePath: 'dist/bundle.js',
            iconPath: 'images/icon.svg',
            packageName: 'example-snap',
            registry: 'https://registry.npmjs.org',
          },
        },
        shasum: 'vCmyHWIgnBwgiTqSXnd7LI7PbXSQim/JOotFfXkjAQk=',
      },
      version: '1.0.0',
    },
    sourceCode: '// foo',
  }),
}));

fetchMock.enableMocks();

describe('SnapController', () => {
  it('creates a snap controller and execution service', async () => {
    const [snapController, service] = getSnapControllerWithEES();
    expect(service).toBeDefined();
    expect(snapController).toBeDefined();
    snapController.destroy();
    await service.terminateAllSnaps();
  });

  it('creates a worker and snap controller, adds a snap, and update its state', async () => {
    const [snapController, service] = getSnapControllerWithEES();

    const snap = await snapController.add({
      origin: MOCK_ORIGIN,
      id: MOCK_SNAP_ID,
      sourceCode: MOCK_SNAP_SOURCE_CODE,
      manifest: getSnapManifest(),
    });

    const state = { hello: 'world' };
    await snapController.startSnap(snap.id);
    await snapController.updateSnapState(snap.id, state);
    const snapState = await snapController.getSnapState(snap.id);
    expect(snapState).toStrictEqual(state);
    expect(snapController.state.snapStates).toStrictEqual({
      'npm:example-snap': await passworder.encrypt(
        'stateEncryption:npm:example-snap',
        state,
      ),
    });
    snapController.destroy();
    await service.terminateAllSnaps();
  });

  it('adds a snap and uses its JSON-RPC api with a NodeThreadExecutionService', async () => {
    const [snapController, service] = getSnapControllerWithEES();

    const snap = await snapController.add({
      origin: MOCK_ORIGIN,
      id: MOCK_SNAP_ID,
      sourceCode: MOCK_SNAP_SOURCE_CODE,
      manifest: getSnapManifest(),
    });

    await snapController.startSnap(snap.id);

    const result = await snapController.handleRequest({
      snapId: snap.id,
      origin: 'foo.com',
      handler: HandlerType.OnRpcRequest,
      request: {
        jsonrpc: '2.0',
        method: 'test',
        params: {},
        id: 1,
      },
    });
    expect(result).toStrictEqual('test1');
    snapController.destroy();
    await service.terminateAllSnaps();
  });

  it('adds a snap and uses its JSON-RPC API', async () => {
    const rootMessenger = getControllerMessenger();
    const executionEnvironmentStub = new ExecutionEnvironmentStub(
      getNodeEESMessenger(rootMessenger),
    ) as unknown as NodeThreadExecutionService;

    const [snapController] = getSnapControllerWithEES(
      getSnapControllerWithEESOptions({ rootMessenger }),
      executionEnvironmentStub,
    );

    const snap = await snapController.add({
      origin: MOCK_ORIGIN,
      id: MOCK_SNAP_ID,
      sourceCode: MOCK_SNAP_SOURCE_CODE,
      manifest: getSnapManifest(),
    });

    await snapController.startSnap(snap.id);

    const result = await snapController.handleRequest({
      snapId: snap.id,
      origin: 'foo.com',
      handler: HandlerType.OnRpcRequest,
      request: {
        jsonrpc: '2.0',
        method: 'test',
        params: {},
        id: 1,
      },
    });
    expect(result).toStrictEqual('test1');
    snapController.destroy();
  });

  it('passes endowments to a snap when executing it', async () => {
    const messenger = getSnapControllerMessenger();
    const callActionMock = jest.spyOn(messenger, 'call');

    const snapController = getSnapController(
      getSnapControllerOptions({
        environmentEndowmentPermissions: ['endowment:foo'],
        messenger,
      }),
    );

    const snap = await snapController.add({
      origin: MOCK_ORIGIN,
      id: MOCK_SNAP_ID,
      sourceCode: MOCK_SNAP_SOURCE_CODE,
      manifest: getSnapManifest(),
    });

    callActionMock.mockImplementation((method) => {
      if (
        method === 'PermissionController:hasPermission' ||
        method === 'ApprovalController:addRequest'
      ) {
        return true;
      } else if (method === 'PermissionController:getEndowments') {
        return ['fooEndowment'] as any;
      }
      return false;
    });

    await snapController.startSnap(snap.id);

    expect(callActionMock).toHaveBeenCalledTimes(4);
    expect(callActionMock).toHaveBeenNthCalledWith(
      1,
      'PermissionController:hasPermission',
      MOCK_SNAP_ID,
      'endowment:foo',
    );

    expect(callActionMock).toHaveBeenNthCalledWith(
      2,
      'PermissionController:getEndowments',
      MOCK_SNAP_ID,
      'endowment:foo',
    );

    expect(callActionMock).toHaveBeenNthCalledWith(
      3,
      'ExecutionService:executeSnap',
      {
        snapId: MOCK_SNAP_ID,
        sourceCode: MOCK_SNAP_SOURCE_CODE,
        endowments: [...DEFAULT_ENDOWMENTS, 'fooEndowment'],
      },
    );

    expect(callActionMock).toHaveBeenNthCalledWith(
      4,
      'PermissionController:hasPermission',
      MOCK_SNAP_ID,
      SnapEndowments.longRunning,
    );
    snapController.destroy();
  });

  it('errors if attempting to start a snap that was already started', async () => {
    const manifest = {
      ...getSnapManifest(),
      initialPermissions: { eth_accounts: {} },
    };

    const messenger = getSnapControllerMessenger();
    const callActionMock = jest.spyOn(messenger, 'call');

    const snapController = getSnapController(
      getSnapControllerOptions({ messenger }),
    );

    await snapController.add({
      origin: MOCK_ORIGIN,
      id: MOCK_SNAP_ID,
      manifest,
      sourceCode: MOCK_SNAP_SOURCE_CODE,
    });
    await snapController.startSnap(MOCK_SNAP_ID);
    await expect(snapController.startSnap(MOCK_SNAP_ID)).rejects.toThrow(
      /^Snap "npm:example-snap" is already started.$/u,
    );
    expect(callActionMock).toHaveBeenCalledTimes(2);
    expect(callActionMock).toHaveBeenNthCalledWith(
      1,
      'ExecutionService:executeSnap',
      {
        snapId: MOCK_SNAP_ID,
        sourceCode: MOCK_SNAP_SOURCE_CODE,
        endowments: [...DEFAULT_ENDOWMENTS],
      },
    );

    expect(callActionMock).toHaveBeenNthCalledWith(
      2,
      'PermissionController:hasPermission',
      MOCK_SNAP_ID,
      SnapEndowments.longRunning,
    );
  });

  it('can rehydrate state', async () => {
    const firstSnapController = getSnapController(
      getSnapControllerOptions({
        state: {
          snaps: {
            'npm:foo': getSnapObject({
              permissionName: 'fooperm',
              version: '0.0.1',
              sourceCode: MOCK_SNAP_SOURCE_CODE,
              id: 'npm:foo',
              status: SnapStatus.installing,
            }),
          },
        },
      }),
    );

    // persist the state somewhere
    const persistedState = getPersistentState<SnapControllerState>(
      firstSnapController.state,
      firstSnapController.metadata,
    );

    // create a new controller
    const secondSnapController = getSnapController(
      getSnapControllerOptions({
        state: persistedState,
      }),
    );

    expect(secondSnapController.isRunning('npm:foo')).toStrictEqual(false);
    await secondSnapController.startSnap('npm:foo');

    expect(secondSnapController.state.snaps['npm:foo']).toBeDefined();
    expect(secondSnapController.isRunning('npm:foo')).toStrictEqual(true);
    firstSnapController.destroy();
    secondSnapController.destroy();
  });

  it(`adds errors to the controller's state`, async () => {
    const rootMessenger = getControllerMessenger();
    const executionEnvironmentStub = new ExecutionEnvironmentStub(
      getNodeEESMessenger(rootMessenger),
    ) as unknown as NodeThreadExecutionService;

    const [snapController] = getSnapControllerWithEES(
      getSnapControllerWithEESOptions({ rootMessenger }),
      executionEnvironmentStub,
    );

    snapController.addSnapError({
      code: 1,
      data: {},
      message: 'error happened',
    });

    const arrayOfErrors = Object.entries(snapController.state.snapErrors);

    expect(arrayOfErrors.length > 0).toStrictEqual(true);

    snapController.removeSnapError(arrayOfErrors[0][0]);

    expect(Object.entries(snapController.state.snapErrors)).toHaveLength(0);

    snapController.addSnapError({
      code: 1,
      data: {},
      message: 'error happened',
    });

    snapController.addSnapError({
      code: 2,
      data: {},
      message: 'error 2',
    });

    snapController.removeSnapError(
      Object.entries(snapController.state.snapErrors)[0][0],
    );

    expect(Object.entries(snapController.state.snapErrors)).toHaveLength(1);
    expect(Object.entries(snapController.state.snapErrors)[0][1]).toStrictEqual(
      expect.objectContaining({
        code: 2,
        data: {},
        message: 'error 2',
      }),
    );
    snapController.destroy();
  });

  it('handles an error event on the controller messenger', async () => {
    const options = getSnapControllerWithEESOptions();
    const { rootMessenger } = options;
    const [snapController, service] = getSnapControllerWithEES(options);

    const snap = await snapController.add({
      origin: MOCK_ORIGIN,
      id: MOCK_SNAP_ID,
      sourceCode: MOCK_SNAP_SOURCE_CODE,
      manifest: getSnapManifest(),
    });
    await snapController.startSnap(snap.id);

    // defer
    setTimeout(() => {
      rootMessenger.publish('ExecutionService:unhandledError', snap.id, {
        message: 'foo',
        code: 123,
      });
    }, 1);

    await new Promise((resolve) => {
      rootMessenger.subscribe('SnapController:stateChange', (state) => {
        const crashedSnap = state.snaps[snap.id];
        expect(crashedSnap.status).toStrictEqual(SnapStatus.crashed);
        resolve(undefined);
        snapController.destroy();
      });
    });
    await service.terminateAllSnaps();
  });

  it('adds a snap and uses its JSON-RPC API and then get stopped from idling too long', async () => {
    const [snapController, service] = getSnapControllerWithEES(
      getSnapControllerWithEESOptions({
        idleTimeCheckInterval: 50,
        maxIdleTime: 100,
      }),
    );

    const snap = await snapController.add({
      origin: MOCK_ORIGIN,
      id: MOCK_SNAP_ID,
      sourceCode: MOCK_SNAP_SOURCE_CODE,
      manifest: getSnapManifest(),
    });
    await snapController.startSnap(snap.id);

    await snapController.handleRequest({
      snapId: snap.id,
      origin: 'foo.com',
      handler: HandlerType.OnRpcRequest,
      request: {
        jsonrpc: '2.0',
        method: 'test',
        params: {},
        id: 1,
      },
    });

    await delay(300);

    expect(snapController.isRunning(snap.id)).toStrictEqual(false);
    snapController.destroy();

    await service.terminateAllSnaps();
  });

  it('terminates a snap even if connection to worker has failed', async () => {
    const rootMessenger = getControllerMessenger();
    const [snapController, service] = getSnapControllerWithEES(
      getSnapControllerWithEESOptions({
        rootMessenger,
        idleTimeCheckInterval: 50,
        maxIdleTime: 100,
      }),
    );

    const snap = await snapController.add({
      origin: MOCK_ORIGIN,
      id: MOCK_SNAP_ID,
      sourceCode: MOCK_SNAP_SOURCE_CODE,
      manifest: getSnapManifest(),
    });
    await snapController.startSnap(snap.id);

    (snapController as any)._maxRequestTime = 50;

    (service as any)._command = () =>
      new Promise((resolve) => {
        setTimeout(resolve, 2000);
      });

    await expect(
      snapController.handleRequest({
        snapId: snap.id,
        origin: 'foo.com',
        handler: HandlerType.OnRpcRequest,
        request: {
          jsonrpc: '2.0',
          method: 'test',
          params: {},
          id: 1,
        },
      }),
    ).rejects.toThrow(/request timed out/u);

    expect(snapController.state.snaps[snap.id].status).toStrictEqual('crashed');
    snapController.destroy();

    await service.terminateAllSnaps();
  });

  it(`reads a snap's status after adding it`, async () => {
    const [snapController, service] = getSnapControllerWithEES(
      getSnapControllerWithEESOptions({
        idleTimeCheckInterval: 1000,
        maxIdleTime: 2000,
      }),
    );

    const snap = await snapController.add({
      origin: MOCK_ORIGIN,
      id: MOCK_SNAP_ID,
      sourceCode: MOCK_SNAP_SOURCE_CODE,
      manifest: getSnapManifest(),
    });

    await snapController.startSnap(snap.id);
    expect(snapController.state.snaps[snap.id].status).toStrictEqual('running');

    await snapController.stopSnap(snap.id);
    expect(snapController.state.snaps[snap.id].status).toStrictEqual('stopped');

    snapController.destroy();
    await service.terminateAllSnaps();
  });

  it('adds a snap, stops it, and starts it again on-demand', async () => {
    const [snapController, service] = getSnapControllerWithEES(
      getSnapControllerWithEESOptions({
        idleTimeCheckInterval: 1000,
        maxIdleTime: 2000,
      }),
    );

    const snap = await snapController.add({
      origin: MOCK_ORIGIN,
      id: MOCK_SNAP_ID,
      sourceCode: MOCK_SNAP_SOURCE_CODE,
      manifest: getSnapManifest(),
    });

    await snapController.startSnap(snap.id);
    expect(snapController.state.snaps[snap.id].status).toStrictEqual('running');

    await snapController.stopSnap(snap.id);
    expect(snapController.state.snaps[snap.id].status).toStrictEqual('stopped');

    const results = await snapController.handleRequest({
      snapId: snap.id,
      origin: 'foo.com',
      handler: HandlerType.OnRpcRequest,
      request: {
        jsonrpc: '2.0',
        method: 'test',
        params: {},
        id: 1,
      },
    });
    expect(results).toStrictEqual('test1');

    snapController.destroy();
    await service.terminateAllSnaps();
  });

  it('installs a Snap via installSnaps', async () => {
    const messenger = getSnapControllerMessenger(undefined, false);
    const snapController = getSnapController(
      getSnapControllerOptions({
        messenger,
      }),
    );

    const messengerCallMock = jest
      .spyOn(messenger, 'call')
      .mockImplementation((method, ...args) => {
        if (method === 'PermissionController:getPermissions') {
          return {};
        } else if (
          method === 'PermissionController:hasPermission' &&
          args[1] === SnapEndowments.longRunning
        ) {
          return false;
        }
        return true;
      });
    jest.spyOn(messenger, 'publish');

    jest
      .spyOn(snapController as any, '_fetchSnap')
      .mockImplementationOnce(async () => {
        return {
          manifest: getSnapManifest(),
          sourceCode: MOCK_SNAP_SOURCE_CODE,
        };
      });

    const eventSubscriptionPromise = Promise.all([
      new Promise<void>((resolve) => {
        messenger.subscribe('SnapController:snapAdded', (snap) => {
          expect(snap).toStrictEqual(
            getSnapObject({ status: SnapStatus.installing }),
          );
          resolve();
        });
      }),
      new Promise<void>((resolve) => {
        messenger.subscribe('SnapController:snapInstalled', (truncatedSnap) => {
          expect(truncatedSnap).toStrictEqual(getTruncatedSnap());
          resolve();
        });
      }),
    ]);

    const expectedSnapObject = getTruncatedSnap();

    expect(
      await snapController.installSnaps(MOCK_ORIGIN, {
        [MOCK_SNAP_ID]: {},
      }),
    ).toStrictEqual({
      [MOCK_SNAP_ID]: expectedSnapObject,
    });

    expect(messengerCallMock).toHaveBeenCalledTimes(3);
    expect(messengerCallMock).toHaveBeenNthCalledWith(
      1,
      'PermissionController:hasPermission',
      MOCK_ORIGIN,
      expectedSnapObject.permissionName,
    );

    expect(messengerCallMock).toHaveBeenNthCalledWith(
      2,
      'ExecutionService:executeSnap',
      expect.any(Object),
    );

    expect(messengerCallMock).toHaveBeenNthCalledWith(
      3,
      'PermissionController:hasPermission',
      MOCK_SNAP_ID,
      SnapEndowments.longRunning,
    );

    await eventSubscriptionPromise;
  });

  it('throws an error on invalid semver range during installSnaps', async () => {
    const controller = getSnapController();

    const result = await controller.installSnaps(MOCK_ORIGIN, {
      [MOCK_SNAP_ID]: { version: 'foo' },
    });

    expect(result).toMatchObject({
      [MOCK_SNAP_ID]: { error: expect.any(EthereumRpcError) },
    });
  });

  it('reuses an already installed Snap if it satisfies the requested SemVer range', async () => {
    const messenger = getSnapControllerMessenger();
    const controller = getSnapController(
      getSnapControllerOptions({ messenger }),
    );

    const snap = await controller.add({
      origin: MOCK_ORIGIN,
      id: MOCK_SNAP_ID,
      manifest: getSnapManifest(),
      sourceCode: MOCK_SNAP_SOURCE_CODE,
    });

    const addSpy = jest.spyOn(controller as any, 'add');
    const authorizeSpy = jest.spyOn(controller as any, 'authorize');
    const messengerCallMock = jest
      .spyOn(messenger, 'call')
      .mockImplementationOnce(() => true);

    await controller.installSnaps(MOCK_ORIGIN, {
      [MOCK_SNAP_ID]: { version: '>0.9.0 <1.1.0' },
    });

    // eslint-disable-next-line @typescript-eslint/no-non-null-assertion
    const newSnap = controller.get(MOCK_SNAP_ID)!;

    // Notice usage of toBe - we're checking if it's actually the same object, not an equal one
    expect(newSnap).toBe(snap);
    expect(addSpy).not.toHaveBeenCalled();
    expect(authorizeSpy).not.toHaveBeenCalled();
    expect(messengerCallMock).toHaveBeenCalledTimes(1);
    expect(messengerCallMock).toHaveBeenNthCalledWith(
      1,
      'PermissionController:hasPermission',
      MOCK_ORIGIN,
      newSnap?.permissionName,
    );
  });

  it('removes a snap that errors during installation after being added', async () => {
    const messenger = getSnapControllerMessenger();
    const snapController = getSnapController(
      getSnapControllerOptions({
        messenger,
      }),
    );

    const messengerCallMock = jest
      .spyOn(messenger, 'call')
      .mockImplementationOnce(() => true)
      .mockImplementation();

    jest.spyOn(messenger, 'publish');
    jest
      .spyOn(snapController as any, '_fetchSnap')
      .mockImplementationOnce(async () => {
        return {
          manifest: getSnapManifest(),
          sourceCode: MOCK_SNAP_SOURCE_CODE,
        };
      });

    jest
      .spyOn(snapController as any, 'authorize')
      .mockImplementationOnce(() => {
        throw new Error('foo');
      });

    const eventSubscriptionPromise = Promise.all([
      new Promise<void>((resolve) => {
        messenger.subscribe('SnapController:snapAdded', (snap) => {
          expect(snap).toStrictEqual(
            getSnapObject({ status: SnapStatus.installing }),
          );
          resolve();
        });
      }),
      new Promise<void>((resolve) => {
        messenger.subscribe('SnapController:snapRemoved', (truncatedSnap) => {
          expect(truncatedSnap).toStrictEqual(getTruncatedSnap());
          resolve();
        });
      }),
    ]);

    const expectedSnapObject = getTruncatedSnap();

    expect(
      await snapController.installSnaps(MOCK_ORIGIN, {
        [MOCK_SNAP_ID]: {},
      }),
    ).toStrictEqual({
      [MOCK_SNAP_ID]: { error: serializeError(new Error('foo')) },
    });

    expect(messengerCallMock).toHaveBeenCalledTimes(3);
    expect(messengerCallMock).toHaveBeenNthCalledWith(
      1,
      'PermissionController:hasPermission',
      MOCK_ORIGIN,
      expectedSnapObject.permissionName,
    );

    await eventSubscriptionPromise;
  });

  it('adds a snap, disable/enables it, and still gets a response from an RPC method', async () => {
    const [snapController, service] = getSnapControllerWithEES(
      getSnapControllerWithEESOptions({
        idleTimeCheckInterval: 1000,
        maxRequestTime: 2000,
        maxIdleTime: 2000,
      }),
    );

    const snap = await snapController.add({
      origin: MOCK_ORIGIN,
      id: MOCK_SNAP_ID,
      sourceCode: MOCK_SNAP_SOURCE_CODE,
      manifest: getSnapManifest(),
    });

    await expect(
      snapController.handleRequest({
        snapId: snap.id,
        origin: 'foo.com',
        handler: HandlerType.OnRpcRequest,
        request: {
          jsonrpc: '2.0',
          method: 'test',
          params: {},
          id: 1,
        },
      }),
    ).rejects.toThrow(
      /^Snap "npm:example-snap" is currently being installed\. Please try again later\.$/u,
    );

    await snapController.startSnap(snap.id);
    expect(snapController.state.snaps[snap.id].status).toStrictEqual('running');

    await snapController.stopSnap(snap.id);

    await snapController.disableSnap(snap.id);
    expect(snapController.state.snaps[snap.id].status).toStrictEqual('stopped');

    await expect(snapController.startSnap(snap.id)).rejects.toThrow(
      /^Snap "npm:example-snap" is disabled.$/u,
    );

    await expect(
      snapController.handleRequest({
        snapId: snap.id,
        origin: 'foo.com',
        handler: HandlerType.OnRpcRequest,
        request: {
          jsonrpc: '2.0',
          method: 'test',
          params: {},
          id: 1,
        },
      }),
    ).rejects.toThrow(/^Snap "npm:example-snap" is disabled.$/u);

    expect(snapController.state.snaps[snap.id].status).toStrictEqual('stopped');
    expect(snapController.state.snaps[snap.id].enabled).toStrictEqual(false);

    snapController.enableSnap(snap.id);
    expect(snapController.state.snaps[snap.id].enabled).toStrictEqual(true);

    expect(snapController.state.snaps[snap.id].status).toStrictEqual('stopped');

    const result = await snapController.handleRequest({
      snapId: snap.id,
      origin: 'foo.com',
      handler: HandlerType.OnRpcRequest,
      request: {
        jsonrpc: '2.0',
        method: 'test',
        params: {},
        id: 1,
      },
    });

    expect(result).toStrictEqual('test1');
    expect(snapController.state.snaps[snap.id].status).toStrictEqual('running');

    snapController.destroy();
    await service.terminateAllSnaps();
  });

  it('times out an RPC request that takes too long', async () => {
    const options = getSnapControllerWithEESOptions({
      idleTimeCheckInterval: 30000,
      maxIdleTime: 160000,
      // Note that we are using the default maxRequestTime
    });
    jest
      .spyOn(options.messenger, 'call')
      .mockImplementation((method, ...args) => {
        // override handler to take too long to return
        if (method === 'ExecutionService:handleRpcRequest') {
          return new Promise((resolve) => {
            setTimeout(() => {
              resolve(undefined);
            }, 300);
          });
        } else if (
          method === 'PermissionController:hasPermission' &&
          args[1] === SnapEndowments.longRunning
        ) {
          return false;
        }
        return true;
      });
    const [snapController, service] = getSnapControllerWithEES(options);

    const snap = await snapController.add({
      origin: MOCK_ORIGIN,
      id: MOCK_SNAP_ID,
      sourceCode: MOCK_SNAP_SOURCE_CODE,
      manifest: getSnapManifest(),
    });

    await snapController.startSnap(snap.id);
    expect(snapController.state.snaps[snap.id].status).toStrictEqual('running');

    // We set the maxRequestTime to a low enough value for it to time out
    (snapController as any)._maxRequestTime = 50;

    await expect(
      snapController.handleRequest({
        snapId: snap.id,
        origin: 'foo.com',
        handler: HandlerType.OnRpcRequest,
        request: {
          jsonrpc: '2.0',
          method: 'test',
          params: {},
          id: 1,
        },
      }),
    ).rejects.toThrow(/request timed out/u);
    expect(snapController.state.snaps[snap.id].status).toStrictEqual('crashed');

    snapController.destroy();
    await service.terminateAllSnaps();
  });

  it('does not timeout while waiting for response from MetaMask', async () => {
    const [snapController, service] = getSnapControllerWithEES(
      getSnapControllerWithEESOptions({
        idleTimeCheckInterval: 30000,
        maxIdleTime: 160000,
      }),
    );
    const sourceCode = `
    module.exports.onRpcRequest = () => wallet.request({ method: 'eth_blockNumber', params: [] });
    `;

    const snap = await snapController.add({
      origin: MOCK_ORIGIN,
      id: MOCK_SNAP_ID,
      sourceCode,
      manifest: getSnapManifest({ shasum: getSnapSourceShasum(sourceCode) }),
    });

    const blockNumber = '0xa70e77';

    jest
      // Cast because we are mocking a private property
      .spyOn(service, 'setupSnapProvider' as any)
      .mockImplementation((_snapId, rpcStream) => {
        const mux = setupMultiplex(rpcStream as Duplex, 'foo');
        const stream = mux.createStream('metamask-provider');
        const engine = new JsonRpcEngine();
        const middleware = createAsyncMiddleware(async (req, res, _next) => {
          if (req.method === 'metamask_getProviderState') {
            res.result = { isUnlocked: false, accounts: [] };
          } else if (req.method === 'eth_blockNumber') {
            await new Promise((resolve) => setTimeout(resolve, 400));
            res.result = blockNumber;
          }
        });
        engine.push(middleware);
        const providerStream = createEngineStream({ engine });
        pump(stream, providerStream, stream);
      });

    await snapController.startSnap(snap.id);
    expect(snapController.state.snaps[snap.id].status).toStrictEqual('running');

    // Max request time should be shorter than eth_blockNumber takes to respond
    (snapController as any)._maxRequestTime = 300;

    expect(
      await snapController.handleRequest({
        snapId: snap.id,
        origin: 'foo.com',
        handler: HandlerType.OnRpcRequest,
        request: {
          jsonrpc: '2.0',
          method: 'test',
          params: {},
          id: 1,
        },
      }),
    ).toBe(blockNumber);

    snapController.destroy();
    await service.terminateAllSnaps();
  });

  it('does not timeout while waiting for response from MetaMask when snap does multiple calls', async () => {
    const [snapController, service] = getSnapControllerWithEES(
      getSnapControllerWithEESOptions({
        idleTimeCheckInterval: 30000,
        maxIdleTime: 160000,
      }),
    );
    const sourceCode = `
    const fetch = async () => parseInt(await wallet.request({ method: 'eth_blockNumber', params: [] }), 16);
    module.exports.onRpcRequest = async () => (await fetch()) + (await fetch());
    `;

    const snap = await snapController.add({
      origin: MOCK_ORIGIN,
      id: MOCK_SNAP_ID,
      sourceCode,
      manifest: getSnapManifest({ shasum: getSnapSourceShasum(sourceCode) }),
    });

    jest
      // Cast because we are mocking a private property
      .spyOn(service, 'setupSnapProvider' as any)
      .mockImplementation((_snapId, rpcStream) => {
        const mux = setupMultiplex(rpcStream as Duplex, 'foo');
        const stream = mux.createStream('metamask-provider');
        const engine = new JsonRpcEngine();
        const middleware = createAsyncMiddleware(async (req, res, _next) => {
          if (req.method === 'metamask_getProviderState') {
            res.result = { isUnlocked: false, accounts: [] };
          } else if (req.method === 'eth_blockNumber') {
            await new Promise((resolve) => setTimeout(resolve, 400));
            res.result = '0xa70e77';
          }
        });
        engine.push(middleware);
        const providerStream = createEngineStream({ engine });
        pump(stream, providerStream, stream);
      });

    await snapController.startSnap(snap.id);
    expect(snapController.state.snaps[snap.id].status).toStrictEqual('running');

    // Max request time should be shorter than eth_blockNumber takes to respond
    (snapController as any)._maxRequestTime = 300;

    expect(
      await snapController.handleRequest({
        snapId: snap.id,
        origin: 'foo.com',
        handler: HandlerType.OnRpcRequest,
        request: {
          jsonrpc: '2.0',
          method: 'test',
          params: {},
          id: 1,
        },
      }),
    ).toBe(21896430);

    snapController.destroy();
    await service.terminateAllSnaps();
  });

  it('does not time out snaps that are permitted to be long-running', async () => {
    const options = getSnapControllerWithEESOptions({
      idleTimeCheckInterval: 30000,
      maxIdleTime: 160000,
      // Note that we are using the default maxRequestTime
    });

    jest.spyOn(options.messenger, 'call').mockImplementation((method) => {
      // override handler to take too long to return
      if (method === 'ExecutionService:handleRpcRequest') {
        return new Promise((resolve) => {
          setTimeout(() => {
            resolve(undefined);
          }, 300);
        });
      }
      // Return true for everything here, so we signal that we have the long-running permission
      return true;
    });

    const [snapController, service] = getSnapControllerWithEES(options);

    const snap = await snapController.add({
      origin: MOCK_ORIGIN,
      id: MOCK_SNAP_ID,
      sourceCode: MOCK_SNAP_SOURCE_CODE,
      manifest: getSnapManifest(),
    });

    await snapController.startSnap(snap.id);
    expect(snapController.state.snaps[snap.id].status).toStrictEqual('running');

    // We set the maxRequestTime to a low enough value for it to time out if it werent a long running snap
    (snapController as any)._maxRequestTime = 50;

    const handlerPromise = snapController.handleRequest({
      snapId: snap.id,
      origin: 'foo.com',
      handler: HandlerType.OnRpcRequest,
      request: {
        jsonrpc: '2.0',
        method: 'test',
        params: {},
        id: 1,
      },
    });

    const timeoutPromise = new Promise<boolean>((resolve) => {
      setTimeout(() => {
        resolve(true);
      }, 200);
    });

    expect(
      // Race the promises to check that handlerPromise does not time out
      await Promise.race([handlerPromise, timeoutPromise]),
    ).toBe(true);
    expect(snapController.state.snaps[snap.id].status).toStrictEqual('running');

    snapController.destroy();
    await service.terminateAllSnaps();
  });

  it('times out on stuck starting snap', async () => {
    const messenger = getSnapControllerMessenger();
    const snapController = getSnapController(
      getSnapControllerOptions({ messenger, maxRequestTime: 50 }),
    );

    const snap = await snapController.add({
      origin: MOCK_ORIGIN,
      id: MOCK_SNAP_ID,
      sourceCode: MOCK_SNAP_SOURCE_CODE,
      manifest: getSnapManifest(),
    });

    jest.spyOn(messenger, 'call').mockImplementation((method) => {
      if (method === 'ExecutionService:executeSnap') {
        return new Promise((resolve) => {
          setTimeout(() => {
            resolve(undefined);
          }, 300);
        });
      }
      return false;
    });

    await expect(snapController.startSnap(snap.id)).rejects.toThrow(
      /request timed out/u,
    );

    snapController.destroy();
  });

  it('shouldnt time out a long running snap on start up', async () => {
    const messenger = getSnapControllerMessenger();
    jest.spyOn(messenger, 'call').mockImplementation((method) => {
      // Make snap take 300 ms to execute
      if (method === 'ExecutionService:executeSnap') {
        return new Promise((resolve) => {
          setTimeout(() => {
            resolve(undefined);
          }, 300);
        });
      }
      // Return true for everything here, so we signal that we have the long-running permission
      return true;
    });
    const snapController = getSnapController(
      getSnapControllerOptions({ messenger, maxRequestTime: 50 }),
    );

    const snap = await snapController.add({
      origin: MOCK_ORIGIN,
      id: MOCK_SNAP_ID,
      sourceCode: MOCK_SNAP_SOURCE_CODE,
      manifest: getSnapManifest(),
    });

    const startPromise = snapController.startSnap(snap.id);

    const timeoutPromise = new Promise<boolean>((resolve) => {
      setTimeout(() => {
        resolve(true);
      }, 200);
    });

    expect(
      // Race the promises to check that startPromise does not time out
      await Promise.race([startPromise, timeoutPromise]),
    ).toBe(true);

    snapController.destroy();
  });

  it('removes a snap that is stopped without errors', async () => {
    const rootMessenger = getControllerMessenger();
    const options = getSnapControllerWithEESOptions({
      rootMessenger,
      idleTimeCheckInterval: 30000,
      maxIdleTime: 160000,
      maxRequestTime: 1000,
    });
    jest
      .spyOn(options.messenger, 'call')
      .mockImplementation((method, ...args) => {
        // override handler to take too long to return
        if (method === 'ExecutionService:handleRpcRequest') {
          return new Promise((resolve) => {
            setTimeout(() => {
              resolve(undefined);
            }, 30000);
          });
        } else if (
          method === 'PermissionController:hasPermission' &&
          args[1] === SnapEndowments.longRunning
        ) {
          return false;
        }
        return true;
      });
    const [snapController, service] = getSnapControllerWithEES(options);

    const snap = await snapController.add({
      origin: MOCK_ORIGIN,
      id: MOCK_SNAP_ID,
      sourceCode: MOCK_SNAP_SOURCE_CODE,
      manifest: getSnapManifest(),
    });

    await snapController.startSnap(snap.id);
    expect(snapController.state.snaps[snap.id].status).toStrictEqual('running');

    await expect(
      snapController.handleRequest({
        snapId: snap.id,
        origin: 'foo.com',
        handler: HandlerType.OnRpcRequest,
        request: {
          jsonrpc: '2.0',
          method: 'test',
          params: {},
          id: 1,
        },
      }),
    ).rejects.toThrow(/request timed out/u);
    expect(snapController.state.snaps[snap.id].status).toStrictEqual('crashed');

    await snapController.removeSnap(snap.id);

    expect(snapController.state.snaps[snap.id]).toBeUndefined();

    snapController.destroy();
    await service.terminateAllSnaps();
  });

  describe('getRpcRequestHandler', () => {
    it('handlers populate the "jsonrpc" property if missing', async () => {
      const snapId = 'fooSnap';
      const options = getSnapControllerWithEESOptions({
        state: {
          snaps: {
            [snapId]: {
              enabled: true,
              id: snapId,
              status: SnapStatus.running,
            } as any,
          },
        },
      });
      const [snapController, service] = getSnapControllerWithEES(options);

      const mockMessageHandler = jest.fn();
      const spyOnMessengerCall = jest
        .spyOn(options.messenger, 'call')
        .mockImplementation((method) => {
          if (method === 'ExecutionService:handleRpcRequest') {
            return mockMessageHandler as any;
          }
          return true;
        });

      await snapController.handleRequest({
        snapId,
        origin: 'foo.com',
        handler: HandlerType.OnRpcRequest,
        request: {
          jsonrpc: '2.0',
          method: 'bar',
          params: {},
          id: 1,
        },
      });

      expect(spyOnMessengerCall).toHaveBeenCalledTimes(2);
      expect(spyOnMessengerCall).toHaveBeenCalledWith(
        'ExecutionService:handleRpcRequest',
        snapId,
        {
          origin: 'foo.com',
          handler: HandlerType.OnRpcRequest,
          request: {
            id: 1,
            method: 'bar',
            jsonrpc: '2.0',
            params: {},
          },
        },
      );
      await service.terminateAllSnaps();
    });

    it('handlers throw if the request has an invalid "jsonrpc" property', async () => {
      const fakeSnap = getSnapObject({ status: SnapStatus.running });
      const snapId = fakeSnap.id;
      const snapController = getSnapController(
        getSnapControllerOptions({
          state: {
            snaps: {
              [snapId]: fakeSnap,
            },
          },
        }),
      );
      await expect(
        snapController.handleRequest({
          snapId,
          origin: 'foo.com',
          handler: HandlerType.OnRpcRequest,
          request: {
            jsonrpc: 'kaplar',
            method: 'bar',
            id: 1,
          },
        }),
      ).rejects.toThrow(
        ethErrors.rpc.invalidRequest({
          message: 'Invalid "jsonrpc" property. Must be "2.0" if provided.',
          data: 'kaplar',
        }),
      );
    });

    it('handlers will throw if there are too many pending requests before a snap has started', async () => {
      const messenger = getSnapControllerMessenger();
      const fakeSnap = getSnapObject({ status: SnapStatus.stopped });
      const snapId = fakeSnap.id;
      const snapController = getSnapController(
        getSnapControllerOptions({
          messenger,
          state: {
            snaps: {
              [snapId]: fakeSnap,
            },
          },
        }),
      );

      let resolveExecutePromise: any;
      const deferredExecutePromise = new Promise((res) => {
        resolveExecutePromise = res;
      });

      jest.spyOn(messenger, 'call').mockImplementation((method) => {
        if (method === 'ExecutionService:executeSnap') {
          return deferredExecutePromise;
        }
        return true;
      });

      // Fill up the request queue
      const finishPromise = Promise.all([
        snapController.handleRequest({
          snapId,
          origin: 'foo.com',
          handler: HandlerType.OnRpcRequest,
          request: {
            jsonrpc: '2.0',
            method: 'bar',
            params: {},
            id: 1,
          },
        }),
        snapController.handleRequest({
          snapId,
          origin: 'foo.com',
          handler: HandlerType.OnRpcRequest,
          request: {
            jsonrpc: '2.0',
            method: 'bar',
            params: {},
            id: 2,
          },
        }),
        snapController.handleRequest({
          snapId,
          origin: 'foo.com',
          handler: HandlerType.OnRpcRequest,
          request: {
            jsonrpc: '2.0',
            method: 'bar',
            params: {},
            id: 3,
          },
        }),
        snapController.handleRequest({
          snapId,
          origin: 'foo.com',
          handler: HandlerType.OnRpcRequest,
          request: {
            jsonrpc: '2.0',
            method: 'bar',
            params: {},
            id: 4,
          },
        }),
        snapController.handleRequest({
          snapId,
          origin: 'foo.com',
          handler: HandlerType.OnRpcRequest,
          request: {
            jsonrpc: '2.0',
            method: 'bar',
            params: {},
            id: 5,
          },
        }),
      ]);

      await expect(
        snapController.handleRequest({
          snapId,
          origin: 'foo.com',
          handler: HandlerType.OnRpcRequest,
          request: {
            jsonrpc: '2.0',
            method: 'bar',
            params: {},
            id: 6,
          },
        }),
      ).rejects.toThrow(
        'Exceeds maximum number of requests waiting to be resolved, please try again.',
      );

      // Before processing the pending requests,
      // we need an rpc message handler function to be returned
      jest.spyOn(messenger, 'call').mockImplementation((method) => {
        if (method === 'ExecutionService:executeSnap') {
          return deferredExecutePromise;
        } else if (method === 'ExecutionService:handleRpcRequest') {
          return Promise.resolve(undefined);
        }
        return true;
      });

      // Resolve the promise that the pending requests are waiting for and wait for them to finish
      resolveExecutePromise();
      await finishPromise;
    });
  });

  describe('add', () => {
    it('does not persist failed addition attempt for future use', async () => {
      const manifest = {
        ...getSnapManifest(),
        initialPermissions: { eth_accounts: {} },
      };

      const snapController = getSnapController();

      const snap = getSnapObject();

      const setSpy = jest
        .spyOn(snapController as any, '_set')
        .mockRejectedValueOnce(new Error('bar'))
        .mockResolvedValue(snap);

      await expect(
        snapController.add({
          origin: MOCK_ORIGIN,
          id: MOCK_SNAP_ID,
          manifest,
          sourceCode: MOCK_SNAP_SOURCE_CODE,
        }),
      ).rejects.toThrow('bar');
      expect(setSpy).toHaveBeenCalledTimes(1);

      expect(
        await snapController.add({
          origin: MOCK_ORIGIN,
          id: MOCK_SNAP_ID,
          manifest,
          sourceCode: MOCK_SNAP_SOURCE_CODE,
        }),
      ).toBe(snap);
      expect(setSpy).toHaveBeenCalledTimes(2);
    });

    it(`throws if the snap's manifest does not match the requested version range`, async () => {
      const controller = getSnapController();

      await expect(
        controller.add({
          origin: MOCK_ORIGIN,
          id: MOCK_SNAP_ID,
          manifest: getSnapManifest(),
          sourceCode: MOCK_SNAP_SOURCE_CODE,
          versionRange: '>1.0.0',
        }),
      ).rejects.toThrow('Version mismatch');
    });

    it('throws if the fetched version of the snap is blocked', async () => {
      const checkBlockListSpy = jest.fn();
      const controller = getSnapController(
        getSnapControllerOptions({
          checkBlockList: checkBlockListSpy,
        }),
      );
      const fetchSnapSpy = jest.spyOn(controller as any, '_fetchSnap');

      fetchSnapSpy.mockImplementationOnce(async () => {
        const manifest: SnapManifest = {
          ...getSnapManifest(),
          version: '1.1.0',
        };
        return {
          manifest,
          sourceCode: MOCK_SNAP_SOURCE_CODE,
        };
      });

      checkBlockListSpy.mockResolvedValueOnce({
        [MOCK_SNAP_ID]: { blocked: true },
      });

      await expect(
        controller.add({
          id: MOCK_SNAP_ID,
          origin: 'foo.com',
        }),
      ).rejects.toThrow('Cannot install version "1.1.0" of snap');
    });
  });

  describe('installSnaps', () => {
    it('returns existing non-local snaps without reinstalling them', async () => {
      const messenger = getSnapControllerMessenger();
      const requester = 'baz.com';
      const snapId = 'npm:fooSnap';
      const version = '0.0.1';
      const fooSnapObject = getSnapObject({
        permissionName: `wallet_snap_${snapId}`,
        version,
        sourceCode: MOCK_SNAP_SOURCE_CODE,
        id: snapId,
        manifest: { ...getSnapManifest(), version },
        enabled: true,
        status: SnapStatus.stopped,
      });

      const truncatedFooSnap = getTruncatedSnap({
        id: snapId,
        initialPermissions: fooSnapObject.initialPermissions,
        permissionName: fooSnapObject.permissionName,
        version: fooSnapObject.version,
      });

      const snapController = getSnapController(
        getSnapControllerOptions({
          messenger,
          state: {
            snaps: {
              [snapId]: fooSnapObject,
            },
          },
        }),
      );

      const callActionMock = jest
        .spyOn(messenger, 'call')
        .mockImplementation((method) => {
          if (method === 'PermissionController:hasPermission') {
            return true;
          }
          return false;
        });

      const addMock = jest.spyOn(snapController, 'add').mockImplementation();

      const result = await snapController.installSnaps(requester, {
        [snapId]: {},
      });
      expect(result).toStrictEqual({ [snapId]: truncatedFooSnap });
      expect(callActionMock).toHaveBeenCalledTimes(1);
      expect(callActionMock).toHaveBeenCalledWith(
        'PermissionController:hasPermission',
        requester,
        fooSnapObject.permissionName,
      );
      expect(addMock).not.toHaveBeenCalled();
    });

    it('reinstalls local snaps even if they are already installed (already stopped)', async () => {
      const messenger = getSnapControllerMessenger();
      const requester = 'baz.com';
      const snapId = 'local:fooSnap';
      const version = '0.0.1';
      const fooSnapObject = getSnapObject({
        permissionName: `wallet_snap_${snapId}`,
        version,
        sourceCode: MOCK_SNAP_SOURCE_CODE,
        id: snapId,
        manifest: { ...getSnapManifest(), version },
        enabled: true,
        status: SnapStatus.stopped,
      });

      const truncatedFooSnap = getTruncatedSnap({
        id: snapId,
        initialPermissions: fooSnapObject.initialPermissions,
        permissionName: fooSnapObject.permissionName,
        version: fooSnapObject.version,
      });

      const snapController = getSnapController(
        getSnapControllerOptions({
          messenger,
          state: {
            snaps: {
              [snapId]: fooSnapObject,
            },
          },
        }),
      );

      const callActionMock = jest
        .spyOn(messenger, 'call')
        .mockImplementation((method) => {
          if (method === 'PermissionController:hasPermission') {
            return true;
          } else if (method === 'PermissionController:getPermissions') {
            return {};
          }
          return false;
        });

      const fetchSnapMock = jest
        .spyOn(snapController as any, '_fetchSnap')
        .mockImplementationOnce(() => {
          return {
            ...fooSnapObject,
          };
        });
      const stopSnapSpy = jest.spyOn(snapController, 'stopSnap');

      const result = await snapController.installSnaps(requester, {
        [snapId]: {},
      });
      expect(result).toStrictEqual({ [snapId]: truncatedFooSnap });

      expect(callActionMock).toHaveBeenCalledTimes(3);
      expect(callActionMock).toHaveBeenNthCalledWith(
        1,
        'PermissionController:hasPermission',
        requester,
        fooSnapObject.permissionName,
      );

      expect(callActionMock).toHaveBeenNthCalledWith(
        2,
        'ExecutionService:executeSnap',
        expect.objectContaining({}),
      );

      expect(callActionMock).toHaveBeenNthCalledWith(
        3,
        'PermissionController:hasPermission',
        snapId,
        SnapEndowments.longRunning,
      );

      expect(fetchSnapMock).toHaveBeenCalledTimes(1);
      expect(fetchSnapMock).toHaveBeenCalledWith(snapId, '*');

      expect(stopSnapSpy).not.toHaveBeenCalled();
    });

    it('reinstalls local snaps even if they are already installed (running)', async () => {
      const messenger = getSnapControllerMessenger();
      const requester = 'baz.com';
      const snapId = 'local:fooSnap';
      const version = '0.0.1';
      const newVersion = '0.0.2';
      const manifest = getSnapManifest({ version });
      const newManifest = getSnapManifest({ version: newVersion });
      const permissionName = `wallet_snap_${snapId}`;

      const snapController = getSnapController(
        getSnapControllerOptions({
          messenger,
        }),
      );

      const callActionMock = jest
        .spyOn(messenger, 'call')
        .mockImplementation((method) => {
          if (method === 'PermissionController:hasPermission') {
            return true;
          } else if (method === 'PermissionController:getPermissions') {
            return {};
          }
          return false;
        });

      const fetchSnapMock = jest
        .spyOn(snapController as any, '_fetchSnap')
        .mockImplementationOnce(() => ({
          manifest,
          sourceCode: MOCK_SNAP_SOURCE_CODE,
        }))
        .mockImplementationOnce(() => ({
          manifest: newManifest,
          sourceCode: MOCK_SNAP_SOURCE_CODE,
        }));
      const stopSnapSpy = jest.spyOn(snapController, 'stopSnap');

      await snapController.installSnaps(requester, {
        [snapId]: {},
      });
      expect(snapController.isRunning(snapId)).toStrictEqual(true);

      const result = await snapController.installSnaps(requester, {
        [snapId]: {},
      });
      expect(result).toStrictEqual({
        [snapId]: getTruncatedSnap({
          version: newVersion,
          id: snapId,
          permissionName,
        }),
      });

      expect(callActionMock).toHaveBeenCalledTimes(7);
      expect(callActionMock).toHaveBeenNthCalledWith(
        1,
        'PermissionController:hasPermission',
        requester,
        permissionName,
      );

      expect(callActionMock).toHaveBeenNthCalledWith(
        2,
        'ExecutionService:executeSnap',
        expect.anything(),
      );

      expect(callActionMock).toHaveBeenNthCalledWith(
        3,
        'PermissionController:hasPermission',
        snapId,
        SnapEndowments.longRunning,
      );

      expect(callActionMock).toHaveBeenNthCalledWith(
        4,
        'PermissionController:hasPermission',
        requester,
        permissionName,
      );

      expect(callActionMock).toHaveBeenNthCalledWith(
        5,
        'ExecutionService:terminateSnap',
        snapId,
      );

      expect(callActionMock).toHaveBeenNthCalledWith(
        6,
        'ExecutionService:executeSnap',
        expect.objectContaining({ snapId }),
      );

      expect(callActionMock).toHaveBeenNthCalledWith(
        7,
        'PermissionController:hasPermission',
        snapId,
        SnapEndowments.longRunning,
      );

      expect(fetchSnapMock).toHaveBeenCalledTimes(2);

      expect(fetchSnapMock).toHaveBeenNthCalledWith(1, snapId, '*');
      expect(fetchSnapMock).toHaveBeenNthCalledWith(2, snapId, '*');
      expect(stopSnapSpy).toHaveBeenCalledTimes(1);
    });

    it('authorizes permissions needed for snaps', async () => {
      const initialPermissions = { eth_accounts: {} };
      const manifest = {
        ...getSnapManifest(),
        initialPermissions,
      };

      const messenger = getSnapControllerMessenger();
      const snapController = getSnapController(
        getSnapControllerOptions({ messenger }),
      );

      const callActionMock = jest
        .spyOn(messenger, 'call')
        .mockImplementation((method) => {
          if (method === 'PermissionController:hasPermission') {
            return true;
          } else if (method === 'PermissionController:requestPermissions') {
            return [{ eth_accounts: {} }];
          } else if (method === 'PermissionController:getPermissions') {
            return {};
          }
          return false;
        });

      const fetchSnapMock = jest
        .spyOn(snapController as any, '_fetchSnap')
        .mockImplementationOnce(() => {
          return getSnapObject({ manifest });
        });

      const result = await snapController.installSnaps(MOCK_ORIGIN, {
        [MOCK_SNAP_ID]: {},
      });

      expect(result).toStrictEqual({
        [MOCK_SNAP_ID]: getTruncatedSnap({ initialPermissions }),
      });
      expect(fetchSnapMock).toHaveBeenCalledTimes(1);
      expect(callActionMock).toHaveBeenCalledTimes(4);
      expect(callActionMock).toHaveBeenNthCalledWith(
        1,
        'PermissionController:hasPermission',
        MOCK_ORIGIN,
        'wallet_snap_npm:example-snap',
      );

      expect(callActionMock).toHaveBeenNthCalledWith(
        2,
        'PermissionController:requestPermissions',
        { origin: MOCK_SNAP_ID },
        { eth_accounts: {} },
      );

      expect(callActionMock).toHaveBeenNthCalledWith(
        3,
        'ExecutionService:executeSnap',
        expect.objectContaining({}),
      );

      expect(callActionMock).toHaveBeenNthCalledWith(
        4,
        'PermissionController:hasPermission',
        MOCK_SNAP_ID,
        SnapEndowments.longRunning,
      );
    });

    it('returns an error on invalid snap id', async () => {
      const snapId = 'foo';
      const messenger = getSnapControllerMessenger();
      const controller = getSnapController(
        getSnapControllerOptions({ messenger }),
      );

      const callActionMock = jest
        .spyOn(messenger, 'call')
        .mockImplementation((method) => {
          if (method === 'PermissionController:hasPermission') {
            return true;
          }
          return false;
        });

      const result = await controller.installSnaps(MOCK_ORIGIN, {
        [snapId]: {},
      });

      expect(result).toStrictEqual({
        [snapId]: { error: expect.any(EthereumRpcError) },
      });
      expect(callActionMock).toHaveBeenCalledTimes(1);
      expect(callActionMock).toHaveBeenCalledWith(
        'PermissionController:hasPermission',
        MOCK_ORIGIN,
        expect.anything(),
      );
    });

    it('updates a snap', async () => {
      const newVersion = '1.0.2';
      const newVersionRange = '>=1.0.1';

      const messenger = getSnapControllerMessenger();
      const controller = getSnapController(
        getSnapControllerOptions({ messenger }),
      );

      const fetchSnapMock = jest
        .spyOn(controller as any, '_fetchSnap')
        .mockImplementationOnce(async () => ({
          manifest: getSnapManifest(),
          sourceCode: MOCK_SNAP_SOURCE_CODE,
        }))
        .mockImplementationOnce(async () => ({
          manifest: getSnapManifest({ version: newVersion }),
          sourceCode: MOCK_SNAP_SOURCE_CODE,
        }));

      await controller.installSnaps(MOCK_ORIGIN, { [MOCK_SNAP_ID]: {} });
      await controller.stopSnap(MOCK_SNAP_ID);

      const callActionMock = jest
        .spyOn(messenger, 'call')
        .mockImplementation((method) => {
          if (
            method === 'PermissionController:hasPermission' ||
            method === 'ApprovalController:addRequest'
          ) {
            return true;
          } else if (method === 'PermissionController:getPermissions') {
            return {};
          }
          return false;
        });

      const result = await controller.installSnaps(MOCK_ORIGIN, {
        [MOCK_SNAP_ID]: { version: newVersionRange },
      });

      expect(callActionMock).toHaveBeenCalledTimes(9);
      expect(callActionMock).toHaveBeenNthCalledWith(
        5,
        'PermissionController:hasPermission',
        MOCK_ORIGIN,
        expect.anything(),
      );

      expect(callActionMock).toHaveBeenNthCalledWith(
        6,
        'PermissionController:getPermissions',
        MOCK_SNAP_ID,
      );

      expect(callActionMock).toHaveBeenNthCalledWith(
        7,
        'ApprovalController:addRequest',
        {
          origin: MOCK_ORIGIN,
          id: expect.any(String),
          type: SNAP_APPROVAL_UPDATE,
          requestData: {
            metadata: {
              id: expect.any(String),
              dappOrigin: MOCK_ORIGIN,
              origin: MOCK_SNAP_ID,
            },
            permissions: {},
            snapId: MOCK_SNAP_ID,
            newVersion,
            newPermissions: {},
            approvedPermissions: {},
            unusedPermissions: {},
          },
        },
        true,
      );

      expect(callActionMock).toHaveBeenNthCalledWith(
        8,
        'ExecutionService:executeSnap',
        expect.objectContaining({}),
      );

      expect(callActionMock).toHaveBeenNthCalledWith(
        9,
        'PermissionController:hasPermission',
        MOCK_SNAP_ID,
        SnapEndowments.longRunning,
      );
      expect(fetchSnapMock).toHaveBeenCalledTimes(2);
      expect(fetchSnapMock).toHaveBeenNthCalledWith(
        2,
        MOCK_SNAP_ID,
        newVersionRange,
      );

      expect(result).toStrictEqual({
        [MOCK_SNAP_ID]: {
          id: MOCK_SNAP_ID,
          initialPermissions: {},
          permissionName: expect.anything(),
          version: newVersion,
        },
      });
    });

    it("returns an error when didn't update", async () => {
      // Scenario: a newer version is installed compared to requested version range
      const newVersion = '0.9.0';
      const newVersionRange = '^0.9.0';

      const messenger = getSnapControllerMessenger();
      const controller = getSnapController(
        getSnapControllerOptions({ messenger }),
      );

      await controller.add({
        id: MOCK_SNAP_ID,
        manifest: getSnapManifest(),
        origin: MOCK_ORIGIN,
        sourceCode: MOCK_SNAP_SOURCE_CODE,
      });

      const callActionMock = jest
        .spyOn(messenger, 'call')
        .mockImplementation((method) => {
          if (method === 'PermissionController:hasPermission') {
            return true;
          }
          return false;
        });

      const fetchSnapMock = jest
        .spyOn(controller as any, '_fetchSnap')
        .mockImplementationOnce(async () => ({
          manifest: getSnapManifest({ version: newVersion }),
          sourceCode: MOCK_SNAP_SOURCE_CODE,
        }));

      const result = await controller.installSnaps(MOCK_ORIGIN, {
        [MOCK_SNAP_ID]: { version: newVersionRange },
      });

      expect(callActionMock).toHaveBeenCalledTimes(1);
      expect(callActionMock).toHaveBeenCalledWith(
        'PermissionController:hasPermission',
        MOCK_ORIGIN,
        expect.anything(),
      );
      expect(fetchSnapMock).toHaveBeenCalledTimes(1);
      expect(fetchSnapMock).toHaveBeenCalledWith(MOCK_SNAP_ID, newVersionRange);
      expect(result).toStrictEqual({
        [MOCK_SNAP_ID]: { error: expect.any(EthereumRpcError) },
      });
    });

    it('returns an error when a throw happens inside an update', async () => {
      // Scenario: fetch fails
      const newVersionRange = '^1.0.1';

      const messenger = getSnapControllerMessenger();
      const controller = getSnapController(
        getSnapControllerOptions({ messenger }),
      );

      await controller.add({
        id: MOCK_SNAP_ID,
        manifest: getSnapManifest(),
        origin: MOCK_ORIGIN,
        sourceCode: MOCK_SNAP_SOURCE_CODE,
      });

      const callActionMock = jest
        .spyOn(messenger, 'call')
        .mockImplementation((method) => {
          if (method === 'PermissionController:hasPermission') {
            return true;
          }
          return false;
        });

      const fetchSnapMock = jest
        .spyOn(controller as any, '_fetchSnap')
        .mockImplementationOnce(async () => {
          throw new Error('foo');
        });

      const result = await controller.installSnaps(MOCK_ORIGIN, {
        [MOCK_SNAP_ID]: { version: newVersionRange },
      });

      expect(callActionMock).toHaveBeenCalledTimes(1);
      expect(callActionMock).toHaveBeenCalledWith(
        'PermissionController:hasPermission',
        MOCK_ORIGIN,
        expect.anything(),
      );
      expect(fetchSnapMock).toHaveBeenCalledTimes(1);
      expect(fetchSnapMock).toHaveBeenCalledWith(MOCK_SNAP_ID, newVersionRange);
      expect(result).toStrictEqual({
        [MOCK_SNAP_ID]: { error: expect.anything() },
      });
    });
  });

  describe('updateSnap', () => {
    it('throws an error on invalid snap id', async () => {
      await expect(() =>
        getSnapController().updateSnap(MOCK_ORIGIN, 'local:foo'),
      ).rejects.toThrow('Snap "local:foo" not found');
    });

    it('throws an error if the specified SemVer range is invalid', async () => {
      const controller = getSnapController(
        getSnapControllerOptions({
          state: {
            snaps: {
              [MOCK_SNAP_ID]: getSnapObject(),
            },
          },
        }),
      );

      await expect(
        controller.updateSnap(
          MOCK_ORIGIN,
          MOCK_SNAP_ID,
          'this is not a version',
        ),
      ).rejects.toThrow('Received invalid snap version range');
    });

    it('throws an error if the new version of the snap is blocked', async () => {
      const checkBlockListSpy = jest.fn();
      const controller = getSnapController(
        getSnapControllerOptions({
          checkBlockList: checkBlockListSpy,
          state: {
            snaps: {
              [MOCK_SNAP_ID]: getSnapObject(),
            },
          },
        }),
      );
      const fetchSnapSpy = jest.spyOn(controller as any, '_fetchSnap');

      fetchSnapSpy.mockImplementationOnce(async () => {
        const manifest: SnapManifest = {
          ...getSnapManifest(),
          version: '1.1.0',
        };
        return {
          manifest,
          sourceCode: MOCK_SNAP_SOURCE_CODE,
        };
      });

      checkBlockListSpy.mockResolvedValueOnce({
        [MOCK_SNAP_ID]: { blocked: true },
      });

      await expect(
        controller.updateSnap(MOCK_ORIGIN, MOCK_SNAP_ID),
      ).rejects.toThrow('Cannot install version "1.1.0" of snap');
    });

    it('does not update on older snap version downloaded', async () => {
      const messenger = getSnapControllerMessenger();
      const controller = getSnapController(
        getSnapControllerOptions({ messenger }),
      );
      const fetchSnapSpy = jest.spyOn(controller as any, '_fetchSnap');
      const onSnapUpdated = jest.fn();
      const onSnapAdded = jest.fn();

      fetchSnapSpy.mockImplementationOnce(async () => {
        const manifest: SnapManifest = {
          ...getSnapManifest(),
          version: '0.9.0',
        };
        return {
          manifest,
          sourceCode: MOCK_SNAP_SOURCE_CODE,
        };
      });

      const snap = await controller.add({
        origin: MOCK_ORIGIN,
        id: MOCK_SNAP_ID,
        sourceCode: MOCK_SNAP_SOURCE_CODE,
        manifest: getSnapManifest(),
      });

      messenger.subscribe('SnapController:snapUpdated', onSnapUpdated);
      messenger.subscribe('SnapController:snapAdded', onSnapAdded);

      const result = await controller.updateSnap(MOCK_ORIGIN, MOCK_SNAP_ID);

      const newSnap = controller.get(MOCK_SNAP_ID);

      expect(result).toBeNull();
      expect(newSnap?.version).toStrictEqual(snap.version);
      expect(fetchSnapSpy).toHaveBeenCalledTimes(1);
      expect(onSnapUpdated).not.toHaveBeenCalled();
      expect(onSnapAdded).not.toHaveBeenCalled();
    });

    it('updates a snap', async () => {
      const messenger = getSnapControllerMessenger();
      const controller = getSnapController(
        getSnapControllerOptions({ messenger }),
      );
      const fetchSnapSpy = jest.spyOn(controller as any, '_fetchSnap');
      const callActionSpy = jest.spyOn(messenger, 'call');
      const onSnapUpdated = jest.fn();
      const onSnapAdded = jest.fn();

      fetchSnapSpy
        .mockImplementationOnce(async () => ({
          manifest: getSnapManifest(),
          sourceCode: MOCK_SNAP_SOURCE_CODE,
        }))
        .mockImplementationOnce(async () => {
          const manifest: SnapManifest = {
            ...getSnapManifest(),
            version: '1.1.0',
          };
          return {
            manifest,
            sourceCode: MOCK_SNAP_SOURCE_CODE,
          };
        });

      callActionSpy.mockImplementation((method) => {
        if (
          method === 'PermissionController:hasPermission' ||
          method === 'ApprovalController:addRequest'
        ) {
          return true;
        } else if (method === 'PermissionController:getPermissions') {
          return {};
        }
        return false;
      });

      await controller.installSnaps(MOCK_ORIGIN, { [MOCK_SNAP_ID]: {} });
      await controller.stopSnap(MOCK_SNAP_ID);

      messenger.subscribe('SnapController:snapUpdated', onSnapUpdated);
      messenger.subscribe('SnapController:snapAdded', onSnapAdded);

      const result = await controller.updateSnap(MOCK_ORIGIN, MOCK_SNAP_ID);

      const newSnapTruncated = controller.getTruncated(MOCK_SNAP_ID);

      const newSnap = controller.get(MOCK_SNAP_ID);

      expect(result).toStrictEqual(newSnapTruncated);
      expect(newSnap?.version).toStrictEqual('1.1.0');
      expect(newSnap?.versionHistory).toStrictEqual([
        {
          origin: MOCK_ORIGIN,
          version: '1.0.0',
          date: expect.any(Number),
        },
        {
          origin: MOCK_ORIGIN,
          version: '1.1.0',
          date: expect.any(Number),
        },
      ]);
      expect(fetchSnapSpy).toHaveBeenCalledTimes(2);
      expect(callActionSpy).toHaveBeenCalledTimes(8);
      expect(callActionSpy).toHaveBeenNthCalledWith(
        5,
        'PermissionController:getPermissions',
        MOCK_SNAP_ID,
      );

      expect(callActionSpy).toHaveBeenNthCalledWith(
        6,
        'ApprovalController:addRequest',
        {
          origin: MOCK_ORIGIN,
          id: expect.any(String),
          type: SNAP_APPROVAL_UPDATE,
          requestData: {
            metadata: {
              id: expect.any(String),
              dappOrigin: MOCK_ORIGIN,
              origin: MOCK_SNAP_ID,
            },
            permissions: {},
            snapId: MOCK_SNAP_ID,
            newVersion: '1.1.0',
            newPermissions: {},
            approvedPermissions: {},
            unusedPermissions: {},
          },
        },
        true,
      );

      expect(callActionSpy).toHaveBeenNthCalledWith(
        7,
        'ExecutionService:executeSnap',
        expect.objectContaining({}),
      );

      expect(callActionSpy).toHaveBeenNthCalledWith(
        8,
        'PermissionController:hasPermission',
        MOCK_SNAP_ID,
        SnapEndowments.longRunning,
      );
      expect(onSnapUpdated).toHaveBeenCalledTimes(1);
      expect(onSnapAdded).toHaveBeenCalledTimes(1);
    });

    it('stops and restarts a running snap during an update', async () => {
      const messenger = getSnapControllerMessenger();
      const controller = getSnapController(
        getSnapControllerOptions({ messenger }),
      );
      const fetchSnapSpy = jest.spyOn(controller as any, '_fetchSnap');
      const callActionSpy = jest.spyOn(messenger, 'call');

      fetchSnapSpy.mockImplementationOnce(async () => {
        const manifest: SnapManifest = {
          ...getSnapManifest(),
          version: '1.1.0',
        };
        return {
          manifest,
          sourceCode: MOCK_SNAP_SOURCE_CODE,
        };
      });

      callActionSpy.mockImplementation((method) => {
        if (
          method === 'PermissionController:hasPermission' ||
          method === 'ApprovalController:addRequest'
        ) {
          return true;
        } else if (method === 'PermissionController:getPermissions') {
          return {};
        }
        return false;
      });

      await controller.add({
        origin: MOCK_ORIGIN,
        id: MOCK_SNAP_ID,
        sourceCode: MOCK_SNAP_SOURCE_CODE,
        manifest: getSnapManifest(),
      });

      await controller.startSnap(MOCK_SNAP_ID);

      const startSnapSpy = jest.spyOn(controller as any, '_startSnap');
      const stopSnapSpy = jest.spyOn(controller as any, 'stopSnap');

      await controller.updateSnap(MOCK_ORIGIN, MOCK_SNAP_ID);

      const isRunning = controller.isRunning(MOCK_SNAP_ID);

      expect(fetchSnapSpy).toHaveBeenCalledTimes(1);
      expect(callActionSpy).toHaveBeenCalledTimes(7);

      expect(callActionSpy).toHaveBeenNthCalledWith(
        1,
        'ExecutionService:executeSnap',
        expect.objectContaining({ snapId: MOCK_SNAP_ID }),
      );

      expect(callActionSpy).toHaveBeenNthCalledWith(
        2,
        'PermissionController:hasPermission',
        MOCK_SNAP_ID,
        SnapEndowments.longRunning,
      );

      expect(callActionSpy).toHaveBeenNthCalledWith(
        3,
        'PermissionController:getPermissions',
        MOCK_SNAP_ID,
      );

      expect(callActionSpy).toHaveBeenNthCalledWith(
        4,
        'ApprovalController:addRequest',
        {
          origin: MOCK_ORIGIN,
          id: expect.any(String),
          type: SNAP_APPROVAL_UPDATE,
          requestData: {
            metadata: {
              id: expect.any(String),
              dappOrigin: MOCK_ORIGIN,
              origin: MOCK_SNAP_ID,
            },
            permissions: {},
            snapId: MOCK_SNAP_ID,
            newVersion: '1.1.0',
            newPermissions: {},
            approvedPermissions: {},
            unusedPermissions: {},
          },
        },
        true,
      );

      expect(callActionSpy).toHaveBeenNthCalledWith(
        5,
        'ExecutionService:terminateSnap',
        MOCK_SNAP_ID,
      );

      expect(callActionSpy).toHaveBeenNthCalledWith(
        7,
        'PermissionController:hasPermission',
        MOCK_SNAP_ID,
        SnapEndowments.longRunning,
      );
      expect(isRunning).toStrictEqual(true);
      expect(stopSnapSpy).toHaveBeenCalledTimes(1);
      expect(startSnapSpy).toHaveBeenCalledTimes(1);
      expect(stopSnapSpy).toHaveBeenCalledTimes(1);
    });

    it('returns null on update request denied', async () => {
      const messenger = getSnapControllerMessenger();
      const controller = getSnapController(
        getSnapControllerOptions({ messenger }),
      );
      const fetchSnapSpy = jest.spyOn(controller as any, '_fetchSnap');
      const callActionSpy = jest.spyOn(messenger, 'call');

      fetchSnapSpy.mockImplementationOnce(async () => {
        const manifest: SnapManifest = {
          ...getSnapManifest(),
          version: '1.1.0',
        };
        return {
          manifest,
          sourceCode: MOCK_SNAP_SOURCE_CODE,
        };
      });

      callActionSpy.mockImplementation((method) => {
        if (method === 'PermissionController:hasPermission') {
          return true;
        } else if (method === 'PermissionController:getPermissions') {
          return {};
        }
        return false;
      });

      await controller.add({
        origin: MOCK_ORIGIN,
        id: MOCK_SNAP_ID,
        sourceCode: MOCK_SNAP_SOURCE_CODE,
        manifest: getSnapManifest(),
      });

      const result = await controller.updateSnap(MOCK_ORIGIN, MOCK_SNAP_ID);

      const newSnap = controller.get(MOCK_SNAP_ID);

      expect(result).toBeNull();
      expect(newSnap?.version).toStrictEqual('1.0.0');
      expect(fetchSnapSpy).toHaveBeenCalledTimes(1);
      expect(callActionSpy).toHaveBeenCalledTimes(2);
      expect(callActionSpy).toHaveBeenNthCalledWith(
        1,
        'PermissionController:getPermissions',
        MOCK_SNAP_ID,
      );

      expect(callActionSpy).toHaveBeenNthCalledWith(
        2,
        'ApprovalController:addRequest',
        {
          origin: MOCK_ORIGIN,
          id: expect.any(String),
          type: SNAP_APPROVAL_UPDATE,
          requestData: {
            metadata: {
              id: expect.any(String),
              dappOrigin: MOCK_ORIGIN,
              origin: MOCK_SNAP_ID,
            },
            permissions: {},
            snapId: MOCK_SNAP_ID,
            newVersion: '1.1.0',
            newPermissions: {},
            approvedPermissions: {},
            unusedPermissions: {},
          },
        },
        true,
      );
    });

    it('requests approval for new and already approved permissions and revoke unused permissions', async () => {
      const messenger = getSnapControllerMessenger();
      const controller = getSnapController(
        getSnapControllerOptions({ messenger }),
      );

      const initialPermissions = {
        snap_confirm: {},
        snap_manageState: {},
      };
      const approvedPermissions: SubjectPermissions<
        ValidPermission<string, Caveat<string, any>>
      > = {
        snap_confirm: {
          caveats: null,
          parentCapability: 'snap_confirm',
          id: '1',
          date: 1,
          invoker: MOCK_SNAP_ID,
        },
        snap_manageState: {
          caveats: null,
          parentCapability: 'snap_manageState',
          id: '2',
          date: 1,
          invoker: MOCK_SNAP_ID,
        },
      };

      const fetchSnapSpy = jest.spyOn(controller as any, '_fetchSnap');
      const callActionSpy = jest.spyOn(messenger, 'call');

      fetchSnapSpy
        .mockImplementationOnce(async () => ({
          manifest: getSnapManifest({ initialPermissions }),
          sourceCode: MOCK_SNAP_SOURCE_CODE,
        }))
        .mockImplementationOnce(async () => {
          const manifest: SnapManifest = getSnapManifest({
            version: '1.1.0',
            initialPermissions: {
              snap_confirm: {},
              'endowment:network-access': {},
            },
          });
          return {
            manifest,
            sourceCode: MOCK_SNAP_SOURCE_CODE,
          };
        });

      callActionSpy.mockImplementation((method) => {
        if (
          method === 'PermissionController:hasPermission' ||
          method === 'ApprovalController:addRequest'
        ) {
          return true;
        } else if (method === 'PermissionController:getPermissions') {
          return approvedPermissions;
        } else if (
          method === 'PermissionController:revokePermissions' ||
          method === 'PermissionController:grantPermissions'
        ) {
          return undefined;
        } else if (method === 'PermissionController:requestPermissions') {
          return Promise.resolve([
            approvedPermissions,
            { id: nanoid(), origin: getSnapPermissionName(MOCK_SNAP_ID) },
          ] as const);
        }
        return false;
      });

      await controller.installSnaps(MOCK_ORIGIN, { [MOCK_SNAP_ID]: {} });
      await controller.stopSnap(MOCK_SNAP_ID);

      await controller.updateSnap(MOCK_ORIGIN, MOCK_SNAP_ID);

      expect(fetchSnapSpy).toHaveBeenCalledTimes(2);
      expect(callActionSpy).toHaveBeenCalledTimes(11);
      expect(callActionSpy).toHaveBeenNthCalledWith(
        6,
        'PermissionController:getPermissions',
        MOCK_SNAP_ID,
      );

      expect(callActionSpy).toHaveBeenNthCalledWith(
        7,
        'ApprovalController:addRequest',
        {
          origin: MOCK_ORIGIN,
          id: expect.any(String),
          type: SNAP_APPROVAL_UPDATE,
          requestData: {
            metadata: {
              id: expect.any(String),
              dappOrigin: MOCK_ORIGIN,
              origin: MOCK_SNAP_ID,
            },
            permissions: { 'endowment:network-access': {} },
            snapId: MOCK_SNAP_ID,
            newVersion: '1.1.0',
            newPermissions: { 'endowment:network-access': {} },
            approvedPermissions: {
              snap_confirm: approvedPermissions.snap_confirm,
            },
            unusedPermissions: {
              snap_manageState: approvedPermissions.snap_manageState,
            },
          },
        },
        true,
      );

      expect(callActionSpy).toHaveBeenNthCalledWith(
        8,
        'PermissionController:revokePermissions',
        { [MOCK_SNAP_ID]: ['snap_manageState'] },
      );

      expect(callActionSpy).toHaveBeenNthCalledWith(
        9,
        'PermissionController:grantPermissions',
        {
          approvedPermissions: { 'endowment:network-access': {} },
          subject: { origin: MOCK_SNAP_ID },
        },
      );

      expect(callActionSpy).toHaveBeenNthCalledWith(
        10,
        'ExecutionService:executeSnap',
        expect.anything(),
      );

      expect(callActionSpy).toHaveBeenNthCalledWith(
        11,
        'PermissionController:hasPermission',
        MOCK_SNAP_ID,
        SnapEndowments.longRunning,
      );
    });

    it('assigns the same id to the approval request and the request metadata', async () => {
      expect.assertions(1);

      const messenger = getSnapControllerMessenger();
      const snapController = getSnapController(
        getSnapControllerOptions({
          messenger,
        }),
      );

      const initialPermissions = {
        snap_confirm: {},
        snap_manageState: {},
      };
      const approvedPermissions: SubjectPermissions<
        ValidPermission<string, Caveat<string, any>>
      > = {
        snap_confirm: {
          caveats: null,
          parentCapability: 'snap_confirm',
          id: '1',
          date: 1,
          invoker: MOCK_SNAP_ID,
        },
        snap_manageState: {
          caveats: null,
          parentCapability: 'snap_manageState',
          id: '2',
          date: 1,
          invoker: MOCK_SNAP_ID,
        },
      };

      const fetchSnapSpy = jest.spyOn(snapController as any, '_fetchSnap');
      const callActionSpy = jest.spyOn(messenger, 'call');

      fetchSnapSpy
        .mockImplementationOnce(async () => {
          return {
            manifest: getSnapManifest({ initialPermissions }),
            sourceCode: MOCK_SNAP_SOURCE_CODE,
          };
        })
        .mockImplementationOnce(async () => {
          const manifest: SnapManifest = getSnapManifest({
            version: '1.1.0',
            initialPermissions: {
              snap_confirm: {},
              'endowment:network-access': {},
            },
          });
          return {
            manifest,
            sourceCode: MOCK_SNAP_SOURCE_CODE,
          };
        });

      callActionSpy.mockImplementation((method, request: any) => {
        if (
          method === 'PermissionController:hasPermission' ||
          method === 'ApprovalController:addRequest'
        ) {
          if (method === 'ApprovalController:addRequest') {
            // eslint-disable-next-line jest/no-conditional-expect
            expect(request.id).toBe(request.requestData.metadata.id);
          }

          return true;
        } else if (method === 'PermissionController:getPermissions') {
          return approvedPermissions;
        } else if (
          method === 'PermissionController:revokePermissions' ||
          method === 'PermissionController:grantPermissions'
        ) {
          return undefined;
        } else if (method === 'PermissionController:requestPermissions') {
          return Promise.resolve([
            approvedPermissions,
            { id: nanoid(), origin: MOCK_SNAP_ID },
          ] as const);
        }
        return undefined;
      });

      console.log(
        await snapController.installSnaps(MOCK_ORIGIN, { [MOCK_SNAP_ID]: {} }),
      );
      await snapController.updateSnap(MOCK_ORIGIN, MOCK_SNAP_ID);
    });
  });

  describe('_fetchSnap', () => {
    it('can fetch NPM snaps', async () => {
      const sourceCode = '// foo';
      const shasum = 'vCmyHWIgnBwgiTqSXnd7LI7PbXSQim/JOotFfXkjAQk=';
      const controller = getSnapController();

      const result = await controller.add({
        origin: MOCK_ORIGIN,
        id: MOCK_SNAP_ID,
      });
      expect(result).toStrictEqual(
        getSnapObject({
          sourceCode,
          status: SnapStatus.installing,
          manifest: getSnapManifest({ shasum }),
        }),
      );
    });

    it('can fetch local snaps', async () => {
      const controller = getSnapController();

      fetchMock
        .mockResponseOnce(JSON.stringify(getSnapManifest()))
        .mockResponseOnce(MOCK_SNAP_SOURCE_CODE);

      const id = 'local:https://localhost:8081';
      const result = await controller.add({
        origin: MOCK_ORIGIN,
        id,
      });
      // Fetch is called 3 times, for fetching the manifest, the sourcecode and icon (icon just has the default response for now)
      expect(fetchMock).toHaveBeenCalledTimes(3);
      expect(result).toStrictEqual(
        getSnapObject({
          id,
          sourceCode: MOCK_SNAP_SOURCE_CODE,
          status: SnapStatus.installing,
          manifest: getSnapManifest(),
          permissionName: 'wallet_snap_local:https://localhost:8081',
        }),
      );
    });
  });

  describe('enableSnap', () => {
    it('enables a disabled snap', () => {
      const snapController = getSnapController(
        getSnapControllerOptions({
          state: {
            snaps: {
              [MOCK_SNAP_ID]: { ...getSnapObject(), enabled: false },
            },
          },
        }),
      );

      expect(snapController.get(MOCK_SNAP_ID)?.enabled).toBe(false);

      snapController.enableSnap(MOCK_SNAP_ID);
      expect(snapController.get(MOCK_SNAP_ID)?.enabled).toBe(true);
    });

    it('throws an error if the specified snap does not exist', () => {
      const snapController = getSnapController();
      expect(() => snapController.enableSnap(MOCK_SNAP_ID)).toThrow(
        `Snap "${MOCK_SNAP_ID}" not found.`,
      );
    });

    it('throws an error if the specified snap is blocked', async () => {
      const snapController = getSnapController(
        getSnapControllerOptions({
          state: {
            snaps: {
              [MOCK_SNAP_ID]: {
                ...getSnapObject(),
                blocked: true,
                enabled: false,
              },
            },
          },
        }),
      );

      expect(() => snapController.enableSnap(MOCK_SNAP_ID)).toThrow(
        `Snap "${MOCK_SNAP_ID}" is blocked and cannot be enabled.`,
      );
    });
  });

  describe('disableSnap', () => {
    it('disables a snap', async () => {
      const snapController = getSnapController(
        getSnapControllerOptions({
          state: {
            snaps: {
              [MOCK_SNAP_ID]: { ...getSnapObject(), enabled: true },
            },
          },
        }),
      );

      expect(snapController.get(MOCK_SNAP_ID)?.enabled).toBe(true);

      await snapController.disableSnap(MOCK_SNAP_ID);
      expect(snapController.get(MOCK_SNAP_ID)?.enabled).toBe(false);
    });

    it('stops a running snap when disabling it', async () => {
      const snapController = getSnapController(
        getSnapControllerOptions({
          state: {
            snaps: {
              [MOCK_SNAP_ID]: { ...getSnapObject(), enabled: true },
            },
          },
        }),
      );

      expect(snapController.get(MOCK_SNAP_ID)?.enabled).toBe(true);

      await snapController.startSnap(MOCK_SNAP_ID);
      expect(snapController.isRunning(MOCK_SNAP_ID)).toBe(true);

      await snapController.disableSnap(MOCK_SNAP_ID);
      expect(snapController.get(MOCK_SNAP_ID)?.enabled).toBe(false);
      expect(snapController.isRunning(MOCK_SNAP_ID)).toBe(false);
    });

    it('throws an error if the specified snap does not exist', () => {
      const snapController = getSnapController();
      expect(() => snapController.disableSnap(MOCK_SNAP_ID)).toThrow(
        `Snap "${MOCK_SNAP_ID}" not found.`,
      );
    });
  });

  describe('isBlocked', () => {
    it('returns whether a version of a snap is blocked', async () => {
      const checkBlockListSpy = jest.fn();
      const snapId = 'npm:example';

      const snapController = getSnapController(
        getSnapControllerOptions({
          checkBlockList: checkBlockListSpy,
        }),
      );

      checkBlockListSpy.mockResolvedValueOnce({
        [snapId]: { blocked: false },
      });
      expect(await snapController.isBlocked(snapId, '1.0.0')).toBe(false);

      checkBlockListSpy.mockResolvedValueOnce({
        [snapId]: { blocked: true },
      });
      expect(await snapController.isBlocked(snapId, '1.0.0')).toBe(true);
    });
  });

  describe('updateBlockedSnaps', () => {
    it('blocks snaps as expected', async () => {
      const messenger = getSnapControllerMessenger();
      const publishMock = jest.spyOn(messenger, 'publish');

      const checkBlockListSpy = jest.fn();

      const mockSnapA = getMockSnapData({
        id: 'npm:exampleA',
        origin: 'foo.com',
      });

      const mockSnapB = getMockSnapData({
        id: 'npm:exampleB',
        origin: 'bar.io',
      });

      const snapController = getSnapController(
        getSnapControllerOptions({
          messenger,
          checkBlockList: checkBlockListSpy,
          state: {
            snaps: {
              [mockSnapA.id]: mockSnapA.stateObject,
              [mockSnapB.id]: mockSnapB.stateObject,
            },
          },
        }),
      );

      const reason = 'foo';
      const infoUrl = 'foobar.com';
      // Block snap A, ignore B.
      checkBlockListSpy.mockResolvedValueOnce({
        [mockSnapA.id]: { blocked: true, reason, infoUrl },
      });
      await snapController.updateBlockedSnaps();

      // A is blocked and disabled
      expect(snapController.get(mockSnapA.id)?.blocked).toBe(true);
      expect(snapController.get(mockSnapA.id)?.enabled).toBe(false);

      // B is unblocked and enabled
      expect(snapController.get(mockSnapB.id)?.blocked).toBe(false);
      expect(snapController.get(mockSnapB.id)?.enabled).toBe(true);

      expect(publishMock).toHaveBeenLastCalledWith(
        'SnapController:snapBlocked',
        mockSnapA.id,
        {
          infoUrl,
          reason,
        },
      );
    });

    it('stops running snaps when they are blocked', async () => {
      const checkBlockListSpy = jest.fn();

      const mockSnap = getMockSnapData({
        id: 'npm:example',
        origin: 'foo.com',
      });

      const snapController = getSnapController(
        getSnapControllerOptions({
          checkBlockList: checkBlockListSpy,
          state: {
            snaps: {
              [mockSnap.id]: mockSnap.stateObject,
            },
          },
        }),
      );

      await snapController.startSnap(mockSnap.id);

      // Block the snap
      checkBlockListSpy.mockResolvedValueOnce({
        [mockSnap.id]: { blocked: true },
      });
      await snapController.updateBlockedSnaps();

      // The snap is blocked, disabled, and stopped
      expect(snapController.get(mockSnap.id)?.blocked).toBe(true);
      expect(snapController.get(mockSnap.id)?.enabled).toBe(false);
      expect(snapController.isRunning(mockSnap.id)).toBe(false);
    });

    it('unblocks snaps as expected', async () => {
      const messenger = getSnapControllerMessenger();
      const publishMock = jest.spyOn(messenger, 'publish');

      const checkBlockListSpy = jest.fn();

      const mockSnapA = getMockSnapData({
        id: 'npm:exampleA',
        origin: 'foo.com',
        blocked: true,
        enabled: false,
      });

      const mockSnapB = getMockSnapData({
        id: 'npm:exampleB',
        origin: 'bar.io',
      });

      const snapController = getSnapController(
        getSnapControllerOptions({
          messenger,
          checkBlockList: checkBlockListSpy,
          state: {
            snaps: {
              [mockSnapA.id]: mockSnapA.stateObject,
              [mockSnapB.id]: mockSnapB.stateObject,
            },
          },
        }),
      );

      // A is blocked and disabled
      expect(snapController.get(mockSnapA.id)?.blocked).toBe(true);
      expect(snapController.get(mockSnapA.id)?.enabled).toBe(false);

      // B is unblocked and enabled
      expect(snapController.get(mockSnapB.id)?.blocked).toBe(false);
      expect(snapController.get(mockSnapB.id)?.enabled).toBe(true);

      // Indicate that both snaps A and B are unblocked, and update blocked
      // states.
      checkBlockListSpy.mockResolvedValueOnce({
        [mockSnapA.id]: { blocked: false },
        [mockSnapB.id]: { blocked: false },
      });
      await snapController.updateBlockedSnaps();

      // A is unblocked, but still disabled
      expect(snapController.get(mockSnapA.id)?.blocked).toBe(false);
      expect(snapController.get(mockSnapA.id)?.enabled).toBe(false);

      // B remains unblocked and enabled
      expect(snapController.get(mockSnapB.id)?.blocked).toBe(false);
      expect(snapController.get(mockSnapB.id)?.enabled).toBe(true);

      expect(publishMock).toHaveBeenLastCalledWith(
        'SnapController:snapUnblocked',
        mockSnapA.id,
      );
    });

    it('updating blocked snaps does not throw if a snap is removed while fetching the blocklist', async () => {
      const consoleErrorSpy = jest.spyOn(console, 'error');
      const checkBlockListSpy = jest.fn();

      const mockSnap = getMockSnapData({
        id: 'npm:example',
        origin: 'foo.com',
      });

      const snapController = getSnapController(
        getSnapControllerOptions({
          checkBlockList: checkBlockListSpy,
          state: {
            snaps: {
              [mockSnap.id]: mockSnap.stateObject,
            },
          },
        }),
      );

      // Block the snap
      let resolveBlockListPromise: any;
      checkBlockListSpy.mockReturnValueOnce(
        new Promise<unknown>((resolve) => (resolveBlockListPromise = resolve)),
      );

      const updateBlockList = snapController.updateBlockedSnaps();

      // Remove the snap while waiting for the blocklist
      snapController.removeSnap(mockSnap.id);

      // Resolve the blocklist and wait for the call to complete
      resolveBlockListPromise({
        [mockSnap.id]: { blocked: true },
      });
      await updateBlockList;

      // The snap was removed, no errors were thrown
      expect(snapController.has(mockSnap.id)).toBe(false);
      expect(consoleErrorSpy).not.toHaveBeenCalled();
    });

    it('logs but does not throw unexpected errors while blocking', async () => {
      const consoleErrorSpy = jest.spyOn(console, 'error');
      const checkBlockListSpy = jest.fn();

      const mockSnap = getMockSnapData({
        id: 'npm:example',
        origin: 'foo.com',
      });

      const snapController = getSnapController(
        getSnapControllerOptions({
          checkBlockList: checkBlockListSpy,
          state: {
            snaps: {
              [mockSnap.id]: mockSnap.stateObject,
            },
          },
        }),
      );

      await snapController.startSnap(mockSnap.id);

      jest.spyOn(snapController, 'stopSnap').mockImplementationOnce(() => {
        throw new Error('foo');
      });

      // Block the snap
      checkBlockListSpy.mockResolvedValueOnce({
        [mockSnap.id]: { blocked: true },
      });
      await snapController.updateBlockedSnaps();

      // A is blocked and disabled
      expect(snapController.get(mockSnap.id)?.blocked).toBe(true);
      expect(snapController.get(mockSnap.id)?.enabled).toBe(false);

      expect(consoleErrorSpy).toHaveBeenCalledTimes(1);
      expect(consoleErrorSpy).toHaveBeenCalledWith(
        `Encountered error when stopping blocked snap "${mockSnap.id}".`,
        new Error('foo'),
      );
    });
  });

  describe('SnapController actions', () => {
    describe('SnapController:add', () => {
      it('adds a snap to state', async () => {
        const messenger = getSnapControllerMessenger(undefined, false);
        const snapController = getSnapController(
          getSnapControllerOptions({
            messenger,
          }),
        );

        const fooSnapObject = {
          initialPermissions: {},
          permissionName: 'wallet_snap_npm:fooSnap',
          version: '1.0.0',
          sourceCode: MOCK_SNAP_SOURCE_CODE,
          id: 'npm:fooSnap',
          manifest: getSnapManifest(),
          enabled: true,
          status: SnapStatus.installing,
        };

        const addSpy = jest.spyOn(snapController, 'add');
        const fetchSnapMock = jest
          .spyOn(snapController as any, '_fetchSnap')
          .mockImplementationOnce(() => {
            return {
              ...fooSnapObject,
            };
          });

        await messenger.call('SnapController:add', {
          origin: MOCK_ORIGIN,
          id: 'npm:fooSnap',
        });

        expect(addSpy).toHaveBeenCalledTimes(1);
        expect(fetchSnapMock).toHaveBeenCalledTimes(1);
        expect(Object.keys(snapController.state.snaps)).toHaveLength(1);
        expect(snapController.state.snaps['npm:fooSnap']).toMatchObject(
          fooSnapObject,
        );
      });
    });

    describe('SnapController:get', () => {
      it('gets a snap', async () => {
        const messenger = getSnapControllerMessenger(undefined, false);
        const fooSnapObject = getSnapObject({
          permissionName: 'fooperm',
          version: '0.0.1',
          sourceCode: MOCK_SNAP_SOURCE_CODE,
          id: 'npm:fooSnap',
          manifest: getSnapManifest(),
          enabled: true,
          status: SnapStatus.installing,
        });

        const snapController = getSnapController(
          getSnapControllerOptions({
            messenger,
            state: {
              snaps: {
                'npm:fooSnap': fooSnapObject,
              },
            },
          }),
        );

        const getSpy = jest.spyOn(snapController, 'get');
        const result = messenger.call('SnapController:get', 'npm:fooSnap');

        expect(getSpy).toHaveBeenCalledTimes(1);
        expect(result).toMatchObject(fooSnapObject);
      });
    });

    describe('SnapController:handleRequest', () => {
      it('handles a snap RPC request', async () => {
        const messenger = getSnapControllerMessenger(undefined, false);
        const fooSnapObject = getSnapObject({
          initialPermissions: {},
          permissionName: 'fooperm',
          version: '0.0.1',
          sourceCode: MOCK_SNAP_SOURCE_CODE,
          id: 'npm:fooSnap',
          manifest: getSnapManifest(),
          enabled: true,
          status: SnapStatus.running,
        });

        const snapController = getSnapController(
          getSnapControllerOptions({
            messenger,
            state: {
              snaps: {
                'npm:fooSnap': fooSnapObject,
              },
            },
          }),
        );

        const handleRpcRequestSpy = jest
          .spyOn(snapController, 'handleRequest')
          .mockResolvedValueOnce(true);

        expect(
          await messenger.call('SnapController:handleRequest', {
            snapId: 'npm:fooSnap',
            handler: HandlerType.OnRpcRequest,
            origin: 'foo',
            request: {},
          }),
        ).toStrictEqual(true);
        expect(handleRpcRequestSpy).toHaveBeenCalledTimes(1);
      });
    });

    it('handles a transaction insight request', async () => {
      const messenger = getSnapControllerMessenger(undefined, false);
      const fooSnapObject = getSnapObject({
        initialPermissions: {},
        permissionName: 'fooperm',
        version: '0.0.1',
        sourceCode: MOCK_SNAP_SOURCE_CODE,
        id: 'npm:fooSnap',
        manifest: getSnapManifest(),
        enabled: true,
        status: SnapStatus.running,
      });

      const snapController = getSnapController(
        getSnapControllerOptions({
          messenger,
          state: {
            snaps: {
              'npm:fooSnap': fooSnapObject,
            },
          },
        }),
      );

      const handleRpcRequestSpy = jest
        .spyOn(snapController, 'handleRequest')
        .mockResolvedValueOnce(true);

      expect(
        await messenger.call('SnapController:handleRequest', {
          snapId: 'npm:fooSnap',
          handler: HandlerType.OnTransaction,
          origin: 'foo',
          request: {},
        }),
      ).toStrictEqual(true);
      expect(handleRpcRequestSpy).toHaveBeenCalledTimes(1);
    });
  });

  describe('SnapController:getSnapState', () => {
    it(`gets the snap's state`, async () => {
      const messenger = getSnapControllerMessenger(undefined, false);

      const state = {
        fizz: 'buzz',
      };
      const encrypted = await passworder.encrypt(
        'stateEncryption:npm:fooSnap',
        state,
      );
      const snapController = getSnapController(
        getSnapControllerOptions({
          messenger,
          state: {
            snapStates: {
              'npm:fooSnap': encrypted,
            },
          },
        }),
      );

      const getSnapStateSpy = jest.spyOn(snapController, 'getSnapState');
      const result = await messenger.call(
        'SnapController:getSnapState',
        'npm:fooSnap',
      );

      expect(getSnapStateSpy).toHaveBeenCalledTimes(1);
      expect(result).toStrictEqual(state);
    });

    it('throws custom error message in case decryption fails', async () => {
      const messenger = getSnapControllerMessenger(undefined, false);

      const snapController = getSnapController(
        getSnapControllerOptions({
          messenger,
          state: {
            snapStates: { [MOCK_SNAP_ID]: 'foo' },
            snaps: {
              [MOCK_SNAP_ID]: getSnapObject({
                status: SnapStatus.installing,
              }),
            },
          },
        }),
      );

      const getSnapStateSpy = jest.spyOn(snapController, 'getSnapState');
      await expect(
        messenger.call('SnapController:getSnapState', MOCK_SNAP_ID),
      ).rejects.toThrow(
        'Failed to decrypt snap state, the state must be corrupted.',
      );
      expect(getSnapStateSpy).toHaveBeenCalledTimes(1);
    });
  });

  describe('SnapController:has', () => {
    it('checks if a snap exists in state', async () => {
      const messenger = getSnapControllerMessenger(undefined, false);

      const snapController = getSnapController(
        getSnapControllerOptions({
          messenger,
          state: {
            snaps: {
              'npm:fooSnap': getSnapObject({
                permissionName: 'fooperm',
                version: '0.0.1',
                sourceCode: MOCK_SNAP_SOURCE_CODE,
                id: 'npm:fooSnap',
                manifest: getSnapManifest(),
                enabled: true,
                status: SnapStatus.installing,
              }),
            },
          },
        }),
      );

      const hasSpy = jest.spyOn(snapController, 'has');
      const result = messenger.call('SnapController:has', 'npm:fooSnap');

      expect(hasSpy).toHaveBeenCalledTimes(1);
      expect(result).toBe(true);
    });
  });

  describe('SnapController:updateSnapState', () => {
    it(`updates the snap's state`, async () => {
      const messenger = getSnapControllerMessenger(undefined, false);

      const snapController = getSnapController(
        getSnapControllerOptions({
          messenger,
          state: {
            snaps: {
              'npm:fooSnap': getSnapObject({
                permissionName: 'fooperm',
                version: '0.0.1',
                sourceCode: MOCK_SNAP_SOURCE_CODE,
                id: 'npm:fooSnap',
                manifest: getSnapManifest(),
                enabled: true,
                status: SnapStatus.installing,
              }),
            },
          },
        }),
      );

      const updateSnapStateSpy = jest.spyOn(snapController, 'updateSnapState');
      const state = {
        bar: 'baz',
      };
      await messenger.call(
        'SnapController:updateSnapState',
        'npm:fooSnap',
        state,
      );

      expect(updateSnapStateSpy).toHaveBeenCalledTimes(1);
      expect(snapController.state.snapStates).toStrictEqual({
        'npm:fooSnap': await passworder.encrypt(
          'stateEncryption:npm:fooSnap',
          state,
        ),
      });
    });

    it('has different encryption for the same data stored by two different snaps', async () => {
      const messenger = getSnapControllerMessenger(undefined, false);

      const snapController = getSnapController(
        getSnapControllerOptions({
          messenger,
          state: {
            snaps: {
              'npm:fooSnap': getSnapObject({
                permissionName: 'fooperm',
                version: '0.0.1',
                sourceCode: MOCK_SNAP_SOURCE_CODE,
                id: 'npm:fooSnap',
                manifest: getSnapManifest(),
                enabled: true,
                status: SnapStatus.installing,
              }),
              'npm:fooSnap2': getSnapObject({
                permissionName: 'fooperm2',
                version: '0.0.1',
                sourceCode: MOCK_SNAP_SOURCE_CODE,
                id: 'npm:fooSnap2',
                manifest: getSnapManifest(),
                enabled: true,
                status: SnapStatus.installing,
              }),
            },
          },
        }),
      );

      const updateSnapStateSpy = jest.spyOn(snapController, 'updateSnapState');
      const state = {
        bar: 'baz',
      };
      await messenger.call(
        'SnapController:updateSnapState',
        'npm:fooSnap',
        state,
      );

      await messenger.call(
        'SnapController:updateSnapState',
        'npm:fooSnap2',
        state,
      );

      expect(updateSnapStateSpy).toHaveBeenCalledTimes(2);
      expect(snapController.state.snapStates).toStrictEqual({
        'npm:fooSnap': await passworder.encrypt(
          'stateEncryption:npm:fooSnap',
          state,
        ),
        'npm:fooSnap2': await passworder.encrypt(
          'stateEncryption:npm:fooSnap2',
          state,
        ),
      });

      expect(snapController.state.snapStates['npm:fooSnap']).not.toStrictEqual(
        snapController.state.snapStates['npm:fooSnap2'],
      );
    });
  });

  describe('SnapController:clearSnapState', () => {
    it('clears the state of a snap', async () => {
      const messenger = getSnapControllerMessenger(undefined, false);

      const snapController = getSnapController(
        getSnapControllerOptions({
          messenger,
          state: {
            snapStates: { [MOCK_SNAP_ID]: 'foo' },
            snaps: {
              [MOCK_SNAP_ID]: getSnapObject({
                status: SnapStatus.installing,
              }),
            },
          },
        }),
      );

      const clearSnapStateSpy = jest.spyOn(snapController, 'clearSnapState');
      await messenger.call('SnapController:clearSnapState', MOCK_SNAP_ID);
      const clearedState = await messenger.call(
        'SnapController:getSnapState',
        MOCK_SNAP_ID,
      );
      expect(clearSnapStateSpy).toHaveBeenCalledTimes(1);
      expect(snapController.state.snapStates).toStrictEqual({});
      expect(clearedState).toBeNull();
    });
  });

  describe('SnapController:updateBlockedSnaps', () => {
    it('calls SnapController.updateBlockedSnaps()', async () => {
      const messenger = getSnapControllerMessenger(undefined, false);
      const snapController = getSnapController(
        getSnapControllerOptions({
          messenger,
        }),
      );

      const updateBlockedSnapsSpy = jest
        .spyOn(snapController, 'updateBlockedSnaps')
        .mockImplementation();

      await messenger.call('SnapController:updateBlockedSnaps');
      expect(updateBlockedSnapsSpy).toHaveBeenCalledTimes(1);
    });

    describe('SnapController:enable', () => {
      it('calls SnapController.enableSnap()', async () => {
        const messenger = getSnapControllerMessenger(undefined, false);
        const mockSnap = getMockSnapData({
          id: 'npm:example',
          origin: 'foo.com',
          enabled: false,
        });

        const snapController = getSnapController(
          getSnapControllerOptions({
            messenger,
            state: {
              snaps: {
                [mockSnap.id]: mockSnap.stateObject,
              },
            },
          }),
        );

        await messenger.call('SnapController:enable', mockSnap.id);
        expect(snapController.state.snaps[mockSnap.id].enabled).toBe(true);
      });
    });

    describe('SnapController:disable', () => {
      it('calls SnapController.disableSnap()', async () => {
        const messenger = getSnapControllerMessenger(undefined, false);
        const mockSnap = getMockSnapData({
          id: 'npm:example',
          origin: 'foo.com',
          enabled: true,
        });

        const snapController = getSnapController(
          getSnapControllerOptions({
            messenger,
            state: {
              snaps: {
                [mockSnap.id]: mockSnap.stateObject,
              },
            },
          }),
        );

        await messenger.call('SnapController:disable', mockSnap.id);
        expect(snapController.state.snaps[mockSnap.id].enabled).toBe(false);
      });
    });

    describe('SnapController:remove', () => {
      it('calls SnapController.removeSnap()', async () => {
        const messenger = getSnapControllerMessenger(undefined, false);
        const mockSnap = getMockSnapData({
          id: 'npm:example',
          origin: 'foo.com',
          enabled: true,
        });

        const snapController = getSnapController(
          getSnapControllerOptions({
            messenger,
            state: {
              snaps: {
                [mockSnap.id]: mockSnap.stateObject,
              },
            },
          }),
        );

        const originalCall = messenger.call.bind(messenger);

        jest.spyOn(messenger, 'call').mockImplementation((method, ...args) => {
          // Mock out permission requests
          if (
            method === 'PermissionController:hasPermissions' ||
            method === 'PermissionController:revokeAllPermissions' ||
            method === 'PermissionController:revokePermissionForAllSubjects'
          ) {
            return true;
          }
          return originalCall(method, ...args);
        });

        await messenger.call('SnapController:remove', mockSnap.id);
        expect(snapController.state.snaps[mockSnap.id]).toBeUndefined();
      });
    });

    describe('SnapController:getSnaps', () => {
      it('calls SnapController.getPermittedSnaps()', async () => {
        const messenger = getSnapControllerMessenger(undefined, false);
        const mockSnap = getMockSnapData({
          id: 'npm:example',
          origin: 'foo.com',
        });

        const originalCall = messenger.call.bind(messenger);

        jest.spyOn(messenger, 'call').mockImplementation((method, ...args) => {
          if (method === 'PermissionController:getPermissions') {
            return {
              'wallet_snap_npm:example': {
                caveats: null,
                date: 1661166080905,
                id: 'VyAsBJiDDKawv_XlNcm13',
                invoker: 'https://metamask.github.io',
                parentCapability: 'wallet_snap_npm:example',
              },
            };
          }
          return originalCall(method, ...args);
        });

        getSnapController(
          getSnapControllerOptions({
            messenger,
            state: {
              snaps: {
                [mockSnap.id]: mockSnap.stateObject,
              },
            },
          }),
        );

        const result = await messenger.call(
          'SnapController:getSnaps',
          mockSnap.origin,
        );
        expect(result).toStrictEqual({
          'npm:example': {
            id: 'npm:example',
            initialPermissions: {},
            permissionName: 'wallet_snap_npm:example-snap',
            version: '1.0.0',
          },
        });
      });
    });

    describe('SnapController:install', () => {
      it('calls SnapController.installSnaps()', async () => {
        const messenger = getSnapControllerMessenger(undefined, false);
        const snapController = getSnapController(
          getSnapControllerOptions({
            messenger,
          }),
        );

        const installSnapsSpy = jest
          .spyOn(snapController, 'installSnaps')
          .mockImplementation();

        const snaps = { [MOCK_SNAP_ID]: {} };
        await messenger.call('SnapController:install', 'foo', snaps);
        expect(installSnapsSpy).toHaveBeenCalledTimes(1);
        expect(installSnapsSpy).toHaveBeenCalledWith('foo', snaps);
      });
    });

    describe('SnapController:removeSnapError', () => {
      it('calls SnapController.removeSnapError()', async () => {
        const messenger = getSnapControllerMessenger(undefined, false);
        const snapController = getSnapController(
          getSnapControllerOptions({
            messenger,
            state: {
              snapErrors: {
                foo: { internalID: 'foo', message: 'bar', code: -1 },
              },
            },
          }),
        );

        await messenger.call('SnapController:removeSnapError', 'foo');
        expect(snapController.state.snapErrors.foo).toBeUndefined();
      });
    });
  });
});<|MERGE_RESOLUTION|>--- conflicted
+++ resolved
@@ -8,11 +8,8 @@
   SubjectPermissions,
   ValidPermission,
 } from '@metamask/controllers';
-<<<<<<< HEAD
-import { SnapExecutionData, SnapRpcHookArgs } from '@metamask/snap-types';
-=======
->>>>>>> d81a7137
 import {
+  SnapRpcHookArgs,
   DEFAULT_ENDOWMENTS,
   getSnapPermissionName,
   getSnapSourceShasum,
