--- conflicted
+++ resolved
@@ -70,6 +70,10 @@
     ],
     allowedActions: [
       'ApprovalController:addRequest',
+      'ExecutionService:executeSnap',
+      'ExecutionService:getRpcRequestHandler',
+      'ExecutionService:terminateAllSnaps',
+      'ExecutionService:terminateSnap',
       'PermissionController:getEndowments',
       'PermissionController:hasPermission',
       'PermissionController:getPermissions',
@@ -83,14 +87,7 @@
       'SnapController:has',
       'SnapController:updateSnapState',
       'SnapController:clearSnapState',
-<<<<<<< HEAD
       'SnapController:updateBlockedSnaps',
-=======
-      'ExecutionService:executeSnap',
-      'ExecutionService:getRpcRequestHandler',
-      'ExecutionService:terminateAllSnaps',
-      'ExecutionService:terminateSnap',
->>>>>>> 5c1c0c92
     ],
   });
 
@@ -157,14 +154,6 @@
   return options;
 };
 
-<<<<<<< HEAD
-type SnapControllerWithEESConstructorParams = Omit<
-  SnapControllerConstructorParams,
-  'terminateAllSnaps' | 'terminateSnap' | 'executeSnap' | 'getRpcRequestHandler'
-> & { rootMessenger?: ReturnType<typeof getControllerMessenger> };
-
-=======
->>>>>>> 5c1c0c92
 type GetSnapControllerWithEESOptionsParam = Omit<
   PartialSnapControllerConstructorParams,
   'messenger'
