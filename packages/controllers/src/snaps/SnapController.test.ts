import { Duplex } from 'stream';
import passworder from '@metamask/browser-passworder';
import {
  Caveat,
  getPersistentState,
  SubjectPermissions,
  ValidPermission,
} from '@metamask/controllers';
import {
  DEFAULT_ENDOWMENTS,
  getSnapSourceShasum,
  SnapManifest,
  HandlerType,
  SnapStatus,
  SnapCaveatType,
} from '@metamask/snap-utils';
import { Crypto } from '@peculiar/webcrypto';
import { ethErrors } from 'eth-rpc-errors';
import fetchMock from 'jest-fetch-mock';
import { createAsyncMiddleware, JsonRpcEngine } from 'json-rpc-engine';
import { createEngineStream } from 'json-rpc-middleware-stream';
import pump from 'pump';
import {
  getSnapManifest,
  getPersistedSnapObject,
  getSnapObject,
  MOCK_ORIGIN,
  MOCK_SNAP_ID,
  getTruncatedSnap,
  getMockSnapData,
  DEFAULT_SNAP_BUNDLE,
  MOCK_LOCAL_SNAP_ID,
} from '@metamask/snap-utils/test-utils';
import { NodeThreadExecutionService, setupMultiplex } from '../services';
import { delay } from '../utils';
import {
  ExecutionEnvironmentStub,
  getControllerMessenger,
  getNodeEESMessenger,
  getPersistedSnapsState,
  getSnapController,
  getSnapControllerMessenger,
  getSnapControllerOptions,
  getSnapControllerWithEES,
  getSnapControllerWithEESOptions,
  PERSISTED_MOCK_KEYRING_SNAP,
  MOCK_NAMESPACES,
} from '../test-utils';
import { SnapEndowments } from './endowments';
import { SNAP_APPROVAL_UPDATE, SnapControllerState } from './SnapController';

const { subtle } = new Crypto();
Object.defineProperty(window, 'crypto', {
  value: {
    ...window.crypto,
    subtle,
    getRandomValues: jest.fn().mockReturnValue(new Uint32Array(32)),
  },
});

jest.mock('./utils/npm', () => ({
  ...jest.requireActual('./utils/npm'),
  fetchNpmSnap: jest.fn().mockResolvedValue({
    manifest: getSnapManifest(),
    sourceCode: DEFAULT_SNAP_BUNDLE,
  }),
}));

fetchMock.enableMocks();

describe('SnapController', () => {
  it('creates a snap controller and execution service', async () => {
    const [snapController, service] = getSnapControllerWithEES();
    expect(service).toBeDefined();
    expect(snapController).toBeDefined();
    snapController.destroy();
    await service.terminateAllSnaps();
  });

  it('creates a worker and snap controller, adds a snap, and update its state', async () => {
    const [snapController, service] = getSnapControllerWithEES(
      getSnapControllerWithEESOptions({
        state: {
          snaps: getPersistedSnapsState(),
        },
      }),
    );

    const snap = snapController.getExpect(MOCK_SNAP_ID);
    const state = { hello: 'world' };

    await snapController.startSnap(snap.id);
    await snapController.updateSnapState(snap.id, state);
    const snapState = await snapController.getSnapState(snap.id);
    expect(snapState).toStrictEqual(state);
    expect(
      // @ts-expect-error Accessing private property
      snapController._snapsRuntimeData.get(MOCK_SNAP_ID).state,
    ).toStrictEqual(
      await passworder.encrypt(`stateEncryption:${MOCK_SNAP_ID}`, state),
    );
    snapController.destroy();
    await service.terminateAllSnaps();
  });

  it('adds a snap and uses its JSON-RPC api with a NodeThreadExecutionService', async () => {
    const [snapController, service] = getSnapControllerWithEES(
      getSnapControllerWithEESOptions({
        state: {
          snaps: getPersistedSnapsState(),
        },
      }),
    );

    const snap = snapController.getExpect(MOCK_SNAP_ID);
    await snapController.startSnap(snap.id);

    const result = await snapController.handleRequest({
      snapId: snap.id,
      origin: MOCK_ORIGIN,
      handler: HandlerType.OnRpcRequest,
      request: {
        jsonrpc: '2.0',
        method: 'test',
        params: {},
        id: 1,
      },
    });
    expect(result).toStrictEqual('test1');
    snapController.destroy();
    await service.terminateAllSnaps();
  });

  it('adds a snap and uses its JSON-RPC API', async () => {
    const rootMessenger = getControllerMessenger();
    const executionEnvironmentStub = new ExecutionEnvironmentStub(
      getNodeEESMessenger(rootMessenger),
    ) as unknown as NodeThreadExecutionService;

    const [snapController] = getSnapControllerWithEES(
      getSnapControllerWithEESOptions({
        rootMessenger,
        state: {
          snaps: getPersistedSnapsState(),
        },
      }),
      executionEnvironmentStub,
    );

    const snap = snapController.getExpect(MOCK_SNAP_ID);
    await snapController.startSnap(snap.id);

    const result = await snapController.handleRequest({
      snapId: snap.id,
      origin: MOCK_ORIGIN,
      handler: HandlerType.OnRpcRequest,
      request: {
        jsonrpc: '2.0',
        method: 'test',
        params: {},
        id: 1,
      },
    });
    expect(result).toStrictEqual('test1');
    snapController.destroy();
  });

  it('passes endowments to a snap when executing it', async () => {
    const messenger = getSnapControllerMessenger();
    const callActionMock = jest.spyOn(messenger, 'call');

    const snapController = getSnapController(
      getSnapControllerOptions({
        environmentEndowmentPermissions: ['endowment:foo'],
        messenger,
        state: {
          snaps: getPersistedSnapsState(),
        },
      }),
    );

    const snap = snapController.getExpect(MOCK_SNAP_ID);

    callActionMock.mockImplementation((method, ...args) => {
      if (method === 'PermissionController:hasPermission') {
        return true;
      } else if (method === 'ApprovalController:addRequest') {
        return (args[0] as any).requestData;
      } else if (method === 'PermissionController:getEndowments') {
        return ['fooEndowment'] as any;
      }
      return false;
    });

    await snapController.startSnap(snap.id);

    expect(callActionMock).toHaveBeenCalledTimes(4);
    expect(callActionMock).toHaveBeenNthCalledWith(
      1,
      'PermissionController:hasPermission',
      MOCK_SNAP_ID,
      'endowment:foo',
    );

    expect(callActionMock).toHaveBeenNthCalledWith(
      2,
      'PermissionController:getEndowments',
      MOCK_SNAP_ID,
      'endowment:foo',
    );

    expect(callActionMock).toHaveBeenNthCalledWith(
      3,
      'ExecutionService:executeSnap',
      {
        snapId: MOCK_SNAP_ID,
        sourceCode: DEFAULT_SNAP_BUNDLE,
        endowments: [...DEFAULT_ENDOWMENTS, 'fooEndowment'],
      },
    );

    expect(callActionMock).toHaveBeenNthCalledWith(
      4,
      'PermissionController:hasPermission',
      MOCK_SNAP_ID,
      SnapEndowments.LongRunning,
    );
    snapController.destroy();
  });

  it('errors if attempting to start a snap that was already started', async () => {
    const messenger = getSnapControllerMessenger();
    const callActionMock = jest.spyOn(messenger, 'call');

    const snapController = getSnapController(
      getSnapControllerOptions({
        messenger,
        state: {
          snaps: getPersistedSnapsState(),
        },
      }),
    );

    await snapController.startSnap(MOCK_SNAP_ID);
    await expect(snapController.startSnap(MOCK_SNAP_ID)).rejects.toThrow(
      `Snap "${MOCK_SNAP_ID}" is already started.`,
    );
    expect(callActionMock).toHaveBeenCalledTimes(2);
    expect(callActionMock).toHaveBeenNthCalledWith(
      1,
      'ExecutionService:executeSnap',
      {
        snapId: MOCK_SNAP_ID,
        sourceCode: DEFAULT_SNAP_BUNDLE,
        endowments: [...DEFAULT_ENDOWMENTS],
      },
    );

    expect(callActionMock).toHaveBeenNthCalledWith(
      2,
      'PermissionController:hasPermission',
      MOCK_SNAP_ID,
      SnapEndowments.LongRunning,
    );
  });

  it('can rehydrate state', async () => {
    const firstSnapController = getSnapController(
      getSnapControllerOptions({
        state: {
          snaps: getPersistedSnapsState(
            getPersistedSnapObject({
              permissionName: 'fooperm',
              version: '0.0.1',
              sourceCode: DEFAULT_SNAP_BUNDLE,
              id: 'npm:foo',
              status: SnapStatus.Installing,
            }),
          ),
        },
      }),
    );

    // persist the state somewhere
    const persistedState = getPersistentState<SnapControllerState>(
      firstSnapController.state,
      firstSnapController.metadata,
    );

    // create a new controller
    const secondSnapController = getSnapController(
      getSnapControllerOptions({
        state: persistedState,
      }),
    );

    expect(secondSnapController.isRunning('npm:foo')).toStrictEqual(false);
    await secondSnapController.startSnap('npm:foo');

    expect(secondSnapController.state.snaps['npm:foo']).toBeDefined();
    expect(secondSnapController.isRunning('npm:foo')).toStrictEqual(true);
    firstSnapController.destroy();
    secondSnapController.destroy();
  });

  it(`adds errors to the controller's state`, async () => {
    const rootMessenger = getControllerMessenger();
    const executionEnvironmentStub = new ExecutionEnvironmentStub(
      getNodeEESMessenger(rootMessenger),
    ) as unknown as NodeThreadExecutionService;

    const [snapController] = getSnapControllerWithEES(
      getSnapControllerWithEESOptions({ rootMessenger }),
      executionEnvironmentStub,
    );

    snapController.addSnapError({
      code: 1,
      data: {},
      message: 'error happened',
    });

    const arrayOfErrors = Object.entries(snapController.state.snapErrors);

    expect(arrayOfErrors.length > 0).toStrictEqual(true);

    snapController.removeSnapError(arrayOfErrors[0][0]);

    expect(Object.entries(snapController.state.snapErrors)).toHaveLength(0);

    snapController.addSnapError({
      code: 1,
      data: {},
      message: 'error happened',
    });

    snapController.addSnapError({
      code: 2,
      data: {},
      message: 'error 2',
    });

    snapController.removeSnapError(
      Object.entries(snapController.state.snapErrors)[0][0],
    );

    expect(Object.entries(snapController.state.snapErrors)).toHaveLength(1);
    expect(Object.entries(snapController.state.snapErrors)[0][1]).toStrictEqual(
      expect.objectContaining({
        code: 2,
        data: {},
        message: 'error 2',
      }),
    );
    snapController.destroy();
  });

  it('handles an error event on the controller messenger', async () => {
    const options = getSnapControllerWithEESOptions({
      state: {
        snaps: getPersistedSnapsState(),
      },
    });
    const { rootMessenger } = options;
    const [snapController, service] = getSnapControllerWithEES(options);

    const snap = snapController.getExpect(MOCK_SNAP_ID);
    await snapController.startSnap(snap.id);

    // defer
    setTimeout(() => {
      rootMessenger.publish('ExecutionService:unhandledError', snap.id, {
        message: 'foo',
        code: 123,
      });
    }, 1);

    await new Promise((resolve) => {
      rootMessenger.subscribe('SnapController:stateChange', (state) => {
        const crashedSnap = state.snaps[snap.id];
        expect(crashedSnap.status).toStrictEqual(SnapStatus.Crashed);
        resolve(undefined);
        snapController.destroy();
      });
    });
    await service.terminateAllSnaps();
  });

  it('adds a snap and uses its JSON-RPC API and then get stopped from idling too long', async () => {
    const [snapController, service] = getSnapControllerWithEES(
      getSnapControllerWithEESOptions({
        idleTimeCheckInterval: 50,
        maxIdleTime: 100,
        state: {
          snaps: getPersistedSnapsState(),
        },
      }),
    );

    const snap = snapController.getExpect(MOCK_SNAP_ID);
    await snapController.startSnap(snap.id);

    await snapController.handleRequest({
      snapId: snap.id,
      origin: 'foo.com',
      handler: HandlerType.OnRpcRequest,
      request: {
        jsonrpc: '2.0',
        method: 'test',
        params: {},
        id: 1,
      },
    });

    await delay(300);

    expect(snapController.isRunning(snap.id)).toStrictEqual(false);
    snapController.destroy();

    await service.terminateAllSnaps();
  });

  it('terminates a snap even if connection to worker has failed', async () => {
    const rootMessenger = getControllerMessenger();
    const [snapController, service] = getSnapControllerWithEES(
      getSnapControllerWithEESOptions({
        rootMessenger,
        idleTimeCheckInterval: 50,
        maxIdleTime: 100,
        state: {
          snaps: getPersistedSnapsState(),
        },
      }),
    );

    const snap = snapController.getExpect(MOCK_SNAP_ID);
    await snapController.startSnap(snap.id);

    (snapController as any)._maxRequestTime = 50;

    (service as any)._command = () =>
      new Promise((resolve) => {
        setTimeout(resolve, 2000);
      });

    await expect(
      snapController.handleRequest({
        snapId: snap.id,
        origin: 'foo.com',
        handler: HandlerType.OnRpcRequest,
        request: {
          jsonrpc: '2.0',
          method: 'test',
          params: {},
          id: 1,
        },
      }),
    ).rejects.toThrow(/request timed out/u);

    expect(snapController.state.snaps[snap.id].status).toStrictEqual('crashed');
    snapController.destroy();

    await service.terminateAllSnaps();
  });

  it(`reads a snap's status after adding it`, async () => {
    const [snapController, service] = getSnapControllerWithEES(
      getSnapControllerWithEESOptions({
        idleTimeCheckInterval: 1000,
        maxIdleTime: 2000,
        state: {
          snaps: getPersistedSnapsState(),
        },
      }),
    );

    const snap = snapController.getExpect(MOCK_SNAP_ID);

    await snapController.startSnap(snap.id);
    expect(snapController.state.snaps[snap.id].status).toStrictEqual('running');

    await snapController.stopSnap(snap.id);
    expect(snapController.state.snaps[snap.id].status).toStrictEqual('stopped');

    snapController.destroy();
    await service.terminateAllSnaps();
  });

  it('adds a snap, stops it, and starts it again on-demand', async () => {
    const [snapController, service] = getSnapControllerWithEES(
      getSnapControllerWithEESOptions({
        idleTimeCheckInterval: 1000,
        maxIdleTime: 2000,
        state: {
          snaps: getPersistedSnapsState(),
        },
      }),
    );

    const snap = snapController.getExpect(MOCK_SNAP_ID);

    await snapController.startSnap(snap.id);
    expect(snapController.state.snaps[snap.id].status).toStrictEqual('running');

    await snapController.stopSnap(snap.id);
    expect(snapController.state.snaps[snap.id].status).toStrictEqual('stopped');

    const results = await snapController.handleRequest({
      snapId: snap.id,
      origin: 'foo.com',
      handler: HandlerType.OnRpcRequest,
      request: {
        jsonrpc: '2.0',
        method: 'test',
        params: {},
        id: 1,
      },
    });
    expect(results).toStrictEqual('test1');

    snapController.destroy();
    await service.terminateAllSnaps();
  });

  it('installs a Snap via installSnaps', async () => {
    const messenger = getSnapControllerMessenger(undefined, false);
    const snapController = getSnapController(
      getSnapControllerOptions({
        messenger,
      }),
    );

    const messengerCallMock = jest
      .spyOn(messenger, 'call')
      .mockImplementation((method, ...args) => {
        if (method === 'PermissionController:getPermissions') {
          return {};
        } else if (
          method === 'PermissionController:hasPermission' &&
          args[1] === SnapEndowments.LongRunning
        ) {
          return false;
        } else if (method === 'ApprovalController:addRequest') {
          return (args[0] as any).requestData;
        }
        return true;
      });
    jest.spyOn(messenger, 'publish');

    jest
      .spyOn(snapController as any, '_fetchSnap')
      .mockImplementationOnce(async () => {
        return {
          manifest: getSnapManifest({
            shasum: getSnapSourceShasum(DEFAULT_SNAP_BUNDLE),
          }),
          sourceCode: DEFAULT_SNAP_BUNDLE,
        };
      });

    const eventSubscriptionPromise = Promise.all([
      new Promise<void>((resolve) => {
        messenger.subscribe('SnapController:snapAdded', (snap) => {
          expect(snap).toStrictEqual(
            getSnapObject({ status: SnapStatus.Installing }),
          );
          resolve();
        });
      }),
      new Promise<void>((resolve) => {
        messenger.subscribe('SnapController:snapInstalled', (truncatedSnap) => {
          expect(truncatedSnap).toStrictEqual(getTruncatedSnap());
          resolve();
        });
      }),
    ]);

    const expectedSnapObject = getTruncatedSnap();

    expect(
      await snapController.installSnaps(MOCK_ORIGIN, {
        [MOCK_SNAP_ID]: {},
      }),
    ).toStrictEqual({
      [MOCK_SNAP_ID]: expectedSnapObject,
    });

    expect(messengerCallMock).toHaveBeenCalledTimes(5);
    expect(messengerCallMock).toHaveBeenNthCalledWith(
      1,
      'PermissionController:hasPermission',
      MOCK_ORIGIN,
      expectedSnapObject.permissionName,
    );

    expect(messengerCallMock).toHaveBeenNthCalledWith(
      2,
      'ApprovalController:addRequest',
      expect.objectContaining({
        requestData: {
          metadata: {
            origin: MOCK_SNAP_ID,
            dappOrigin: MOCK_ORIGIN,
            id: expect.any(String),
          },
          permissions: getSnapManifest().initialPermissions,
          snapId: MOCK_SNAP_ID,
        },
      }),
      true,
    );

    expect(messengerCallMock).toHaveBeenNthCalledWith(
      3,
      'PermissionController:grantPermissions',
      expect.any(Object),
    );

    expect(messengerCallMock).toHaveBeenNthCalledWith(
      4,
      'ExecutionService:executeSnap',
      expect.any(Object),
    );

    expect(messengerCallMock).toHaveBeenNthCalledWith(
      5,
      'PermissionController:hasPermission',
      MOCK_SNAP_ID,
      SnapEndowments.LongRunning,
    );

    await eventSubscriptionPromise;
  });

  it('throws an error on invalid semver range during installSnaps', async () => {
    const controller = getSnapController();

    await expect(
      controller.installSnaps(MOCK_ORIGIN, {
        [MOCK_SNAP_ID]: { version: 'foo' },
      }),
    ).rejects.toThrow(
      'The "version" field must be a valid SemVer version range if specified. Received: "foo"',
    );
  });

  it('reuses an already installed Snap if it satisfies the requested SemVer range', async () => {
    const messenger = getSnapControllerMessenger();
    const controller = getSnapController(
      getSnapControllerOptions({
        messenger,
        state: {
          snaps: getPersistedSnapsState(),
        },
      }),
    );

    const authorizeSpy = jest.spyOn(controller as any, 'authorize');
    const messengerCallMock = jest
      .spyOn(messenger, 'call')
      .mockImplementationOnce(() => true);

    await controller.installSnaps(MOCK_ORIGIN, {
      [MOCK_SNAP_ID]: { version: '>0.9.0 <1.1.0' },
    });

    const newSnap = controller.get(MOCK_SNAP_ID);

    expect(newSnap).toStrictEqual(getSnapObject());
    expect(authorizeSpy).not.toHaveBeenCalled();
    expect(messengerCallMock).toHaveBeenCalledTimes(1);
    expect(messengerCallMock).toHaveBeenNthCalledWith(
      1,
      'PermissionController:hasPermission',
      MOCK_ORIGIN,
      newSnap?.permissionName,
    );
  });

  it('fails to install snap if user rejects installation', async () => {
    const messenger = getSnapControllerMessenger(undefined, false);
    const controller = getSnapController(
      getSnapControllerOptions({ messenger }),
    );

    jest.spyOn(messenger, 'call').mockImplementation((method) => {
      if (method === 'ApprovalController:addRequest') {
        throw ethErrors.provider.userRejectedRequest();
      }
      return true;
    });

    jest
      .spyOn(controller as any, '_fetchSnap')
      .mockImplementationOnce(async () => {
        return {
          manifest: getSnapManifest(),
          sourceCode: DEFAULT_SNAP_BUNDLE,
        };
      });

    await expect(
      controller.installSnaps(MOCK_ORIGIN, {
        [MOCK_SNAP_ID]: {},
      }),
    ).rejects.toThrow('User rejected the request.');

    expect(controller.get(MOCK_SNAP_ID)).toBeUndefined();
  });

  it('removes a snap that errors during installation after being added', async () => {
    const messenger = getSnapControllerMessenger();
    const snapController = getSnapController(
      getSnapControllerOptions({
        messenger,
      }),
    );

    const messengerCallMock = jest
      .spyOn(messenger, 'call')
      .mockImplementationOnce(() => true)
      .mockImplementation();

    jest.spyOn(messenger, 'publish');
    jest
      .spyOn(snapController as any, '_fetchSnap')
      .mockImplementationOnce(async () => {
        return {
          manifest: getSnapManifest(),
          sourceCode: DEFAULT_SNAP_BUNDLE,
        };
      });

    jest
      .spyOn(snapController as any, 'authorize')
      .mockImplementationOnce(() => {
        throw new Error('foo');
      });

    const eventSubscriptionPromise = Promise.all([
      new Promise<void>((resolve) => {
        messenger.subscribe('SnapController:snapAdded', (snap) => {
          expect(snap).toStrictEqual(
            getSnapObject({ status: SnapStatus.Installing }),
          );
          resolve();
        });
      }),
      new Promise<void>((resolve) => {
        messenger.subscribe('SnapController:snapRemoved', (truncatedSnap) => {
          expect(truncatedSnap).toStrictEqual(getTruncatedSnap());
          resolve();
        });
      }),
    ]);

    const expectedSnapObject = getTruncatedSnap();

    await expect(
      snapController.installSnaps(MOCK_ORIGIN, {
        [MOCK_SNAP_ID]: {},
      }),
    ).rejects.toThrow('foo');

    expect(messengerCallMock).toHaveBeenCalledTimes(3);
    expect(messengerCallMock).toHaveBeenNthCalledWith(
      1,
      'PermissionController:hasPermission',
      MOCK_ORIGIN,
      expectedSnapObject.permissionName,
    );

    await eventSubscriptionPromise;
  });

  it('adds a snap, disable/enables it, and still gets a response from an RPC method', async () => {
    const [snapController, service] = getSnapControllerWithEES(
      getSnapControllerWithEESOptions({
        idleTimeCheckInterval: 1000,
        maxRequestTime: 2000,
        maxIdleTime: 2000,
        state: {
          snaps: getPersistedSnapsState(
            getPersistedSnapObject({ status: SnapStatus.Installing }),
          ),
        },
      }),
    );

    const snap = snapController.getExpect(MOCK_SNAP_ID);

    await expect(
      snapController.handleRequest({
        snapId: snap.id,
        origin: 'foo.com',
        handler: HandlerType.OnRpcRequest,
        request: {
          jsonrpc: '2.0',
          method: 'test',
          params: {},
          id: 1,
        },
      }),
    ).rejects.toThrow(
      `Snap "${MOCK_SNAP_ID}" is currently being installed. Please try again later.`,
    );

    await snapController.startSnap(snap.id);
    expect(snapController.state.snaps[snap.id].status).toStrictEqual('running');

    await snapController.stopSnap(snap.id);

    await snapController.disableSnap(snap.id);
    expect(snapController.state.snaps[snap.id].status).toStrictEqual('stopped');

    await expect(snapController.startSnap(snap.id)).rejects.toThrow(
      `Snap "${MOCK_SNAP_ID}" is disabled.`,
    );

    await expect(
      snapController.handleRequest({
        snapId: snap.id,
        origin: MOCK_ORIGIN,
        handler: HandlerType.OnRpcRequest,
        request: {
          jsonrpc: '2.0',
          method: 'test',
          params: {},
          id: 1,
        },
      }),
    ).rejects.toThrow(`Snap "${MOCK_SNAP_ID}" is disabled.`);

    expect(snapController.state.snaps[snap.id].status).toStrictEqual('stopped');
    expect(snapController.state.snaps[snap.id].enabled).toStrictEqual(false);

    snapController.enableSnap(snap.id);
    expect(snapController.state.snaps[snap.id].enabled).toStrictEqual(true);

    expect(snapController.state.snaps[snap.id].status).toStrictEqual('stopped');

    const result = await snapController.handleRequest({
      snapId: snap.id,
      origin: MOCK_ORIGIN,
      handler: HandlerType.OnRpcRequest,
      request: {
        jsonrpc: '2.0',
        method: 'test',
        params: {},
        id: 1,
      },
    });

    expect(result).toStrictEqual('test1');
    expect(snapController.state.snaps[snap.id].status).toStrictEqual('running');

    snapController.destroy();
    await service.terminateAllSnaps();
  });

  it('times out an RPC request that takes too long', async () => {
    const options = getSnapControllerWithEESOptions({
      idleTimeCheckInterval: 30000,
      maxIdleTime: 160000,
      // Note that we are using the default maxRequestTime
      state: {
        snaps: getPersistedSnapsState(),
      },
    });

    jest
      .spyOn(options.messenger, 'call')
      .mockImplementation((method, ...args) => {
        // override handler to take too long to return
        if (method === 'ExecutionService:handleRpcRequest') {
          return new Promise((resolve) => {
            setTimeout(() => {
              resolve(undefined);
            }, 300);
          });
        } else if (
          method === 'PermissionController:hasPermission' &&
          args[1] === SnapEndowments.LongRunning
        ) {
          return false;
        }
        return true;
      });
    const [snapController, service] = getSnapControllerWithEES(options);

    const snap = snapController.getExpect(MOCK_SNAP_ID);

    await snapController.startSnap(snap.id);
    expect(snapController.state.snaps[snap.id].status).toStrictEqual('running');

    // We set the maxRequestTime to a low enough value for it to time out
    (snapController as any)._maxRequestTime = 50;

    await expect(
      snapController.handleRequest({
        snapId: snap.id,
        origin: 'foo.com',
        handler: HandlerType.OnRpcRequest,
        request: {
          jsonrpc: '2.0',
          method: 'test',
          params: {},
          id: 1,
        },
      }),
    ).rejects.toThrow(/request timed out/u);
    expect(snapController.state.snaps[snap.id].status).toStrictEqual('crashed');

    snapController.destroy();
    await service.terminateAllSnaps();
  });

  it('does not timeout while waiting for response from MetaMask', async () => {
    const sourceCode = `
    module.exports.onRpcRequest = () => wallet.request({ method: 'eth_blockNumber', params: [] });
    `;

    const [snapController, service] = getSnapControllerWithEES(
      getSnapControllerWithEESOptions({
        idleTimeCheckInterval: 30000,
        maxIdleTime: 160000,
        state: {
          snaps: getPersistedSnapsState(
            getPersistedSnapObject({
              sourceCode,
              manifest: getSnapManifest({
                shasum: getSnapSourceShasum(sourceCode),
              }),
            }),
          ),
        },
      }),
    );

    const snap = snapController.getExpect(MOCK_SNAP_ID);

    const blockNumber = '0xa70e77';

    jest
      // Cast because we are mocking a private property
      .spyOn(service, 'setupSnapProvider' as any)
      .mockImplementation((_snapId, rpcStream) => {
        const mux = setupMultiplex(rpcStream as Duplex, 'foo');
        const stream = mux.createStream('metamask-provider');
        const engine = new JsonRpcEngine();
        const middleware = createAsyncMiddleware(async (req, res, _next) => {
          if (req.method === 'metamask_getProviderState') {
            res.result = { isUnlocked: false, accounts: [] };
          } else if (req.method === 'eth_blockNumber') {
            await new Promise((resolve) => setTimeout(resolve, 400));
            res.result = blockNumber;
          }
        });
        engine.push(middleware);
        const providerStream = createEngineStream({ engine });
        pump(stream, providerStream, stream);
      });

    await snapController.startSnap(snap.id);
    expect(snapController.state.snaps[snap.id].status).toStrictEqual('running');

    // Max request time should be shorter than eth_blockNumber takes to respond
    (snapController as any)._maxRequestTime = 300;

    expect(
      await snapController.handleRequest({
        snapId: snap.id,
        origin: 'foo.com',
        handler: HandlerType.OnRpcRequest,
        request: {
          jsonrpc: '2.0',
          method: 'test',
          params: {},
          id: 1,
        },
      }),
    ).toBe(blockNumber);

    snapController.destroy();
    await service.terminateAllSnaps();
  });

  it('does not timeout while waiting for response from MetaMask when snap does multiple calls', async () => {
    const sourceCode = `
    const fetch = async () => parseInt(await wallet.request({ method: 'eth_blockNumber', params: [] }), 16);
    module.exports.onRpcRequest = async () => (await fetch()) + (await fetch());
    `;

    const [snapController, service] = getSnapControllerWithEES(
      getSnapControllerWithEESOptions({
        idleTimeCheckInterval: 30000,
        maxIdleTime: 160000,
        state: {
          snaps: getPersistedSnapsState(
            getPersistedSnapObject({
              sourceCode,
              manifest: getSnapManifest({
                shasum: getSnapSourceShasum(sourceCode),
              }),
            }),
          ),
        },
      }),
    );

    const snap = snapController.getExpect(MOCK_SNAP_ID);

    jest
      // Cast because we are mocking a private property
      .spyOn(service, 'setupSnapProvider' as any)
      .mockImplementation((_snapId, rpcStream) => {
        const mux = setupMultiplex(rpcStream as Duplex, 'foo');
        const stream = mux.createStream('metamask-provider');
        const engine = new JsonRpcEngine();
        const middleware = createAsyncMiddleware(async (req, res, _next) => {
          if (req.method === 'metamask_getProviderState') {
            res.result = { isUnlocked: false, accounts: [] };
          } else if (req.method === 'eth_blockNumber') {
            await new Promise((resolve) => setTimeout(resolve, 400));
            res.result = '0xa70e77';
          }
        });
        engine.push(middleware);
        const providerStream = createEngineStream({ engine });
        pump(stream, providerStream, stream);
      });

    await snapController.startSnap(snap.id);
    expect(snapController.state.snaps[snap.id].status).toStrictEqual('running');

    // Max request time should be shorter than eth_blockNumber takes to respond
    (snapController as any)._maxRequestTime = 300;

    expect(
      await snapController.handleRequest({
        snapId: snap.id,
        origin: 'foo.com',
        handler: HandlerType.OnRpcRequest,
        request: {
          jsonrpc: '2.0',
          method: 'test',
          params: {},
          id: 1,
        },
      }),
    ).toBe(21896430);

    snapController.destroy();
    await service.terminateAllSnaps();
  });

  it('does not time out snaps that are permitted to be long-running', async () => {
    const options = getSnapControllerWithEESOptions({
      idleTimeCheckInterval: 30000,
      maxIdleTime: 160000,
      // Note that we are using the default maxRequestTime
      state: {
        snaps: getPersistedSnapsState(),
      },
    });

    jest.spyOn(options.messenger, 'call').mockImplementation((method) => {
      // override handler to take too long to return
      if (method === 'ExecutionService:handleRpcRequest') {
        return new Promise((resolve) => {
          setTimeout(() => {
            resolve(undefined);
          }, 300);
        });
      }
      // Return true for everything here, so we signal that we have the long-running permission
      return true;
    });

    const [snapController, service] = getSnapControllerWithEES(options);

    const snap = snapController.getExpect(MOCK_SNAP_ID);

    await snapController.startSnap(snap.id);
    expect(snapController.state.snaps[snap.id].status).toStrictEqual('running');

    // We set the maxRequestTime to a low enough value for it to time out if it werent a long running snap
    (snapController as any)._maxRequestTime = 50;

    const handlerPromise = snapController.handleRequest({
      snapId: snap.id,
      origin: 'foo.com',
      handler: HandlerType.OnRpcRequest,
      request: {
        jsonrpc: '2.0',
        method: 'test',
        params: {},
        id: 1,
      },
    });

    const timeoutPromise = new Promise<boolean>((resolve) => {
      setTimeout(() => {
        resolve(true);
      }, 200);
    });

    expect(
      // Race the promises to check that handlerPromise does not time out
      await Promise.race([handlerPromise, timeoutPromise]),
    ).toBe(true);
    expect(snapController.state.snaps[snap.id].status).toStrictEqual('running');

    snapController.destroy();
    await service.terminateAllSnaps();
  });

  it('times out on stuck starting snap', async () => {
    const messenger = getSnapControllerMessenger();
    const snapController = getSnapController(
      getSnapControllerOptions({
        messenger,
        maxRequestTime: 50,
        state: {
          snaps: getPersistedSnapsState(),
        },
      }),
    );

    const snap = snapController.getExpect(MOCK_SNAP_ID);

    jest.spyOn(messenger, 'call').mockImplementation((method) => {
      if (method === 'ExecutionService:executeSnap') {
        return new Promise((resolve) => {
          setTimeout(() => {
            resolve(undefined);
          }, 300);
        });
      }
      return false;
    });

    await expect(snapController.startSnap(snap.id)).rejects.toThrow(
      /request timed out/u,
    );

    snapController.destroy();
  });

  it('does not kill snaps with open sessions', async () => {
    const sourceCode = `
    module.exports.onRpcRequest = () => 'foo bar';
    `;
    const options = getSnapControllerWithEESOptions({
      idleTimeCheckInterval: 100,
      maxIdleTime: 500,
      state: {
        snaps: getPersistedSnapsState(
          getPersistedSnapObject({
            sourceCode,
            manifest: getSnapManifest({
              shasum: getSnapSourceShasum(sourceCode),
            }),
          }),
        ),
      },
    });
    const [snapController, service] = getSnapControllerWithEES(options);

    const snap = snapController.getExpect(MOCK_SNAP_ID);

    await snapController.startSnap(snap.id);
    expect(snapController.state.snaps[snap.id].status).toStrictEqual('running');

    options.rootMessenger.call(
      'SnapController:incrementActiveReferences',
      MOCK_SNAP_ID,
    );

    expect(
      await snapController.handleRequest({
        snapId: snap.id,
        origin: 'foo.com',
        handler: HandlerType.OnRpcRequest,
        request: {
          jsonrpc: '2.0',
          method: 'test',
          params: {},
          id: 1,
        },
      }),
    ).toBe('foo bar');

    await new Promise<void>((resolve) => {
      setTimeout(() => resolve(), 501);
    });

    // Should still be running after idle timeout
    expect(snapController.state.snaps[snap.id].status).toStrictEqual('running');

    await options.rootMessenger.call(
      'SnapController:decrementActiveReferences',
      MOCK_SNAP_ID,
    );

    await new Promise<void>((resolve) => {
      setTimeout(() => resolve(), 101);
    });

    // Should be terminated by idle timeout now
    expect(snapController.state.snaps[snap.id].status).toStrictEqual('stopped');

    snapController.destroy();
    await service.terminateAllSnaps();
  });

  it('shouldnt time out a long running snap on start up', async () => {
    const messenger = getSnapControllerMessenger();
    jest.spyOn(messenger, 'call').mockImplementation((method) => {
      // Make snap take 300 ms to execute
      if (method === 'ExecutionService:executeSnap') {
        return new Promise((resolve) => {
          setTimeout(() => {
            resolve(undefined);
          }, 300);
        });
      }
      // Return true for everything here, so we signal that we have the long-running permission
      return true;
    });
    const snapController = getSnapController(
      getSnapControllerOptions({
        messenger,
        maxRequestTime: 50,
        state: {
          snaps: getPersistedSnapsState(),
        },
      }),
    );

    const snap = snapController.getExpect(MOCK_SNAP_ID);

    const startPromise = snapController.startSnap(snap.id);

    const timeoutPromise = new Promise<boolean>((resolve) => {
      setTimeout(() => {
        resolve(true);
      }, 200);
    });

    expect(
      // Race the promises to check that startPromise does not time out
      await Promise.race([startPromise, timeoutPromise]),
    ).toBe(true);

    snapController.destroy();
  });

  it('removes a snap that is stopped without errors', async () => {
    const rootMessenger = getControllerMessenger();
    const options = getSnapControllerWithEESOptions({
      rootMessenger,
      idleTimeCheckInterval: 30000,
      maxIdleTime: 160000,
      maxRequestTime: 1000,
      state: {
        snaps: getPersistedSnapsState(),
      },
    });
    jest
      .spyOn(options.messenger, 'call')
      .mockImplementation((method, ...args) => {
        // override handler to take too long to return
        if (method === 'ExecutionService:handleRpcRequest') {
          return new Promise((resolve) => {
            setTimeout(() => {
              resolve(undefined);
            }, 30000);
          });
        } else if (
          method === 'PermissionController:hasPermission' &&
          args[1] === SnapEndowments.LongRunning
        ) {
          return false;
        }
        return true;
      });
    const [snapController, service] = getSnapControllerWithEES(options);

    const snap = snapController.getExpect(MOCK_SNAP_ID);

    await snapController.startSnap(snap.id);
    expect(snapController.state.snaps[snap.id].status).toStrictEqual('running');

    await expect(
      snapController.handleRequest({
        snapId: snap.id,
        origin: 'foo.com',
        handler: HandlerType.OnRpcRequest,
        request: {
          jsonrpc: '2.0',
          method: 'test',
          params: {},
          id: 1,
        },
      }),
    ).rejects.toThrow(/request timed out/u);
    expect(snapController.state.snaps[snap.id].status).toStrictEqual('crashed');

    await snapController.removeSnap(snap.id);

    expect(snapController.state.snaps[snap.id]).toBeUndefined();

    snapController.destroy();
    await service.terminateAllSnaps();
  });

  describe('getRpcRequestHandler', () => {
    it('handlers populate the "jsonrpc" property if missing', async () => {
      const snapId = 'fooSnap';
      const options = getSnapControllerWithEESOptions({
        state: {
          snaps: {
            [snapId]: {
              enabled: true,
              id: snapId,
              status: SnapStatus.Running,
            } as any,
          },
        },
      });
      const [snapController, service] = getSnapControllerWithEES(options);

      const mockMessageHandler = jest.fn();
      const spyOnMessengerCall = jest
        .spyOn(options.messenger, 'call')
        .mockImplementation((method) => {
          if (method === 'ExecutionService:handleRpcRequest') {
            return mockMessageHandler as any;
          }
          return true;
        });

      await snapController.handleRequest({
        snapId,
        origin: 'foo.com',
        handler: HandlerType.OnRpcRequest,
        request: {
          jsonrpc: '2.0',
          method: 'bar',
          params: {},
          id: 1,
        },
      });

      expect(spyOnMessengerCall).toHaveBeenCalledTimes(2);
      expect(spyOnMessengerCall).toHaveBeenCalledWith(
        'ExecutionService:handleRpcRequest',
        snapId,
        {
          origin: 'foo.com',
          handler: HandlerType.OnRpcRequest,
          request: {
            id: 1,
            method: 'bar',
            jsonrpc: '2.0',
            params: {},
          },
        },
      );
      await service.terminateAllSnaps();
    });

    it('handlers throw if the request has an invalid "jsonrpc" property', async () => {
      const fakeSnap = getPersistedSnapObject({ status: SnapStatus.Running });
      const snapId = fakeSnap.id;
      const snapController = getSnapController(
        getSnapControllerOptions({
          state: {
            snaps: {
              [snapId]: fakeSnap,
            },
          },
        }),
      );
      await expect(
        snapController.handleRequest({
          snapId,
          origin: 'foo.com',
          handler: HandlerType.OnRpcRequest,
          request: {
            jsonrpc: 'kaplar',
            method: 'bar',
            id: 1,
          },
        }),
      ).rejects.toThrow(
        ethErrors.rpc.invalidRequest({
          message: 'Invalid "jsonrpc" property. Must be "2.0" if provided.',
          data: 'kaplar',
        }),
      );
    });

    it('handlers will throw if there are too many pending requests before a snap has started', async () => {
      const messenger = getSnapControllerMessenger();
      const fakeSnap = getPersistedSnapObject({ status: SnapStatus.Stopped });
      const snapId = fakeSnap.id;
      const snapController = getSnapController(
        getSnapControllerOptions({
          messenger,
          state: {
            snaps: {
              [snapId]: fakeSnap,
            },
          },
        }),
      );

      let resolveExecutePromise: any;
      const deferredExecutePromise = new Promise((res) => {
        resolveExecutePromise = res;
      });

      jest.spyOn(messenger, 'call').mockImplementation((method) => {
        if (method === 'ExecutionService:executeSnap') {
          return deferredExecutePromise;
        }
        return true;
      });

      // Fill up the request queue
      const finishPromise = Promise.all([
        snapController.handleRequest({
          snapId,
          origin: 'foo.com',
          handler: HandlerType.OnRpcRequest,
          request: {
            jsonrpc: '2.0',
            method: 'bar',
            params: {},
            id: 1,
          },
        }),
        snapController.handleRequest({
          snapId,
          origin: 'foo.com',
          handler: HandlerType.OnRpcRequest,
          request: {
            jsonrpc: '2.0',
            method: 'bar',
            params: {},
            id: 2,
          },
        }),
        snapController.handleRequest({
          snapId,
          origin: 'foo.com',
          handler: HandlerType.OnRpcRequest,
          request: {
            jsonrpc: '2.0',
            method: 'bar',
            params: {},
            id: 3,
          },
        }),
        snapController.handleRequest({
          snapId,
          origin: 'foo.com',
          handler: HandlerType.OnRpcRequest,
          request: {
            jsonrpc: '2.0',
            method: 'bar',
            params: {},
            id: 4,
          },
        }),
        snapController.handleRequest({
          snapId,
          origin: 'foo.com',
          handler: HandlerType.OnRpcRequest,
          request: {
            jsonrpc: '2.0',
            method: 'bar',
            params: {},
            id: 5,
          },
        }),
      ]);

      await expect(
        snapController.handleRequest({
          snapId,
          origin: 'foo.com',
          handler: HandlerType.OnRpcRequest,
          request: {
            jsonrpc: '2.0',
            method: 'bar',
            params: {},
            id: 6,
          },
        }),
      ).rejects.toThrow(
        'Exceeds maximum number of requests waiting to be resolved, please try again.',
      );

      // Before processing the pending requests,
      // we need an rpc message handler function to be returned
      jest.spyOn(messenger, 'call').mockImplementation((method) => {
        if (method === 'ExecutionService:executeSnap') {
          return deferredExecutePromise;
        } else if (method === 'ExecutionService:handleRpcRequest') {
          return Promise.resolve(undefined);
        }
        return true;
      });

      // Resolve the promise that the pending requests are waiting for and wait for them to finish
      resolveExecutePromise();
      await finishPromise;
    });
  });

  describe('installSnaps', () => {
    it('returns existing non-local snaps without reinstalling them', async () => {
      const messenger = getSnapControllerMessenger();
      const snapObject = getPersistedSnapObject();
      const truncatedSnap = getTruncatedSnap();

      const snapController = getSnapController(
        getSnapControllerOptions({
          messenger,
          state: {
            snaps: {
              [MOCK_SNAP_ID]: snapObject,
            },
          },
        }),
      );

      const callActionMock = jest
        .spyOn(messenger, 'call')
        .mockImplementation((method) => {
          if (method === 'PermissionController:hasPermission') {
            return true;
          }
          return false;
        });

      const addMock = jest
        .spyOn(snapController as any, '_add')
        .mockImplementation();
      const result = await snapController.installSnaps(MOCK_ORIGIN, {
        [MOCK_SNAP_ID]: {},
      });
      expect(result).toStrictEqual({ [MOCK_SNAP_ID]: truncatedSnap });
      expect(callActionMock).toHaveBeenCalledTimes(1);
      expect(callActionMock).toHaveBeenCalledWith(
        'PermissionController:hasPermission',
        MOCK_ORIGIN,
        snapObject.permissionName,
      );
      expect(addMock).not.toHaveBeenCalled();
    });

    it('reinstalls local snaps even if they are already installed (already stopped)', async () => {
      const messenger = getSnapControllerMessenger();
      const snapObject = getPersistedSnapObject({
        id: MOCK_LOCAL_SNAP_ID,
      });
      const truncatedSnap = getTruncatedSnap({
        id: MOCK_LOCAL_SNAP_ID,
      });

      const snapController = getSnapController(
        getSnapControllerOptions({
          messenger,
          state: {
            snaps: {
              [MOCK_LOCAL_SNAP_ID]: snapObject,
            },
          },
        }),
      );

      const callActionMock = jest
        .spyOn(messenger, 'call')
        .mockImplementation((method, ...args) => {
          if (method === 'PermissionController:hasPermission') {
            return true;
          } else if (method === 'ApprovalController:addRequest') {
            return (args[0] as any).requestData;
          } else if (method === 'PermissionController:getPermissions') {
            return {};
          }
          return false;
        });

      const fetchSnapMock = jest
        .spyOn(snapController as any, '_fetchSnap')
        .mockImplementationOnce(() => {
          return {
            ...snapObject,
          };
        });
      const stopSnapSpy = jest.spyOn(snapController, 'stopSnap');

      const result = await snapController.installSnaps(MOCK_ORIGIN, {
        [MOCK_LOCAL_SNAP_ID]: {},
      });
      expect(result).toStrictEqual({ [MOCK_LOCAL_SNAP_ID]: truncatedSnap });

      expect(callActionMock).toHaveBeenCalledTimes(5);
      expect(callActionMock).toHaveBeenNthCalledWith(
        1,
        'PermissionController:hasPermission',
        MOCK_ORIGIN,
        snapObject.permissionName,
      );

      expect(callActionMock).toHaveBeenNthCalledWith(
        2,
        'ApprovalController:addRequest',
        expect.objectContaining({
          requestData: {
            metadata: {
              origin: MOCK_LOCAL_SNAP_ID,
              dappOrigin: MOCK_ORIGIN,
              id: expect.any(String),
            },
            permissions: getSnapManifest().initialPermissions,
            snapId: MOCK_LOCAL_SNAP_ID,
          },
        }),
        true,
      );

      expect(callActionMock).toHaveBeenNthCalledWith(
        3,
        'PermissionController:grantPermissions',
        {
          approvedPermissions: getSnapManifest().initialPermissions,
          subject: { origin: MOCK_LOCAL_SNAP_ID },
          requestData: {
            metadata: {
              dappOrigin: MOCK_ORIGIN,
              id: expect.any(String),
              origin: MOCK_LOCAL_SNAP_ID,
            },
            snapId: MOCK_LOCAL_SNAP_ID,
          },
        },
      );

      expect(callActionMock).toHaveBeenNthCalledWith(
        4,
        'ExecutionService:executeSnap',
        expect.objectContaining({}),
      );

      expect(callActionMock).toHaveBeenNthCalledWith(
        5,
        'PermissionController:hasPermission',
        MOCK_LOCAL_SNAP_ID,
        SnapEndowments.LongRunning,
      );

      expect(fetchSnapMock).toHaveBeenCalledTimes(1);
      expect(fetchSnapMock).toHaveBeenCalledWith(MOCK_LOCAL_SNAP_ID, '*');

      expect(stopSnapSpy).not.toHaveBeenCalled();
    });

    it('reinstalls local snaps even if they are already installed (running)', async () => {
      const messenger = getSnapControllerMessenger();
      const version = '0.0.1';
      const newVersion = '0.0.2';

      const manifest = getSnapManifest({ version });
      const newManifest = getSnapManifest({ version: newVersion });
      const truncatedSnap = getTruncatedSnap({
        version: newVersion,
        id: MOCK_LOCAL_SNAP_ID,
      });

      const snapController = getSnapController(
        getSnapControllerOptions({
          messenger,
        }),
      );

      const callActionMock = jest
        .spyOn(messenger, 'call')
        .mockImplementation((method, ...args) => {
          if (method === 'PermissionController:hasPermission') {
            return true;
          } else if (method === 'ApprovalController:addRequest') {
            return (args[0] as any).requestData;
          } else if (method === 'PermissionController:getPermissions') {
            return {};
          }
          return false;
        });

      const fetchSnapMock = jest
        .spyOn(snapController as any, '_fetchSnap')
        .mockImplementationOnce(() => ({
          manifest,
          sourceCode: DEFAULT_SNAP_BUNDLE,
        }))
        .mockImplementationOnce(() => ({
          manifest: newManifest,
          sourceCode: DEFAULT_SNAP_BUNDLE,
        }));
      const stopSnapSpy = jest.spyOn(snapController, 'stopSnap');

      await snapController.installSnaps(MOCK_ORIGIN, {
        [MOCK_LOCAL_SNAP_ID]: {},
      });
      expect(snapController.isRunning(MOCK_LOCAL_SNAP_ID)).toStrictEqual(true);

      const result = await snapController.installSnaps(MOCK_ORIGIN, {
        [MOCK_LOCAL_SNAP_ID]: {},
      });
      expect(result).toStrictEqual({
        [MOCK_LOCAL_SNAP_ID]: truncatedSnap,
      });

      expect(callActionMock).toHaveBeenCalledTimes(11);
      expect(callActionMock).toHaveBeenNthCalledWith(
        1,
        'PermissionController:hasPermission',
        MOCK_ORIGIN,
        truncatedSnap.permissionName,
      );

      expect(callActionMock).toHaveBeenNthCalledWith(
        2,
        'ApprovalController:addRequest',
        expect.objectContaining({
          requestData: {
            metadata: {
              origin: MOCK_LOCAL_SNAP_ID,
              dappOrigin: MOCK_ORIGIN,
              id: expect.any(String),
            },
            permissions: manifest.initialPermissions,
            snapId: MOCK_LOCAL_SNAP_ID,
          },
        }),
        true,
      );

      expect(callActionMock).toHaveBeenNthCalledWith(
        3,
        'PermissionController:grantPermissions',
        {
          approvedPermissions: manifest.initialPermissions,
          subject: { origin: MOCK_LOCAL_SNAP_ID },
          requestData: {
            metadata: {
              dappOrigin: MOCK_ORIGIN,
              id: expect.any(String),
              origin: MOCK_LOCAL_SNAP_ID,
            },
            snapId: MOCK_LOCAL_SNAP_ID,
          },
        },
      );

      expect(callActionMock).toHaveBeenNthCalledWith(
        4,
        'ExecutionService:executeSnap',
        expect.anything(),
      );

      expect(callActionMock).toHaveBeenNthCalledWith(
        5,
        'PermissionController:hasPermission',
        MOCK_LOCAL_SNAP_ID,
        SnapEndowments.LongRunning,
      );

      expect(callActionMock).toHaveBeenNthCalledWith(
        6,
        'PermissionController:hasPermission',
        MOCK_ORIGIN,
        truncatedSnap.permissionName,
      );

      expect(callActionMock).toHaveBeenNthCalledWith(
        7,
        'ExecutionService:terminateSnap',
        MOCK_LOCAL_SNAP_ID,
      );

      expect(callActionMock).toHaveBeenNthCalledWith(
        8,
        'ApprovalController:addRequest',
        expect.objectContaining({
          requestData: {
            metadata: {
              origin: MOCK_LOCAL_SNAP_ID,
              dappOrigin: MOCK_ORIGIN,
              id: expect.any(String),
            },
            permissions: newManifest.initialPermissions,
            snapId: MOCK_LOCAL_SNAP_ID,
          },
        }),
        true,
      );

      expect(callActionMock).toHaveBeenNthCalledWith(
        9,
        'PermissionController:grantPermissions',
        {
          approvedPermissions: newManifest.initialPermissions,
          subject: { origin: MOCK_LOCAL_SNAP_ID },
          requestData: {
            metadata: {
              dappOrigin: MOCK_ORIGIN,
              id: expect.any(String),
              origin: MOCK_LOCAL_SNAP_ID,
            },
            snapId: MOCK_LOCAL_SNAP_ID,
          },
        },
      );

      expect(callActionMock).toHaveBeenNthCalledWith(
        10,
        'ExecutionService:executeSnap',
        expect.objectContaining({ snapId: MOCK_LOCAL_SNAP_ID }),
      );

      expect(callActionMock).toHaveBeenNthCalledWith(
        11,
        'PermissionController:hasPermission',
        MOCK_LOCAL_SNAP_ID,
        SnapEndowments.LongRunning,
      );

      expect(fetchSnapMock).toHaveBeenCalledTimes(2);

      expect(fetchSnapMock).toHaveBeenNthCalledWith(1, MOCK_LOCAL_SNAP_ID, '*');
      expect(fetchSnapMock).toHaveBeenNthCalledWith(2, MOCK_LOCAL_SNAP_ID, '*');
      expect(stopSnapSpy).toHaveBeenCalledTimes(1);
    });

    it('authorizes permissions needed for snaps', async () => {
      const manifest = getSnapManifest();
      const messenger = getSnapControllerMessenger();
      const snapController = getSnapController(
        getSnapControllerOptions({ messenger }),
      );

      const truncatedSnap = getTruncatedSnap({
        initialPermissions: manifest.initialPermissions,
      });

      const callActionMock = jest
        .spyOn(messenger, 'call')
        .mockImplementation((method, ...args) => {
          if (method === 'PermissionController:hasPermission') {
            return true;
          } else if (method === 'ApprovalController:addRequest') {
            return (args[0] as any).requestData;
          } else if (method === 'PermissionController:getPermissions') {
            return {};
          }
          return false;
        });

      const fetchSnapMock = jest
        .spyOn(snapController as any, '_fetchSnap')
        .mockImplementationOnce(() => {
          return getPersistedSnapObject({ manifest });
        });

      const result = await snapController.installSnaps(MOCK_ORIGIN, {
        [MOCK_SNAP_ID]: {},
      });

      expect(result).toStrictEqual({
        [MOCK_SNAP_ID]: truncatedSnap,
      });
      expect(fetchSnapMock).toHaveBeenCalledTimes(1);
      expect(callActionMock).toHaveBeenCalledTimes(5);
      expect(callActionMock).toHaveBeenNthCalledWith(
        1,
        'PermissionController:hasPermission',
        MOCK_ORIGIN,
        truncatedSnap.permissionName,
      );

      expect(callActionMock).toHaveBeenNthCalledWith(
        2,
        'ApprovalController:addRequest',
        expect.objectContaining({
          requestData: {
            metadata: {
              origin: MOCK_SNAP_ID,
              dappOrigin: MOCK_ORIGIN,
              id: expect.any(String),
            },
            permissions: manifest.initialPermissions,
            snapId: MOCK_SNAP_ID,
          },
        }),
        true,
      );

      expect(callActionMock).toHaveBeenNthCalledWith(
        3,
        'PermissionController:grantPermissions',
        {
          approvedPermissions: manifest.initialPermissions,
          subject: { origin: MOCK_SNAP_ID },
          requestData: {
            metadata: {
              dappOrigin: MOCK_ORIGIN,
              id: expect.any(String),
              origin: MOCK_SNAP_ID,
            },
            snapId: MOCK_SNAP_ID,
          },
        },
      );

      expect(callActionMock).toHaveBeenNthCalledWith(
        4,
        'ExecutionService:executeSnap',
        expect.objectContaining({}),
      );

      expect(callActionMock).toHaveBeenNthCalledWith(
        5,
        'PermissionController:hasPermission',
        MOCK_SNAP_ID,
        SnapEndowments.LongRunning,
      );
    });

    it('maps permission caveats to the proper format', async () => {
      const initialPermissions = {
        snap_getBip32Entropy: [
          { path: ['m', "44'", "60'"], curve: 'secp256k1' },
        ],
      };

      const manifest = {
        ...getSnapManifest(),
        initialPermissions,
      };

      const messenger = getSnapControllerMessenger();
      const snapController = getSnapController(
        getSnapControllerOptions({ messenger }),
      );

      const callActionMock = jest.spyOn(messenger, 'call');

      jest
        .spyOn(snapController as any, '_fetchSnap')
        .mockImplementationOnce(() => {
          return getPersistedSnapObject({ manifest });
        });

      await snapController.installSnaps(MOCK_ORIGIN, {
        [MOCK_SNAP_ID]: {},
      });

      expect(callActionMock).toHaveBeenNthCalledWith(
        2,
        'ApprovalController:addRequest',
        expect.objectContaining({
          requestData: {
            metadata: {
              origin: MOCK_SNAP_ID,
              dappOrigin: MOCK_ORIGIN,
              id: expect.any(String),
            },
            permissions: {
              snap_getBip32Entropy: {
                caveats: [
                  {
                    type: SnapCaveatType.PermittedDerivationPaths,
                    value: [{ path: ['m', "44'", "60'"], curve: 'secp256k1' }],
                  },
                ],
              },
            },
            snapId: MOCK_SNAP_ID,
          },
        }),
        true,
      );

      expect(callActionMock).toHaveBeenNthCalledWith(
        3,
        'PermissionController:grantPermissions',
        {
          approvedPermissions: {
            snap_getBip32Entropy: {
              caveats: [
                {
                  type: SnapCaveatType.PermittedDerivationPaths,
                  value: [{ path: ['m', "44'", "60'"], curve: 'secp256k1' }],
                },
              ],
            },
          },
          subject: { origin: MOCK_SNAP_ID },
          requestData: {
            metadata: {
              origin: MOCK_SNAP_ID,
              dappOrigin: MOCK_ORIGIN,
              id: expect.any(String),
            },
            snapId: MOCK_SNAP_ID,
          },
        },
      );
    });

    it('maps endowment permission caveats to the proper format', async () => {
      const { manifest } = PERSISTED_MOCK_KEYRING_SNAP;

      const messenger = getSnapControllerMessenger();
      const snapController = getSnapController(
        getSnapControllerOptions({ messenger }),
      );

      const callActionMock = jest.spyOn(messenger, 'call');

      jest
        .spyOn(snapController as any, '_fetchSnap')
        .mockImplementationOnce(() => {
          return getPersistedSnapObject({ manifest });
        });

      await snapController.installSnaps(MOCK_ORIGIN, {
        [MOCK_SNAP_ID]: {},
      });

      const caveat = {
        type: SnapCaveatType.SnapKeyring,
        value: { namespaces: MOCK_NAMESPACES },
      };

      expect(callActionMock).toHaveBeenNthCalledWith(
        2,
        'ApprovalController:addRequest',
        expect.objectContaining({
          requestData: {
            metadata: {
              origin: MOCK_SNAP_ID,
              dappOrigin: MOCK_ORIGIN,
              id: expect.any(String),
            },
            permissions: {
              [SnapEndowments.Keyring]: {
                caveats: [caveat],
              },
            },
            snapId: MOCK_SNAP_ID,
          },
        }),
        true,
      );

      expect(callActionMock).toHaveBeenNthCalledWith(
        3,
        'PermissionController:grantPermissions',
        {
          approvedPermissions: {
            [SnapEndowments.Keyring]: {
              caveats: [caveat],
            },
          },
          subject: { origin: MOCK_SNAP_ID },
          requestData: {
            metadata: {
              origin: MOCK_SNAP_ID,
              dappOrigin: MOCK_ORIGIN,
              id: expect.any(String),
            },
            snapId: MOCK_SNAP_ID,
          },
        },
      );
    });

    it('maps permission caveats to the proper format when updating snaps', async () => {
      const initialPermissions = {
        snap_getBip32Entropy: [
          { path: ['m', "44'", "60'"], curve: 'secp256k1' },
        ],
      };

      const manifest = {
        ...getSnapManifest({ version: '1.1.0' }),
        initialPermissions,
      };

      const messenger = getSnapControllerMessenger();
      const snapController = getSnapController(
        getSnapControllerOptions({
          messenger,
          state: {
            snaps: getPersistedSnapsState(),
          },
        }),
      );

      const callActionMock = jest.spyOn(messenger, 'call');

      callActionMock.mockImplementation((method, ...args) => {
        if (method === 'PermissionController:hasPermission') {
          return true;
        } else if (method === 'ApprovalController:addRequest') {
          return (args[0] as any).requestData;
        } else if (method === 'PermissionController:getPermissions') {
          return {};
        }
        return false;
      });

      jest
        .spyOn(snapController as any, '_fetchSnap')
        .mockImplementationOnce(() => {
          return getPersistedSnapObject({ manifest });
        });

      await snapController.updateSnap(MOCK_ORIGIN, MOCK_SNAP_ID);

      expect(callActionMock).toHaveBeenNthCalledWith(
        3,
        'PermissionController:grantPermissions',
        {
          approvedPermissions: {
            snap_getBip32Entropy: {
              caveats: [
                {
                  type: SnapCaveatType.PermittedDerivationPaths,
                  value: [{ path: ['m', "44'", "60'"], curve: 'secp256k1' }],
                },
              ],
            },
          },
          subject: { origin: MOCK_SNAP_ID },
          requestData: {
            approvedPermissions: {},
            metadata: {
              origin: MOCK_SNAP_ID,
              dappOrigin: MOCK_ORIGIN,
              id: expect.any(String),
            },
            newPermissions: {
              snap_getBip32Entropy: {
                caveats: [
                  {
                    type: SnapCaveatType.PermittedDerivationPaths,
                    value: [{ path: ['m', "44'", "60'"], curve: 'secp256k1' }],
                  },
                ],
              },
            },
            newVersion: '1.1.0',
            snapId: MOCK_SNAP_ID,
            unusedPermissions: {},
          },
        },
      );
    });

    it('returns an error on invalid snap id', async () => {
      const snapId = 'foo';
      const messenger = getSnapControllerMessenger();
      const controller = getSnapController(
        getSnapControllerOptions({ messenger }),
      );

      const callActionMock = jest
        .spyOn(messenger, 'call')
        .mockImplementation((method) => {
          if (method === 'PermissionController:hasPermission') {
            return true;
          }
          return false;
        });

      await expect(
        controller.installSnaps(MOCK_ORIGIN, {
          [snapId]: {},
        }),
      ).rejects.toThrow('Invalid snap id. Unknown prefix. Received: "foo"');

      expect(callActionMock).toHaveBeenCalledTimes(1);
      expect(callActionMock).toHaveBeenCalledWith(
        'PermissionController:hasPermission',
        MOCK_ORIGIN,
        expect.anything(),
      );
    });

    it('updates a snap', async () => {
      const newVersion = '1.0.2';
      const newVersionRange = '>=1.0.1';

      const messenger = getSnapControllerMessenger();
      const controller = getSnapController(
        getSnapControllerOptions({ messenger }),
      );

      const fetchSnapMock = jest
        .spyOn(controller as any, '_fetchSnap')
        .mockImplementationOnce(async () => ({
          manifest: getSnapManifest(),
          sourceCode: DEFAULT_SNAP_BUNDLE,
        }))
        .mockImplementationOnce(async () => ({
          manifest: getSnapManifest({ version: newVersion }),
          sourceCode: DEFAULT_SNAP_BUNDLE,
        }));

      await controller.installSnaps(MOCK_ORIGIN, { [MOCK_SNAP_ID]: {} });
      await controller.stopSnap(MOCK_SNAP_ID);

      const callActionMock = jest
        .spyOn(messenger, 'call')
        .mockImplementation((method, ...args) => {
          if (method === 'PermissionController:hasPermission') {
            return true;
          } else if (method === 'ApprovalController:addRequest') {
            return (args[0] as any).requestData;
          } else if (method === 'PermissionController:getPermissions') {
            return {};
          }
          return false;
        });

      const result = await controller.installSnaps(MOCK_ORIGIN, {
        [MOCK_SNAP_ID]: { version: newVersionRange },
      });

      expect(callActionMock).toHaveBeenCalledTimes(12);
      expect(callActionMock).toHaveBeenNthCalledWith(
        7,
        'PermissionController:hasPermission',
        MOCK_ORIGIN,
        expect.anything(),
      );

      expect(callActionMock).toHaveBeenNthCalledWith(
        8,
        'PermissionController:getPermissions',
        MOCK_SNAP_ID,
      );

      expect(callActionMock).toHaveBeenNthCalledWith(
        9,
        'ApprovalController:addRequest',
        {
          origin: MOCK_ORIGIN,
          id: expect.any(String),
          type: SNAP_APPROVAL_UPDATE,
          requestData: {
            metadata: {
              id: expect.any(String),
              dappOrigin: MOCK_ORIGIN,
              origin: MOCK_SNAP_ID,
            },
            permissions: getSnapManifest().initialPermissions,
            snapId: MOCK_SNAP_ID,
            newVersion,
            newPermissions: getSnapManifest().initialPermissions,
            approvedPermissions: {},
            unusedPermissions: {},
          },
        },
        true,
      );

      expect(callActionMock).toHaveBeenNthCalledWith(
        10,
        'PermissionController:grantPermissions',
        {
          approvedPermissions: getSnapManifest().initialPermissions,
          subject: { origin: MOCK_SNAP_ID },
          requestData: {
            metadata: {
              id: expect.any(String),
              dappOrigin: MOCK_ORIGIN,
              origin: MOCK_SNAP_ID,
            },
            snapId: MOCK_SNAP_ID,
            newVersion,
            newPermissions: getSnapManifest().initialPermissions,
            approvedPermissions: {},
            unusedPermissions: {},
          },
        },
      );

      expect(callActionMock).toHaveBeenNthCalledWith(
        11,
        'ExecutionService:executeSnap',
        expect.objectContaining({}),
      );

      expect(callActionMock).toHaveBeenNthCalledWith(
        12,
        'PermissionController:hasPermission',
        MOCK_SNAP_ID,
        SnapEndowments.LongRunning,
      );

      expect(fetchSnapMock).toHaveBeenCalledTimes(2);
      expect(fetchSnapMock).toHaveBeenNthCalledWith(
        2,
        MOCK_SNAP_ID,
        newVersionRange,
      );

      expect(result).toStrictEqual({
        [MOCK_SNAP_ID]: getTruncatedSnap({ version: newVersion }),
      });
    });

    it("returns an error when didn't update", async () => {
      // Scenario: a newer version is installed compared to requested version range
      const newVersion = '0.9.0';
      const newVersionRange = '^0.9.0';

      const messenger = getSnapControllerMessenger();
      const controller = getSnapController(
        getSnapControllerOptions({
          messenger,
          state: {
            snaps: getPersistedSnapsState(),
          },
        }),
      );

<<<<<<< HEAD
=======
      const manifest = getSnapManifest();

      await controller.add({
        id: MOCK_SNAP_ID,
        manifest,
        origin: MOCK_ORIGIN,
        sourceCode: DEFAULT_SNAP_BUNDLE,
      });

>>>>>>> 6fdb952d
      const callActionMock = jest
        .spyOn(messenger, 'call')
        .mockImplementation((method) => {
          if (method === 'PermissionController:hasPermission') {
            return true;
          }
          return false;
        });

      const fetchSnapMock = jest
        .spyOn(controller as any, '_fetchSnap')
        .mockImplementationOnce(async () => ({
          manifest: getSnapManifest({ version: newVersion }),
          sourceCode: DEFAULT_SNAP_BUNDLE,
        }));

      await expect(
        controller.installSnaps(MOCK_ORIGIN, {
          [MOCK_SNAP_ID]: { version: newVersionRange },
        }),
      ).rejects.toThrow(
        `Snap "${MOCK_SNAP_ID}@${manifest.version}" is already installed, couldn't update to a version inside requested "${newVersionRange}" range.`,
      );

      expect(callActionMock).toHaveBeenCalledTimes(1);
      expect(callActionMock).toHaveBeenCalledWith(
        'PermissionController:hasPermission',
        MOCK_ORIGIN,
        expect.anything(),
      );
      expect(fetchSnapMock).toHaveBeenCalledTimes(1);
      expect(fetchSnapMock).toHaveBeenCalledWith(MOCK_SNAP_ID, newVersionRange);
    });

    it('returns an error when a throw happens inside an update', async () => {
      // Scenario: fetch fails
      const newVersionRange = '^1.0.1';

      const messenger = getSnapControllerMessenger();
      const controller = getSnapController(
        getSnapControllerOptions({
          messenger,
          state: {
            snaps: getPersistedSnapsState(),
          },
        }),
      );

      const callActionMock = jest
        .spyOn(messenger, 'call')
        .mockImplementation((method) => {
          if (method === 'PermissionController:hasPermission') {
            return true;
          }
          return false;
        });

      const fetchSnapMock = jest
        .spyOn(controller as any, '_fetchSnap')
        .mockImplementationOnce(async () => {
          throw new Error('foo');
        });

      await expect(
        controller.installSnaps(MOCK_ORIGIN, {
          [MOCK_SNAP_ID]: { version: newVersionRange },
        }),
      ).rejects.toThrow('foo');

      expect(callActionMock).toHaveBeenCalledTimes(1);
      expect(callActionMock).toHaveBeenCalledWith(
        'PermissionController:hasPermission',
        MOCK_ORIGIN,
        expect.anything(),
      );
      expect(fetchSnapMock).toHaveBeenCalledTimes(1);
      expect(fetchSnapMock).toHaveBeenCalledWith(MOCK_SNAP_ID, newVersionRange);
    });
  });

  describe('updateSnap', () => {
    it('throws an error on invalid snap id', async () => {
      await expect(() =>
        getSnapController().updateSnap(MOCK_ORIGIN, 'local:foo'),
      ).rejects.toThrow('Snap "local:foo" not found');
    });

    it('throws an error if the specified SemVer range is invalid', async () => {
      const controller = getSnapController(
        getSnapControllerOptions({
          state: {
            snaps: getPersistedSnapsState(),
          },
        }),
      );

      await expect(
        controller.updateSnap(
          MOCK_ORIGIN,
          MOCK_SNAP_ID,
          'this is not a version',
        ),
      ).rejects.toThrow('Received invalid snap version range');
    });

    it('throws an error if the new version of the snap is blocked', async () => {
      const checkBlockListSpy = jest.fn();
      const controller = getSnapController(
        getSnapControllerOptions({
          checkBlockList: checkBlockListSpy,
          state: {
            snaps: getPersistedSnapsState(),
          },
        }),
      );
      const fetchSnapSpy = jest.spyOn(controller as any, '_fetchSnap');

      fetchSnapSpy.mockImplementationOnce(async () => {
        const manifest: SnapManifest = {
          ...getSnapManifest(),
          version: '1.1.0',
        };
        return {
          manifest,
          sourceCode: DEFAULT_SNAP_BUNDLE,
        };
      });

      checkBlockListSpy.mockResolvedValueOnce({
        [MOCK_SNAP_ID]: { blocked: true },
      });

      await expect(
        controller.updateSnap(MOCK_ORIGIN, MOCK_SNAP_ID),
      ).rejects.toThrow('Cannot install version "1.1.0" of snap');
    });

    it('does not update on older snap version downloaded', async () => {
      const messenger = getSnapControllerMessenger();
      const controller = getSnapController(
        getSnapControllerOptions({
          messenger,
          state: {
            snaps: getPersistedSnapsState(),
          },
        }),
      );
      const fetchSnapSpy = jest.spyOn(controller as any, '_fetchSnap');
      const onSnapUpdated = jest.fn();
      const onSnapAdded = jest.fn();

      fetchSnapSpy.mockImplementationOnce(async () => {
        const manifest: SnapManifest = {
          ...getSnapManifest(),
          version: '0.9.0',
        };
        return {
          manifest,
          sourceCode: DEFAULT_SNAP_BUNDLE,
        };
      });

      const snap = controller.getExpect(MOCK_SNAP_ID);

      messenger.subscribe('SnapController:snapUpdated', onSnapUpdated);
      messenger.subscribe('SnapController:snapAdded', onSnapAdded);

      const result = await controller.updateSnap(MOCK_ORIGIN, MOCK_SNAP_ID);

      const newSnap = controller.get(MOCK_SNAP_ID);

      expect(result).toBeNull();
      expect(newSnap?.version).toStrictEqual(snap.version);
      expect(fetchSnapSpy).toHaveBeenCalledTimes(1);
      expect(onSnapUpdated).not.toHaveBeenCalled();
      expect(onSnapAdded).not.toHaveBeenCalled();
    });

    it('updates a snap', async () => {
      const messenger = getSnapControllerMessenger();
      const controller = getSnapController(
        getSnapControllerOptions({ messenger }),
      );
      const fetchSnapSpy = jest.spyOn(controller as any, '_fetchSnap');
      const callActionSpy = jest.spyOn(messenger, 'call');
      const onSnapUpdated = jest.fn();
      const onSnapAdded = jest.fn();

      fetchSnapSpy
        .mockImplementationOnce(async () => ({
          manifest: getSnapManifest(),
          sourceCode: DEFAULT_SNAP_BUNDLE,
        }))
        .mockImplementationOnce(async () => {
          const manifest: SnapManifest = {
            ...getSnapManifest(),
            version: '1.1.0',
          };
          return {
            manifest,
            sourceCode: DEFAULT_SNAP_BUNDLE,
          };
        });

      callActionSpy.mockImplementation((method, ...args) => {
        if (method === 'PermissionController:hasPermission') {
          return true;
        } else if (method === 'ApprovalController:addRequest') {
          return (args[0] as any).requestData;
        } else if (method === 'PermissionController:getPermissions') {
          return {};
        }
        return false;
      });

      await controller.installSnaps(MOCK_ORIGIN, { [MOCK_SNAP_ID]: {} });
      await controller.stopSnap(MOCK_SNAP_ID);

      messenger.subscribe('SnapController:snapUpdated', onSnapUpdated);
      messenger.subscribe('SnapController:snapAdded', onSnapAdded);

      const result = await controller.updateSnap(MOCK_ORIGIN, MOCK_SNAP_ID);

      const newSnapTruncated = controller.getTruncated(MOCK_SNAP_ID);

      const newSnap = controller.get(MOCK_SNAP_ID);

      expect(result).toStrictEqual(newSnapTruncated);
      expect(newSnap?.version).toStrictEqual('1.1.0');
      expect(newSnap?.versionHistory).toStrictEqual([
        {
          origin: MOCK_ORIGIN,
          version: '1.0.0',
          date: expect.any(Number),
        },
        {
          origin: MOCK_ORIGIN,
          version: '1.1.0',
          date: expect.any(Number),
        },
      ]);
      expect(fetchSnapSpy).toHaveBeenCalledTimes(2);
      expect(callActionSpy).toHaveBeenCalledTimes(11);
      expect(callActionSpy).toHaveBeenNthCalledWith(
        7,
        'PermissionController:getPermissions',
        MOCK_SNAP_ID,
      );

      expect(callActionSpy).toHaveBeenNthCalledWith(
        8,
        'ApprovalController:addRequest',
        {
          origin: MOCK_ORIGIN,
          id: expect.any(String),
          type: SNAP_APPROVAL_UPDATE,
          requestData: {
            metadata: {
              id: expect.any(String),
              dappOrigin: MOCK_ORIGIN,
              origin: MOCK_SNAP_ID,
            },
            permissions: getSnapManifest().initialPermissions,
            snapId: MOCK_SNAP_ID,
            newVersion: '1.1.0',
            newPermissions: getSnapManifest().initialPermissions,
            approvedPermissions: {},
            unusedPermissions: {},
          },
        },
        true,
      );

      expect(callActionSpy).toHaveBeenNthCalledWith(
        9,
        'PermissionController:grantPermissions',
        {
          approvedPermissions: getSnapManifest().initialPermissions,
          subject: { origin: MOCK_SNAP_ID },
          requestData: {
            metadata: {
              id: expect.any(String),
              dappOrigin: MOCK_ORIGIN,
              origin: MOCK_SNAP_ID,
            },
            snapId: MOCK_SNAP_ID,
            newVersion: '1.1.0',
            newPermissions: getSnapManifest().initialPermissions,
            approvedPermissions: {},
            unusedPermissions: {},
          },
        },
      );

      expect(callActionSpy).toHaveBeenNthCalledWith(
        10,
        'ExecutionService:executeSnap',
        expect.objectContaining({}),
      );

      expect(callActionSpy).toHaveBeenNthCalledWith(
        11,
        'PermissionController:hasPermission',
        MOCK_SNAP_ID,
        SnapEndowments.LongRunning,
      );

      expect(onSnapUpdated).toHaveBeenCalledTimes(1);
      expect(onSnapAdded).toHaveBeenCalledTimes(1);
    });

    it('stops and restarts a running snap during an update', async () => {
      const messenger = getSnapControllerMessenger();
      const controller = getSnapController(
        getSnapControllerOptions({
          messenger,
          state: {
            snaps: getPersistedSnapsState(),
          },
        }),
      );
      const fetchSnapSpy = jest.spyOn(controller as any, '_fetchSnap');
      const callActionSpy = jest.spyOn(messenger, 'call');

      fetchSnapSpy.mockImplementationOnce(async () => {
        const manifest: SnapManifest = {
          ...getSnapManifest(),
          version: '1.1.0',
        };
        return {
          manifest,
          sourceCode: DEFAULT_SNAP_BUNDLE,
        };
      });

      callActionSpy.mockImplementation((method, ...args) => {
        if (method === 'PermissionController:hasPermission') {
          return true;
        } else if (method === 'ApprovalController:addRequest') {
          return (args[0] as any).requestData;
        } else if (method === 'PermissionController:getPermissions') {
          return {};
        }
        return false;
      });

      await controller.startSnap(MOCK_SNAP_ID);

      const startSnapSpy = jest.spyOn(controller as any, '_startSnap');
      const stopSnapSpy = jest.spyOn(controller as any, 'stopSnap');

      await controller.updateSnap(MOCK_ORIGIN, MOCK_SNAP_ID);

      const isRunning = controller.isRunning(MOCK_SNAP_ID);

      expect(fetchSnapSpy).toHaveBeenCalledTimes(1);
      expect(callActionSpy).toHaveBeenCalledTimes(8);

      expect(callActionSpy).toHaveBeenNthCalledWith(
        1,
        'ExecutionService:executeSnap',
        expect.objectContaining({ snapId: MOCK_SNAP_ID }),
      );

      expect(callActionSpy).toHaveBeenNthCalledWith(
        2,
        'PermissionController:hasPermission',
        MOCK_SNAP_ID,
        SnapEndowments.LongRunning,
      );

      expect(callActionSpy).toHaveBeenNthCalledWith(
        3,
        'PermissionController:getPermissions',
        MOCK_SNAP_ID,
      );

      expect(callActionSpy).toHaveBeenNthCalledWith(
        4,
        'ApprovalController:addRequest',
        {
          origin: MOCK_ORIGIN,
          id: expect.any(String),
          type: SNAP_APPROVAL_UPDATE,
          requestData: {
            metadata: {
              id: expect.any(String),
              dappOrigin: MOCK_ORIGIN,
              origin: MOCK_SNAP_ID,
            },
            permissions: getSnapManifest().initialPermissions,
            snapId: MOCK_SNAP_ID,
            newVersion: '1.1.0',
            newPermissions: getSnapManifest().initialPermissions,
            approvedPermissions: {},
            unusedPermissions: {},
          },
        },
        true,
      );

      expect(callActionSpy).toHaveBeenNthCalledWith(
        5,
        'ExecutionService:terminateSnap',
        MOCK_SNAP_ID,
      );

      expect(callActionSpy).toHaveBeenNthCalledWith(
        8,
        'PermissionController:hasPermission',
        MOCK_SNAP_ID,
        SnapEndowments.LongRunning,
      );
      expect(isRunning).toStrictEqual(true);
      expect(stopSnapSpy).toHaveBeenCalledTimes(1);
      expect(startSnapSpy).toHaveBeenCalledTimes(1);
      expect(stopSnapSpy).toHaveBeenCalledTimes(1);
    });

    it('returns null on update request denied', async () => {
      const messenger = getSnapControllerMessenger();
      const controller = getSnapController(
        getSnapControllerOptions({
          messenger,
          state: {
            snaps: getPersistedSnapsState(),
          },
        }),
      );
      const fetchSnapSpy = jest.spyOn(controller as any, '_fetchSnap');
      const callActionSpy = jest.spyOn(messenger, 'call');

      fetchSnapSpy.mockImplementationOnce(async () => {
        const manifest: SnapManifest = {
          ...getSnapManifest(),
          version: '1.1.0',
        };
        return {
          manifest,
          sourceCode: DEFAULT_SNAP_BUNDLE,
        };
      });

      callActionSpy.mockImplementation((method) => {
        if (method === 'PermissionController:hasPermission') {
          return true;
        } else if (method === 'PermissionController:getPermissions') {
          return {};
        } else if (method === 'ApprovalController:addRequest') {
          throw ethErrors.provider.userRejectedRequest();
        }
        return false;
      });

      await expect(
        controller.updateSnap(MOCK_ORIGIN, MOCK_SNAP_ID),
      ).rejects.toThrow('User rejected the request.');

      const newSnap = controller.get(MOCK_SNAP_ID);

      expect(newSnap?.version).toStrictEqual('1.0.0');
      expect(fetchSnapSpy).toHaveBeenCalledTimes(1);
      expect(callActionSpy).toHaveBeenCalledTimes(2);
      expect(callActionSpy).toHaveBeenNthCalledWith(
        1,
        'PermissionController:getPermissions',
        MOCK_SNAP_ID,
      );

      expect(callActionSpy).toHaveBeenNthCalledWith(
        2,
        'ApprovalController:addRequest',
        {
          origin: MOCK_ORIGIN,
          id: expect.any(String),
          type: SNAP_APPROVAL_UPDATE,
          requestData: {
            metadata: {
              id: expect.any(String),
              dappOrigin: MOCK_ORIGIN,
              origin: MOCK_SNAP_ID,
            },
            permissions: getSnapManifest().initialPermissions,
            snapId: MOCK_SNAP_ID,
            newVersion: '1.1.0',
            newPermissions: getSnapManifest().initialPermissions,
            approvedPermissions: {},
            unusedPermissions: {},
          },
        },
        true,
      );
    });

    it('requests approval for new and already approved permissions and revoke unused permissions', async () => {
      const messenger = getSnapControllerMessenger();
      const controller = getSnapController(
        getSnapControllerOptions({ messenger }),
      );

      const initialPermissions = {
        snap_confirm: {},
        snap_manageState: {},
      };
      const approvedPermissions: SubjectPermissions<
        ValidPermission<string, Caveat<string, any>>
      > = {
        snap_confirm: {
          caveats: null,
          parentCapability: 'snap_confirm',
          id: '1',
          date: 1,
          invoker: MOCK_SNAP_ID,
        },
        snap_manageState: {
          caveats: null,
          parentCapability: 'snap_manageState',
          id: '2',
          date: 1,
          invoker: MOCK_SNAP_ID,
        },
      };

      const fetchSnapSpy = jest.spyOn(controller as any, '_fetchSnap');
      const callActionSpy = jest.spyOn(messenger, 'call');

      fetchSnapSpy
        .mockImplementationOnce(async () => ({
          manifest: getSnapManifest({ initialPermissions }),
          sourceCode: DEFAULT_SNAP_BUNDLE,
        }))
        .mockImplementationOnce(async () => {
          const manifest: SnapManifest = getSnapManifest({
            version: '1.1.0',
            initialPermissions: {
              snap_confirm: {},
              'endowment:network-access': {},
            },
          });
          return {
            manifest,
            sourceCode: DEFAULT_SNAP_BUNDLE,
          };
        });

      callActionSpy.mockImplementation((method, ...args) => {
        if (method === 'PermissionController:hasPermission') {
          return true;
        } else if (method === 'ApprovalController:addRequest') {
          return (args[0] as any).requestData;
        } else if (method === 'PermissionController:getPermissions') {
          return approvedPermissions;
        } else if (
          method === 'PermissionController:revokePermissions' ||
          method === 'PermissionController:grantPermissions'
        ) {
          return undefined;
        }
        return false;
      });

      await controller.installSnaps(MOCK_ORIGIN, { [MOCK_SNAP_ID]: {} });
      await controller.stopSnap(MOCK_SNAP_ID);

      await controller.updateSnap(MOCK_ORIGIN, MOCK_SNAP_ID);

      expect(fetchSnapSpy).toHaveBeenCalledTimes(2);
      expect(callActionSpy).toHaveBeenCalledTimes(12);
      expect(callActionSpy).toHaveBeenNthCalledWith(
        7,
        'PermissionController:getPermissions',
        MOCK_SNAP_ID,
      );

      expect(callActionSpy).toHaveBeenNthCalledWith(
        8,
        'ApprovalController:addRequest',
        {
          origin: MOCK_ORIGIN,
          id: expect.any(String),
          type: SNAP_APPROVAL_UPDATE,
          requestData: {
            metadata: {
              id: expect.any(String),
              dappOrigin: MOCK_ORIGIN,
              origin: MOCK_SNAP_ID,
            },
            permissions: { 'endowment:network-access': {} },
            snapId: MOCK_SNAP_ID,
            newVersion: '1.1.0',
            newPermissions: { 'endowment:network-access': {} },
            approvedPermissions: {
              snap_confirm: approvedPermissions.snap_confirm,
            },
            unusedPermissions: {
              snap_manageState: approvedPermissions.snap_manageState,
            },
          },
        },
        true,
      );

      expect(callActionSpy).toHaveBeenNthCalledWith(
        9,
        'PermissionController:revokePermissions',
        { [MOCK_SNAP_ID]: ['snap_manageState'] },
      );

      expect(callActionSpy).toHaveBeenNthCalledWith(
        10,
        'PermissionController:grantPermissions',
        {
          approvedPermissions: { 'endowment:network-access': {} },
          subject: { origin: MOCK_SNAP_ID },
          requestData: {
            metadata: {
              id: expect.any(String),
              dappOrigin: MOCK_ORIGIN,
              origin: MOCK_SNAP_ID,
            },
            snapId: MOCK_SNAP_ID,
            newVersion: '1.1.0',
            newPermissions: { 'endowment:network-access': {} },
            approvedPermissions: {
              snap_confirm: approvedPermissions.snap_confirm,
            },
            unusedPermissions: {
              snap_manageState: approvedPermissions.snap_manageState,
            },
          },
        },
      );

      expect(callActionSpy).toHaveBeenNthCalledWith(
        11,
        'ExecutionService:executeSnap',
        expect.anything(),
      );

      expect(callActionSpy).toHaveBeenNthCalledWith(
        12,
        'PermissionController:hasPermission',
        MOCK_SNAP_ID,
        SnapEndowments.LongRunning,
      );
    });

    it('assigns the same id to the approval request and the request metadata', async () => {
      expect.assertions(2);

      const messenger = getSnapControllerMessenger();
      const snapController = getSnapController(
        getSnapControllerOptions({
          messenger,
        }),
      );

      const initialPermissions = {
        snap_confirm: {},
        snap_manageState: {},
      };
      const approvedPermissions: SubjectPermissions<
        ValidPermission<string, Caveat<string, any>>
      > = {
        snap_confirm: {
          caveats: null,
          parentCapability: 'snap_confirm',
          id: '1',
          date: 1,
          invoker: MOCK_SNAP_ID,
        },
        snap_manageState: {
          caveats: null,
          parentCapability: 'snap_manageState',
          id: '2',
          date: 1,
          invoker: MOCK_SNAP_ID,
        },
      };

      const fetchSnapSpy = jest.spyOn(snapController as any, '_fetchSnap');
      const callActionSpy = jest.spyOn(messenger, 'call');

      fetchSnapSpy
        .mockImplementationOnce(async () => {
          return {
            manifest: getSnapManifest({ initialPermissions }),
            sourceCode: DEFAULT_SNAP_BUNDLE,
          };
        })
        .mockImplementationOnce(async () => {
          const manifest: SnapManifest = getSnapManifest({
            version: '1.1.0',
            initialPermissions: {
              snap_confirm: {},
              'endowment:network-access': {},
            },
          });
          return {
            manifest,
            sourceCode: DEFAULT_SNAP_BUNDLE,
          };
        });

      callActionSpy.mockImplementation((method, request: any) => {
        if (method === 'PermissionController:hasPermission') {
          return true;
        } else if (method === 'ApprovalController:addRequest') {
          // eslint-disable-next-line jest/no-conditional-expect
          expect(request.id).toBe(request.requestData.metadata.id);
          return request.requestData;
        } else if (method === 'PermissionController:getPermissions') {
          return approvedPermissions;
        } else if (
          method === 'PermissionController:revokePermissions' ||
          method === 'PermissionController:grantPermissions'
        ) {
          return undefined;
        }
        return undefined;
      });

      await snapController.installSnaps(MOCK_ORIGIN, { [MOCK_SNAP_ID]: {} });
      await snapController.updateSnap(MOCK_ORIGIN, MOCK_SNAP_ID);
    });
  });

  describe('_fetchSnap', () => {
    it('can fetch NPM snaps', async () => {
      const controller = getSnapController();

      const result = await controller.installSnaps(MOCK_ORIGIN, {
        [MOCK_SNAP_ID]: {},
      });
      expect(result).toStrictEqual({ [MOCK_SNAP_ID]: getTruncatedSnap() });
    });

    it('can fetch local snaps', async () => {
      const controller = getSnapController();

      fetchMock
        .mockResponseOnce(JSON.stringify(getSnapManifest()))
        .mockResponseOnce(DEFAULT_SNAP_BUNDLE);

      const id = 'local:https://localhost:8081';
      const result = await controller.installSnaps(MOCK_ORIGIN, {
        [id]: {},
      });
      // Fetch is called 3 times, for fetching the manifest, the sourcecode and icon (icon just has the default response for now)
      expect(fetchMock).toHaveBeenCalledTimes(3);
      expect(result).toStrictEqual({
        [id]: getTruncatedSnap({
          id,
          permissionName: 'wallet_snap_local:https://localhost:8081',
        }),
      });
    });
  });

  describe('enableSnap', () => {
    it('enables a disabled snap', () => {
      const snapController = getSnapController(
        getSnapControllerOptions({
          state: {
            snaps: getPersistedSnapsState(
              getPersistedSnapObject({ enabled: false }),
            ),
          },
        }),
      );

      expect(snapController.get(MOCK_SNAP_ID)?.enabled).toBe(false);

      snapController.enableSnap(MOCK_SNAP_ID);
      expect(snapController.get(MOCK_SNAP_ID)?.enabled).toBe(true);
    });

    it('throws an error if the specified snap does not exist', () => {
      const snapController = getSnapController();
      expect(() => snapController.enableSnap(MOCK_SNAP_ID)).toThrow(
        `Snap "${MOCK_SNAP_ID}" not found.`,
      );
    });

    it('throws an error if the specified snap is blocked', async () => {
      const snapController = getSnapController(
        getSnapControllerOptions({
          state: {
            snaps: getPersistedSnapsState(
              getPersistedSnapObject({ enabled: false, blocked: true }),
            ),
          },
        }),
      );

      expect(() => snapController.enableSnap(MOCK_SNAP_ID)).toThrow(
        `Snap "${MOCK_SNAP_ID}" is blocked and cannot be enabled.`,
      );
    });
  });

  describe('disableSnap', () => {
    it('disables a snap', async () => {
      const snapController = getSnapController(
        getSnapControllerOptions({
          state: {
            snaps: getPersistedSnapsState(),
          },
        }),
      );

      expect(snapController.get(MOCK_SNAP_ID)?.enabled).toBe(true);

      await snapController.disableSnap(MOCK_SNAP_ID);
      expect(snapController.get(MOCK_SNAP_ID)?.enabled).toBe(false);
    });

    it('stops a running snap when disabling it', async () => {
      const snapController = getSnapController(
        getSnapControllerOptions({
          state: {
            snaps: getPersistedSnapsState(),
          },
        }),
      );

      expect(snapController.get(MOCK_SNAP_ID)?.enabled).toBe(true);

      await snapController.startSnap(MOCK_SNAP_ID);
      expect(snapController.isRunning(MOCK_SNAP_ID)).toBe(true);

      await snapController.disableSnap(MOCK_SNAP_ID);
      expect(snapController.get(MOCK_SNAP_ID)?.enabled).toBe(false);
      expect(snapController.isRunning(MOCK_SNAP_ID)).toBe(false);
    });

    it('throws an error if the specified snap does not exist', () => {
      const snapController = getSnapController();
      expect(() => snapController.disableSnap(MOCK_SNAP_ID)).toThrow(
        `Snap "${MOCK_SNAP_ID}" not found.`,
      );
    });
  });

  describe('isBlocked', () => {
    it('returns whether a version of a snap is blocked', async () => {
      const checkBlockListSpy = jest.fn();
      const snapId = 'npm:example';
      const version = '1.0.0';
      const shasum = 'source-shasum';

      const snapController = getSnapController(
        getSnapControllerOptions({
          checkBlockList: checkBlockListSpy,
        }),
      );

      checkBlockListSpy.mockResolvedValueOnce({
        [snapId]: { blocked: false },
      });

      expect(
        await snapController.isBlocked(snapId, {
          version,
          shasum,
        }),
      ).toBe(false);

      checkBlockListSpy.mockResolvedValueOnce({
        [snapId]: { blocked: true },
      });

      expect(
        await snapController.isBlocked(snapId, {
          version,
          shasum,
        }),
      ).toBe(true);

      expect(checkBlockListSpy).toHaveBeenCalledWith({
        [snapId]: {
          version,
          shasum,
        },
      });
    });
  });

  describe('updateBlockedSnaps', () => {
    it('blocks snaps as expected', async () => {
      const messenger = getSnapControllerMessenger();
      const publishMock = jest.spyOn(messenger, 'publish');

      const checkBlockListSpy = jest.fn();

      const mockSnapA = getMockSnapData({
        id: 'npm:exampleA',
        origin: 'foo.com',
      });

      const mockSnapB = getMockSnapData({
        id: 'npm:exampleB',
        origin: 'bar.io',
      });

      const snapController = getSnapController(
        getSnapControllerOptions({
          messenger,
          checkBlockList: checkBlockListSpy,
          state: {
            snaps: getPersistedSnapsState(
              mockSnapA.stateObject,
              mockSnapB.stateObject,
            ),
          },
        }),
      );

      const reason = 'foo';
      const infoUrl = 'foobar.com';
      // Block snap A, ignore B.
      checkBlockListSpy.mockResolvedValueOnce({
        [mockSnapA.id]: { blocked: true, reason, infoUrl },
      });
      await snapController.updateBlockedSnaps();

      // Ensure that CheckSnapBlockListArg is correct
      expect(checkBlockListSpy).toHaveBeenCalledWith({
        [mockSnapA.id]: {
          version: mockSnapA.manifest.version,
          shasum: mockSnapA.manifest.source.shasum,
        },
        [mockSnapB.id]: {
          version: mockSnapB.manifest.version,
          shasum: mockSnapB.manifest.source.shasum,
        },
      });

      // A is blocked and disabled
      expect(snapController.get(mockSnapA.id)?.blocked).toBe(true);
      expect(snapController.get(mockSnapA.id)?.enabled).toBe(false);

      // B is unblocked and enabled
      expect(snapController.get(mockSnapB.id)?.blocked).toBe(false);
      expect(snapController.get(mockSnapB.id)?.enabled).toBe(true);

      expect(publishMock).toHaveBeenLastCalledWith(
        'SnapController:snapBlocked',
        mockSnapA.id,
        {
          infoUrl,
          reason,
        },
      );
    });

    it('stops running snaps when they are blocked', async () => {
      const checkBlockListSpy = jest.fn();

      const mockSnap = getMockSnapData({
        id: 'npm:example',
        origin: 'foo.com',
      });

      const snapController = getSnapController(
        getSnapControllerOptions({
          checkBlockList: checkBlockListSpy,
          state: {
            snaps: getPersistedSnapsState(mockSnap.stateObject),
          },
        }),
      );

      await snapController.startSnap(mockSnap.id);

      // Block the snap
      checkBlockListSpy.mockResolvedValueOnce({
        [mockSnap.id]: { blocked: true },
      });
      await snapController.updateBlockedSnaps();

      // The snap is blocked, disabled, and stopped
      expect(snapController.get(mockSnap.id)?.blocked).toBe(true);
      expect(snapController.get(mockSnap.id)?.enabled).toBe(false);
      expect(snapController.isRunning(mockSnap.id)).toBe(false);
    });

    it('unblocks snaps as expected', async () => {
      const messenger = getSnapControllerMessenger();
      const publishMock = jest.spyOn(messenger, 'publish');

      const checkBlockListSpy = jest.fn();

      const mockSnapA = getMockSnapData({
        id: 'npm:exampleA',
        origin: 'foo.com',
        blocked: true,
        enabled: false,
      });

      const mockSnapB = getMockSnapData({
        id: 'npm:exampleB',
        origin: 'bar.io',
      });

      const snapController = getSnapController(
        getSnapControllerOptions({
          messenger,
          checkBlockList: checkBlockListSpy,
          state: {
            snaps: getPersistedSnapsState(
              mockSnapA.stateObject,
              mockSnapB.stateObject,
            ),
          },
        }),
      );

      // A is blocked and disabled
      expect(snapController.get(mockSnapA.id)?.blocked).toBe(true);
      expect(snapController.get(mockSnapA.id)?.enabled).toBe(false);

      // B is unblocked and enabled
      expect(snapController.get(mockSnapB.id)?.blocked).toBe(false);
      expect(snapController.get(mockSnapB.id)?.enabled).toBe(true);

      // Indicate that both snaps A and B are unblocked, and update blocked
      // states.
      checkBlockListSpy.mockResolvedValueOnce({
        [mockSnapA.id]: { blocked: false },
        [mockSnapB.id]: { blocked: false },
      });
      await snapController.updateBlockedSnaps();

      // A is unblocked, but still disabled
      expect(snapController.get(mockSnapA.id)?.blocked).toBe(false);
      expect(snapController.get(mockSnapA.id)?.enabled).toBe(false);

      // B remains unblocked and enabled
      expect(snapController.get(mockSnapB.id)?.blocked).toBe(false);
      expect(snapController.get(mockSnapB.id)?.enabled).toBe(true);

      expect(publishMock).toHaveBeenLastCalledWith(
        'SnapController:snapUnblocked',
        mockSnapA.id,
      );
    });

    it('updating blocked snaps does not throw if a snap is removed while fetching the blocklist', async () => {
      const consoleErrorSpy = jest.spyOn(console, 'error');
      const checkBlockListSpy = jest.fn();

      const mockSnap = getMockSnapData({
        id: 'npm:example',
        origin: 'foo.com',
      });

      const snapController = getSnapController(
        getSnapControllerOptions({
          checkBlockList: checkBlockListSpy,
          state: {
            snaps: getPersistedSnapsState(mockSnap.stateObject),
          },
        }),
      );

      // Block the snap
      let resolveBlockListPromise: any;
      checkBlockListSpy.mockReturnValueOnce(
        new Promise<unknown>((resolve) => (resolveBlockListPromise = resolve)),
      );

      const updateBlockList = snapController.updateBlockedSnaps();

      // Remove the snap while waiting for the blocklist
      snapController.removeSnap(mockSnap.id);

      // Resolve the blocklist and wait for the call to complete
      resolveBlockListPromise({
        [mockSnap.id]: { blocked: true },
      });
      await updateBlockList;

      // The snap was removed, no errors were thrown
      expect(snapController.has(mockSnap.id)).toBe(false);
      expect(consoleErrorSpy).not.toHaveBeenCalled();
    });

    it('logs but does not throw unexpected errors while blocking', async () => {
      const consoleErrorSpy = jest.spyOn(console, 'error');
      const checkBlockListSpy = jest.fn();

      const mockSnap = getMockSnapData({
        id: 'npm:example',
        origin: 'foo.com',
      });

      const snapController = getSnapController(
        getSnapControllerOptions({
          checkBlockList: checkBlockListSpy,
          state: {
            snaps: getPersistedSnapsState(mockSnap.stateObject),
          },
        }),
      );

      await snapController.startSnap(mockSnap.id);

      jest.spyOn(snapController, 'stopSnap').mockImplementationOnce(() => {
        throw new Error('foo');
      });

      // Block the snap
      checkBlockListSpy.mockResolvedValueOnce({
        [mockSnap.id]: { blocked: true },
      });
      await snapController.updateBlockedSnaps();

      // A is blocked and disabled
      expect(snapController.get(mockSnap.id)?.blocked).toBe(true);
      expect(snapController.get(mockSnap.id)?.enabled).toBe(false);

      expect(consoleErrorSpy).toHaveBeenCalledTimes(1);
      expect(consoleErrorSpy).toHaveBeenCalledWith(
        `Encountered error when stopping blocked snap "${mockSnap.id}".`,
        new Error('foo'),
      );
    });
  });

  describe('SnapController actions', () => {
    describe('SnapController:get', () => {
      it('gets a snap', async () => {
        const messenger = getSnapControllerMessenger(undefined, false);

        const snapController = getSnapController(
          getSnapControllerOptions({
            messenger,
            state: {
              snaps: getPersistedSnapsState(),
            },
          }),
        );

        const getSpy = jest.spyOn(snapController, 'get');
        const result = messenger.call('SnapController:get', MOCK_SNAP_ID);

        expect(getSpy).toHaveBeenCalledTimes(1);
        expect(result).toMatchObject(getSnapObject());
      });
    });

    describe('SnapController:handleRequest', () => {
      it('handles a snap RPC request', async () => {
        const messenger = getSnapControllerMessenger(undefined, false);

        const snapController = getSnapController(
          getSnapControllerOptions({
            messenger,
            state: {
              snaps: getPersistedSnapsState(),
            },
          }),
        );

        const handleRpcRequestSpy = jest
          .spyOn(snapController, 'handleRequest')
          .mockResolvedValueOnce(true);

        expect(
          await messenger.call('SnapController:handleRequest', {
            snapId: MOCK_SNAP_ID,
            handler: HandlerType.OnRpcRequest,
            origin: 'foo',
            request: {},
          }),
        ).toStrictEqual(true);
        expect(handleRpcRequestSpy).toHaveBeenCalledTimes(1);
      });
    });

    it('handles a transaction insight request', async () => {
      const messenger = getSnapControllerMessenger(undefined, false);

      const snapController = getSnapController(
        getSnapControllerOptions({
          messenger,
          state: {
            snaps: getPersistedSnapsState(),
          },
        }),
      );

      const handleRpcRequestSpy = jest
        .spyOn(snapController, 'handleRequest')
        .mockResolvedValueOnce(true);

      expect(
        await messenger.call('SnapController:handleRequest', {
          snapId: MOCK_SNAP_ID,
          handler: HandlerType.OnTransaction,
          origin: 'foo',
          request: {},
        }),
      ).toStrictEqual(true);
      expect(handleRpcRequestSpy).toHaveBeenCalledTimes(1);
    });
  });

  describe('SnapController:getSnapState', () => {
    it(`gets the snap's state`, async () => {
      const messenger = getSnapControllerMessenger(undefined, false);

      const state = {
        fizz: 'buzz',
      };
      const encrypted = await passworder.encrypt(
        `stateEncryption:${MOCK_SNAP_ID}`,
        state,
      );
      const snapController = getSnapController(
        getSnapControllerOptions({
          messenger,
          state: {
            snaps: {
              [MOCK_SNAP_ID]: getPersistedSnapObject(),
            },
            snapStates: {
              [MOCK_SNAP_ID]: encrypted,
            },
          },
        }),
      );

      const getSnapStateSpy = jest.spyOn(snapController, 'getSnapState');
      const result = await messenger.call(
        'SnapController:getSnapState',
        MOCK_SNAP_ID,
      );

      expect(getSnapStateSpy).toHaveBeenCalledTimes(1);
      expect(result).toStrictEqual(state);
    });

    it('throws custom error message in case decryption fails', async () => {
      const messenger = getSnapControllerMessenger(undefined, false);

      const snapController = getSnapController(
        getSnapControllerOptions({
          messenger,
          state: {
            snapStates: { [MOCK_SNAP_ID]: 'foo' },
            snaps: getPersistedSnapsState(
              getPersistedSnapObject({ status: SnapStatus.Installing }),
            ),
          },
        }),
      );

      const getSnapStateSpy = jest.spyOn(snapController, 'getSnapState');
      await expect(
        messenger.call('SnapController:getSnapState', MOCK_SNAP_ID),
      ).rejects.toThrow(
        'Failed to decrypt snap state, the state must be corrupted.',
      );
      expect(getSnapStateSpy).toHaveBeenCalledTimes(1);
    });
  });

  describe('SnapController:has', () => {
    it('checks if a snap exists in state', async () => {
      const messenger = getSnapControllerMessenger(undefined, false);

      const snapController = getSnapController(
        getSnapControllerOptions({
          messenger,
          state: {
            snaps: getPersistedSnapsState(
              getPersistedSnapObject({
                permissionName: 'fooperm',
                version: '0.0.1',
                sourceCode: DEFAULT_SNAP_BUNDLE,
                id: 'npm:fooSnap',
                manifest: getSnapManifest(),
                enabled: true,
                status: SnapStatus.Installing,
              }),
            ),
          },
        }),
      );

      const hasSpy = jest.spyOn(snapController, 'has');
      const result = messenger.call('SnapController:has', 'npm:fooSnap');

      expect(hasSpy).toHaveBeenCalledTimes(1);
      expect(result).toBe(true);
    });
  });

  describe('SnapController:updateSnapState', () => {
    it(`updates the snap's state`, async () => {
      const messenger = getSnapControllerMessenger(undefined, false);

      const snapController = getSnapController(
        getSnapControllerOptions({
          messenger,
          state: {
            snaps: getPersistedSnapsState(),
          },
        }),
      );

      const updateSnapStateSpy = jest.spyOn(snapController, 'updateSnapState');
      const state = {
        bar: 'baz',
      };
      await messenger.call(
        'SnapController:updateSnapState',
        MOCK_SNAP_ID,
        state,
      );

      expect(updateSnapStateSpy).toHaveBeenCalledTimes(1);
      expect(
        // @ts-expect-error Accessing private property
        snapController._snapsRuntimeData.get(MOCK_SNAP_ID).state,
      ).toStrictEqual(
        await passworder.encrypt(`stateEncryption:${MOCK_SNAP_ID}`, state),
      );
    });

    it('has different encryption for the same data stored by two different snaps', async () => {
      const messenger = getSnapControllerMessenger(undefined, false);

      const snapController = getSnapController(
        getSnapControllerOptions({
          messenger,
          state: {
            snaps: getPersistedSnapsState(
              getPersistedSnapObject(),
              getPersistedSnapObject({
                id: MOCK_LOCAL_SNAP_ID,
              }),
            ),
          },
        }),
      );

      const updateSnapStateSpy = jest.spyOn(snapController, 'updateSnapState');
      const state = {
        bar: 'baz',
      };
      await messenger.call(
        'SnapController:updateSnapState',
        MOCK_SNAP_ID,
        state,
      );

      await messenger.call(
        'SnapController:updateSnapState',
        MOCK_LOCAL_SNAP_ID,
        state,
      );

      expect(updateSnapStateSpy).toHaveBeenCalledTimes(2);
      const snapState1 =
        // @ts-expect-error Accessing private property
        snapController._snapsRuntimeData.get(MOCK_SNAP_ID).state;

      const snapState2 =
        // @ts-expect-error Accessing private property
        snapController._snapsRuntimeData.get(MOCK_LOCAL_SNAP_ID).state;

      expect(snapState1).toStrictEqual(
        await passworder.encrypt(`stateEncryption:${MOCK_SNAP_ID}`, state),
      );

      expect(snapState2).toStrictEqual(
        await passworder.encrypt(
          `stateEncryption:${MOCK_LOCAL_SNAP_ID}`,
          state,
        ),
      );

      expect(snapState1).not.toStrictEqual(snapState2);
    });
  });

  describe('SnapController:clearSnapState', () => {
    it('clears the state of a snap', async () => {
      const messenger = getSnapControllerMessenger(undefined, false);

      const snapController = getSnapController(
        getSnapControllerOptions({
          messenger,
          state: {
            snapStates: { [MOCK_SNAP_ID]: 'foo' },
            snaps: getPersistedSnapsState(
              getPersistedSnapObject({
                status: SnapStatus.Installing,
              }),
            ),
          },
        }),
      );

      const clearSnapStateSpy = jest.spyOn(snapController, 'clearSnapState');
      await messenger.call('SnapController:clearSnapState', MOCK_SNAP_ID);
      const clearedState = await messenger.call(
        'SnapController:getSnapState',
        MOCK_SNAP_ID,
      );
      expect(clearSnapStateSpy).toHaveBeenCalledTimes(1);
      expect(snapController.state.snapStates).toStrictEqual({});
      expect(clearedState).toBeNull();
    });
  });

  describe('SnapController:updateBlockedSnaps', () => {
    it('calls SnapController.updateBlockedSnaps()', async () => {
      const messenger = getSnapControllerMessenger(undefined, false);
      const snapController = getSnapController(
        getSnapControllerOptions({
          messenger,
        }),
      );

      const updateBlockedSnapsSpy = jest
        .spyOn(snapController, 'updateBlockedSnaps')
        .mockImplementation();

      await messenger.call('SnapController:updateBlockedSnaps');
      expect(updateBlockedSnapsSpy).toHaveBeenCalledTimes(1);
    });

    describe('SnapController:enable', () => {
      it('calls SnapController.enableSnap()', async () => {
        const messenger = getSnapControllerMessenger(undefined, false);
        const mockSnap = getMockSnapData({
          id: 'npm:example',
          origin: 'foo.com',
          enabled: false,
        });

        const snapController = getSnapController(
          getSnapControllerOptions({
            messenger,
            state: {
              snaps: getPersistedSnapsState(mockSnap.stateObject),
            },
          }),
        );

        messenger.call('SnapController:enable', mockSnap.id);
        expect(snapController.state.snaps[mockSnap.id].enabled).toBe(true);
      });
    });

    describe('SnapController:disable', () => {
      it('calls SnapController.disableSnap()', async () => {
        const messenger = getSnapControllerMessenger(undefined, false);
        const mockSnap = getMockSnapData({
          id: 'npm:example',
          origin: 'foo.com',
          enabled: true,
        });

        const snapController = getSnapController(
          getSnapControllerOptions({
            messenger,
            state: {
              snaps: getPersistedSnapsState(mockSnap.stateObject),
            },
          }),
        );

        await messenger.call('SnapController:disable', mockSnap.id);
        expect(snapController.state.snaps[mockSnap.id].enabled).toBe(false);
      });
    });

    describe('SnapController:remove', () => {
      it('calls SnapController.removeSnap()', async () => {
        const messenger = getSnapControllerMessenger(undefined, false);
        const mockSnap = getMockSnapData({
          id: 'npm:example',
          origin: 'foo.com',
          enabled: true,
        });

        const snapController = getSnapController(
          getSnapControllerOptions({
            messenger,
            state: {
              snaps: getPersistedSnapsState(mockSnap.stateObject),
            },
          }),
        );

        const originalCall = messenger.call.bind(messenger);

        jest.spyOn(messenger, 'call').mockImplementation((method, ...args) => {
          // Mock out permission requests
          if (
            method === 'PermissionController:hasPermissions' ||
            method === 'PermissionController:revokeAllPermissions' ||
            method === 'PermissionController:revokePermissionForAllSubjects'
          ) {
            return true;
          }
          return originalCall(method, ...args);
        });

        await messenger.call('SnapController:remove', mockSnap.id);
        expect(snapController.state.snaps[mockSnap.id]).toBeUndefined();
      });
    });

    describe('SnapController:getPermitted', () => {
      it('calls SnapController.getPermittedSnaps()', async () => {
        const messenger = getSnapControllerMessenger(undefined, false);
        const mockSnap = getMockSnapData({
          id: MOCK_SNAP_ID,
          origin: MOCK_ORIGIN,
        });

        const originalCall = messenger.call.bind(messenger);

        jest.spyOn(messenger, 'call').mockImplementation((method, ...args) => {
          if (method === 'PermissionController:getPermissions') {
            return {
              [`wallet_snap_${MOCK_SNAP_ID}`]: {
                caveats: null,
                date: 1661166080905,
                id: 'VyAsBJiDDKawv_XlNcm13',
                invoker: 'https://metamask.github.io',
                parentCapability: `wallet_snap_${MOCK_SNAP_ID}`,
              },
            };
          }
          return originalCall(method, ...args);
        });

        getSnapController(
          getSnapControllerOptions({
            messenger,
            state: {
              snaps: getPersistedSnapsState(mockSnap.stateObject),
            },
          }),
        );

        const result = await messenger.call(
          'SnapController:getPermitted',
          mockSnap.origin,
        );
        expect(result).toStrictEqual({
          [MOCK_SNAP_ID]: getTruncatedSnap(),
        });
      });
    });

    describe('SnapController:getAllSnaps', () => {
      it('calls SnapController.getAllSnaps()', async () => {
        const messenger = getSnapControllerMessenger(undefined, false);
        const mockSnap = getMockSnapData({
          id: MOCK_SNAP_ID,
          origin: MOCK_ORIGIN,
        });

        getSnapController(
          getSnapControllerOptions({
            messenger,
            state: {
              snaps: getPersistedSnapsState(mockSnap.stateObject),
            },
          }),
        );

        const result = await messenger.call('SnapController:getAll');
        expect(result).toStrictEqual([getTruncatedSnap()]);
      });
    });

    describe('SnapController:install', () => {
      it('calls SnapController.installSnaps()', async () => {
        const messenger = getSnapControllerMessenger(undefined, false);
        const snapController = getSnapController(
          getSnapControllerOptions({
            messenger,
          }),
        );

        const installSnapsSpy = jest
          .spyOn(snapController, 'installSnaps')
          .mockImplementation();

        const snaps = { [MOCK_SNAP_ID]: {} };
        await messenger.call('SnapController:install', 'foo', snaps);
        expect(installSnapsSpy).toHaveBeenCalledTimes(1);
        expect(installSnapsSpy).toHaveBeenCalledWith('foo', snaps);
      });
    });

    describe('SnapController:removeSnapError', () => {
      it('calls SnapController.removeSnapError()', async () => {
        const messenger = getSnapControllerMessenger(undefined, false);
        const snapController = getSnapController(
          getSnapControllerOptions({
            messenger,
            state: {
              snapErrors: {
                foo: { internalID: 'foo', message: 'bar', code: -1 },
              },
            },
          }),
        );

        await messenger.call('SnapController:removeSnapError', 'foo');
        expect(snapController.state.snapErrors.foo).toBeUndefined();
      });
    });
  });
});<|MERGE_RESOLUTION|>--- conflicted
+++ resolved
@@ -2344,18 +2344,8 @@
         }),
       );
 
-<<<<<<< HEAD
-=======
       const manifest = getSnapManifest();
 
-      await controller.add({
-        id: MOCK_SNAP_ID,
-        manifest,
-        origin: MOCK_ORIGIN,
-        sourceCode: DEFAULT_SNAP_BUNDLE,
-      });
-
->>>>>>> 6fdb952d
       const callActionMock = jest
         .spyOn(messenger, 'call')
         .mockImplementation((method) => {
