--- conflicted
+++ resolved
@@ -16,15 +16,6 @@
   SubjectPermissions,
   ValidPermission,
 } from '@metamask/controllers';
-<<<<<<< HEAD
-import {
-  ErrorJSON,
-  SnapData,
-  SnapRpcHook,
-  SnapRpcHookArgs,
-} from '@metamask/snap-types';
-=======
->>>>>>> d81a7137
 import {
   assert,
   assertExhaustive,
@@ -41,12 +32,13 @@
   SnapId,
   SnapIdPrefixes,
   SnapManifest,
+  SnapRpcHook,
+  SnapRpcHookArgs,
   SNAP_PREFIX,
   ValidatedSnapId,
   validateSnapId,
   validateSnapJsonFile,
   validateSnapShasum,
-  SnapId,
 } from '@metamask/snap-utils';
 import {
   Duration,
