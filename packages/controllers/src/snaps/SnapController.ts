import passworder from '@metamask/browser-passworder';
import {
  AddApprovalRequest,
  BaseControllerV2 as BaseController,
  Caveat,
  GetEndowments,
  GetPermissions,
  GrantPermissions,
  HasPermission,
  HasPermissions,
  RequestPermissions,
  RestrictedControllerMessenger,
  RevokeAllPermissions,
  RevokePermissionForAllSubjects,
  RevokePermissions,
  SubjectPermissions,
  ValidPermission,
} from '@metamask/controllers';
import { ErrorJSON, SnapData, SnapId } from '@metamask/snap-types';
import { HandlerType } from '@metamask/execution-environments';
import {
  assert,
  DEFAULT_ENDOWMENTS,
  DEFAULT_REQUESTED_SNAP_VERSION,
  getSnapPermissionName,
  getSnapPrefix,
  gtVersion,
  isValidSnapVersionRange,
  LOCALHOST_HOSTNAMES,
  NpmSnapFileNames,
  resolveVersion,
  satisfiesVersionRange,
  SnapIdPrefixes,
  SnapManifest,
  SNAP_PREFIX,
  ValidatedSnapId,
  validateSnapId,
  validateSnapJsonFile,
  validateSnapShasum,
} from '@metamask/snap-utils';
import {
  Duration,
  hasProperty,
  inMilliseconds,
  isNonEmptyArray,
  Json,
  timeSince,
} from '@metamask/utils';
import { createMachine, interpret, StateMachine } from '@xstate/fsm';
import { ethErrors, serializeError } from 'eth-rpc-errors';
import { SerializedEthereumRpcError } from 'eth-rpc-errors/dist/classes';
import type { Patch } from 'immer';
import { nanoid } from 'nanoid';

import { forceStrict, validateMachine } from '../fsm';
import {
  ExecuteSnapAction,
  ExecutionServiceEvents,
  HandleRpcRequestAction,
  SnapRpcHook,
  SnapRpcHookArgs,
  TerminateAllSnapsAction,
  TerminateSnapAction,
<<<<<<< HEAD
} from '..';
import { fetchNpmSnap } from './utils';

import { SnapEndowments } from './endowments';
=======
} from '../services/ExecutionService';
import { assertExhaustive, hasTimedOut, setDiff, withTimeout } from '../utils';
import { LONG_RUNNING_PERMISSION } from './endowments';
>>>>>>> 92ec6651
import { RequestQueue } from './RequestQueue';
import { fetchNpmSnap } from './utils';

import { Timer } from './Timer';

export const controllerName = 'SnapController';

export const SNAP_PREFIX_REGEX = new RegExp(`^${SNAP_PREFIX}`, 'u');

export const SNAP_APPROVAL_UPDATE = 'wallet_updateSnap';

type TruncatedSnapFields =
  | 'id'
  | 'initialPermissions'
  | 'permissionName'
  | 'version';

const TRUNCATED_SNAP_PROPERTIES = new Set<TruncatedSnapFields>([
  'initialPermissions',
  'id',
  'permissionName',
  'version',
]);

type RequestedSnapPermissions = {
  [permission: string]: Record<string, Json>;
};

/**
 * A Snap as it exists in {@link SnapController} state.
 */
export type Snap = {
  /**
   * Whether the Snap is enabled, which determines if it can be started.
   */
  enabled: boolean;

  /**
   * The ID of the Snap.
   */
  id: SnapId;

  /**
   * The initial permissions of the Snap, which will be requested when it is
   * installed.
   */
  initialPermissions: RequestedSnapPermissions;

  /**
   * The Snap's manifest file.
   */
  manifest: SnapManifest;

  /**
   * Whether the Snap is blocked.
   */
  blocked: boolean;

  /**
   * Information detailing why the snap is blocked.
   */
  blockInformation?: BlockedSnapInfo;

  /**
   * The name of the permission used to invoke the Snap.
   */
  permissionName: string;

  /**
   * The source code of the Snap.
   */
  sourceCode: string;

  /**
   * The current status of the Snap, e.g. whether it's running or stopped.
   */
  status: Status;

  /**
   * The version of the Snap.
   */
  version: string;

  /**
   * The version history of the Snap.
   * Can be used to derive when the Snap was installed, when it was updated to a certain version and who requested the change.
   */
  versionHistory: VersionHistory[];
};

export type VersionHistory = {
  origin: string;
  version: string;
  // Unix timestamp
  date: number;
};

export type PendingRequest = {
  requestId: unknown;
  timer: Timer;
};

/**
 * A wrapper type for any data stored during runtime of Snaps.
 * It is not persisted in state as it contains non-serializable data and is only relevant for the current session.
 */
export interface SnapRuntimeData {
  /**
   * A promise that resolves when the Snap has finished installing
   */
  installPromise: null | Promise<Snap>;

  /**
   * A Unix timestamp for the last time the Snap received an RPC request
   */
  lastRequest: null | number;

  /**
   * The current pending inbound requests, meaning requests that are processed by snaps.
   */
  pendingInboundRequests: PendingRequest[];

  /**
   * The current pending outbound requests, meaning requests made from snaps towards the MetaMask extension.
   */
  pendingOutboundRequests: number;

  /**
   * RPC handler designated for the Snap
   */
<<<<<<< HEAD
  rpcHandler: null | SnapRpcHook;
=======
  rpcHandler:
    | null
    | ((origin: string, request: Record<string, unknown>) => Promise<unknown>);

  /**
   * The finite state machine interpreter for possible states that the Snap can be in such as stopped, running, blocked
   *
   * @see {@link SnapController:constructor}
   */
  interpreter: StateMachine.Service<StatusContext, StatusEvents, StatusStates>;
>>>>>>> 92ec6651
}

/**
 * A {@link Snap} object with the fields that are relevant to an external
 * caller.
 */
export type TruncatedSnap = Pick<Snap, TruncatedSnapFields>;

export type SnapError = {
  message: string;
  code: number;
  data?: Json;
};

/**
 * The return type of {@link SnapController._fetchSnap} and its sibling methods.
 */
type FetchSnapResult = {
  /**
   * The manifest of the fetched Snap.
   */
  manifest: SnapManifest;

  /**
   * The source code of the fetched Snap.
   */
  sourceCode: string;

  /**
   * The raw XML content of the Snap's SVG icon, if any.
   */
  svgIcon?: string;
};

export type ProcessSnapResult =
  | TruncatedSnap
  | { error: SerializedEthereumRpcError };

export type InstallSnapsResult = Record<SnapId, ProcessSnapResult>;

// Types that probably should be defined elsewhere in prod
type CloseAllConnectionsFunction = (origin: string) => void;
type StoredSnaps = Record<SnapId, Snap>;

export type SnapControllerState = {
  snaps: StoredSnaps;
  snapStates: Record<SnapId, string>;
  snapErrors: {
    [internalID: string]: SnapError & { internalID: string };
  };
};

// Controller Messenger Actions

/**
 * Adds the specified Snap to state. Used during installation.
 */
export type AddSnap = {
  type: `${typeof controllerName}:add`;
  handler: SnapController['add'];
};

/**
 * Gets the specified Snap from state.
 */
export type GetSnap = {
  type: `${typeof controllerName}:get`;
  handler: SnapController['get'];
};

/**
 * Handles sending an inbound rpc message to a snap and returns its result.
 */
export type HandleSnapRpcRequest = {
  type: `${typeof controllerName}:handleRpcRequest`;
  handler: SnapController['handleRpcRequest'];
};

/**
 * Handles sending an inbound transaction insight message to a snap and returns its result.
 */
export type HandleSnapTransactionInsightRequest = {
  type: `${typeof controllerName}:handleTransactionInsightRequest`;
  handler: SnapController['handleTransactionInsightRequest'];
};

/**
 * Gets the specified Snap's persisted state.
 */
export type GetSnapState = {
  type: `${typeof controllerName}:getSnapState`;
  handler: SnapController['getSnapState'];
};

/**
 * Checks if the specified snap exists in state.
 */
export type HasSnap = {
  type: `${typeof controllerName}:has`;
  handler: SnapController['has'];
};

/**
 * Updates the specified Snap's persisted state.
 */
export type UpdateSnapState = {
  type: `${typeof controllerName}:updateSnapState`;
  handler: SnapController['updateSnapState'];
};

/**
 * Clears the specified Snap's persisted state.
 */
export type ClearSnapState = {
  type: `${typeof controllerName}:clearSnapState`;
  handler: SnapController['clearSnapState'];
};

/**
 * Checks all installed snaps against the blocklist.
 */
export type UpdateBlockedSnaps = {
  type: `${typeof controllerName}:updateBlockedSnaps`;
  handler: SnapController['updateBlockedSnaps'];
};

export type SnapControllerActions =
  | AddSnap
  | ClearSnapState
  | GetSnap
  | GetSnapState
  | HandleSnapRpcRequest
  | HandleSnapTransactionInsightRequest
  | HasSnap
  | UpdateBlockedSnaps
  | UpdateSnapState;

// Controller Messenger Events

export type SnapStateChange = {
  type: `${typeof controllerName}:stateChange`;
  payload: [SnapControllerState, Patch[]];
};

/**
 * Emitted when a Snap has been added to state during installation.
 */
export type SnapAdded = {
  type: `${typeof controllerName}:snapAdded`;
  payload: [snap: Snap, svgIcon: string | undefined];
};

type BlockedSnapInfo = { infoUrl?: string; reason?: string };

/**
 * Emitted when an installed snap has been blocked.
 */
export type SnapBlocked = {
  type: `${typeof controllerName}:snapBlocked`;
  payload: [snapId: string, blockedSnapInfo: BlockedSnapInfo];
};

/**
 * Emitted when a snap has been started after being added and authorized during
 * installation.
 */
export type SnapInstalled = {
  type: `${typeof controllerName}:snapInstalled`;
  payload: [snap: TruncatedSnap];
};

/**
 * Emitted when a snap is removed.
 */
export type SnapRemoved = {
  type: `${typeof controllerName}:snapRemoved`;
  payload: [snap: TruncatedSnap];
};

/**
 * Emitted when an installed snap has been unblocked.
 */
export type SnapUnblocked = {
  type: `${typeof controllerName}:snapUnblocked`;
  payload: [snapId: string];
};

/**
 * Emitted when a snap is updated.
 */
export type SnapUpdated = {
  type: `${typeof controllerName}:snapUpdated`;
  payload: [snap: TruncatedSnap, oldVersion: string];
};

/**
 * Emitted when a Snap is terminated. This is different from the snap being
 * stopped as it can also be triggered when a snap fails initialization.
 */
export type SnapTerminated = {
  type: `${typeof controllerName}:snapTerminated`;
  payload: [snap: TruncatedSnap];
};

export type SnapControllerEvents =
  | SnapAdded
  | SnapBlocked
  | SnapInstalled
  | SnapRemoved
  | SnapStateChange
  | SnapUnblocked
  | SnapUpdated
  | SnapTerminated;

export type AllowedActions =
  | GetEndowments
  | GetPermissions
  | HasPermission
  | HasPermissions
  | RevokePermissions
  | RequestPermissions
  | RevokeAllPermissions
  | RevokePermissionForAllSubjects
  | GrantPermissions
  | RequestPermissions
  | AddApprovalRequest
  | HandleRpcRequestAction
  | ExecuteSnapAction
  | TerminateAllSnapsAction
  | TerminateSnapAction;

export type AllowedEvents = ExecutionServiceEvents;

type SnapControllerMessenger = RestrictedControllerMessenger<
  typeof controllerName,
  SnapControllerActions | AllowedActions,
  SnapControllerEvents | AllowedEvents,
  AllowedActions['type'],
  AllowedEvents['type']
>;

export enum AppKeyType {
  stateEncryption = 'stateEncryption',
}

type GetAppKey = (subject: string, appKeyType: AppKeyType) => Promise<string>;

type FeatureFlags = {
  /**
   * We still need to implement new UI approval page in metamask-extension before we can allow DApps to update Snaps.
   * After it's added, this flag can be removed.
   *
   * @see {SNAP_APPROVAL_UPDATE}
   * @see {SnapController.processRequestedSnap}
   */
  dappsCanUpdateSnaps?: true;
};

type SemVerVersion = string;
export type CheckSnapBlockListArg = Record<SnapId, SemVerVersion>;

export type CheckSnapBlockListResult = Record<
  SnapId,
  | {
      blocked: true;
      reason?: string;
      infoUrl?: string;
    }
  | { blocked: false }
>;

/**
 * Checks whether a version of a snap is blocked.
 */
export type CheckSnapBlockList = (
  snapsToCheck: CheckSnapBlockListArg,
) => Promise<CheckSnapBlockListResult>;

type SnapControllerArgs = {
  /**
   * A teardown function that allows the host to clean up its instrumentation
   * for a running snap.
   */
  closeAllConnections: CloseAllConnectionsFunction;

  /**
   * The names of endowment permissions whose values are the names of JavaScript
   * APIs that will be added to the snap execution environment at runtime.
   */
  environmentEndowmentPermissions: string[];

  /**
   * The function that will be used by the controller fo make network requests.
   * Should be compatible with {@link fetch}.
   */
  fetchFunction?: typeof fetch;

  /**
   * Flags that enable or disable features in the controller.
   * See {@link FeatureFlags}.
   */
  featureFlags: FeatureFlags;

  /**
   * A function to get an "app key" for a specific subject.
   */
  getAppKey: GetAppKey;

  /**
   * How frequently to check whether a snap is idle.
   */
  idleTimeCheckInterval?: number;

  /**
   * A function that checks whether the specified snap and version is blocked.
   */
  checkBlockList: CheckSnapBlockList;

  /**
   * The maximum amount of time that a snap may be idle.
   */
  maxIdleTime?: number;

  /**
   * The controller messenger.
   */
  messenger: SnapControllerMessenger;

  /**
   * The maximum amount of time a snap may take to process an RPC request,
   * unless it is permitted to take longer.
   */
  maxRequestTime?: number;

  /**
   * The npm registry URL that will be used to fetch published snaps.
   */
  npmRegistryUrl?: string;

  /**
   * Persisted state that will be used for rehydration.
   */
  state?: SnapControllerState;
};

type AddSnapArgsBase = {
  id: SnapId;
  origin: string;
  versionRange?: string;
};

// A snap can either be added directly, with manifest and source code, or it
// can be fetched and then added.
type AddSnapArgs =
  | AddSnapArgsBase
  | (AddSnapArgsBase & {
      manifest: SnapManifest;
      sourceCode: string;
    });

// When we set a snap, we need all required properties to be present and
// validated.
type SetSnapArgs = Omit<AddSnapArgs, 'id'> & {
  id: ValidatedSnapId;
  manifest: SnapManifest;
  sourceCode: string;
  svgIcon?: string;
};

const defaultState: SnapControllerState = {
  snapErrors: {},
  snaps: {},
  snapStates: {},
};

export const SnapStatus = {
  installing: 'installing',
  running: 'running',
  stopped: 'stopped',
  crashed: 'crashed',
} as const;

export const SnapEvents = {
  start: 'START',
  stop: 'STOP',
  crash: 'CRASH',
  update: 'UPDATE',
} as const;

type StatusContext = { snapId: string };
type StatusEvents = { type: 'START' | 'STOP' | 'CRASH' | 'UPDATE' };
type StatusStates = {
  value: 'installing' | 'running' | 'stopped' | 'crashed';
  context: StatusContext;
};
export type Status = StatusStates['value'];

/**
 * Truncates the properties of a snap to only ones that are easily serializable.
 *
 * @param snap - The snap to truncate.
 * @returns Object with serializable snap properties.
 */
function truncateSnap(snap: Snap): TruncatedSnap {
  return Object.keys(snap).reduce((serialized, key) => {
    if (TRUNCATED_SNAP_PROPERTIES.has(key as any)) {
      serialized[key as keyof TruncatedSnap] = snap[
        key as keyof TruncatedSnap
      ] as any;
    }

    return serialized;
  }, {} as Partial<TruncatedSnap>) as TruncatedSnap;
}

const name = 'SnapController';

/*
 * A snap is initialized in three phases:
 * - Add: Loads the snap from a remote source and parses it.
 * - Authorize: Requests the snap's required permissions from the user.
 * - Start: Initializes the snap in its SES realm with the authorized permissions.
 */

export class SnapController extends BaseController<
  string,
  SnapControllerState,
  SnapControllerMessenger
> {
  private _closeAllConnections: CloseAllConnectionsFunction;

  private _environmentEndowmentPermissions: string[];

  private _featureFlags: FeatureFlags;

  private _fetchFunction: typeof fetch;

  private _idleTimeCheckInterval: number;

  private _checkSnapBlockList: CheckSnapBlockList;

  private _maxIdleTime: number;

  private _maxRequestTime: number;

  private _npmRegistryUrl?: string;

  private _snapsRuntimeData: Map<SnapId, SnapRuntimeData>;

  private _getAppKey: GetAppKey;

  private _timeoutForLastRequestStatus?: number;

  private _statusMachine!: StateMachine.Machine<
    StatusContext,
    StatusEvents,
    StatusStates
  >;

  constructor({
    closeAllConnections,
    messenger,
    state,
    getAppKey,
    environmentEndowmentPermissions = [],
    npmRegistryUrl,
    idleTimeCheckInterval = inMilliseconds(5, Duration.Second),
    checkBlockList,
    maxIdleTime = inMilliseconds(30, Duration.Second),
    maxRequestTime = inMilliseconds(60, Duration.Second),
    fetchFunction = globalThis.fetch.bind(globalThis),
    featureFlags = {},
  }: SnapControllerArgs) {
    super({
      messenger,
      metadata: {
        snapErrors: {
          persist: false,
          anonymous: false,
        },
        snapStates: {
          persist: true,
          anonymous: false,
        },
        snaps: {
          persist: (snaps) => {
            return Object.values(snaps)
              .map((snap) => {
                return {
                  ...snap,
                  // At the time state is rehydrated, no snap will be running.
                  status: SnapStatus.stopped,
                };
              })
              .reduce((memo: Record<string, Snap>, snap) => {
                memo[snap.id] = snap;
                return memo;
              }, {});
          },
          anonymous: false,
        },
      },
      name,
      state: { ...defaultState, ...state },
    });

    this._closeAllConnections = closeAllConnections;
    this._environmentEndowmentPermissions = environmentEndowmentPermissions;
    this._featureFlags = featureFlags;
    this._fetchFunction = fetchFunction;
    this._onUnhandledSnapError = this._onUnhandledSnapError.bind(this);
    this._getAppKey = getAppKey;
    this._idleTimeCheckInterval = idleTimeCheckInterval;
    this._checkSnapBlockList = checkBlockList;
    this._maxIdleTime = maxIdleTime;
    this._maxRequestTime = maxRequestTime;
    this._npmRegistryUrl = npmRegistryUrl;
    this._onUnhandledSnapError = this._onUnhandledSnapError.bind(this);
    this._onOutboundRequest = this._onOutboundRequest.bind(this);
    this._onOutboundResponse = this._onOutboundResponse.bind(this);
    this._snapsRuntimeData = new Map();

    this._pollForLastRequestStatus();

    this.messagingSystem.subscribe(
      'ExecutionService:unhandledError',
      this._onUnhandledSnapError,
    );

    this.messagingSystem.subscribe(
      'ExecutionService:outboundRequest',
      this._onOutboundRequest,
    );

    this.messagingSystem.subscribe(
      'ExecutionService:outboundResponse',
      this._onOutboundResponse,
    );

    this.initializeStateMachine();
    this.registerMessageHandlers();
  }

  /**
   * We track status of a Snap using a finite-state-machine.
   * It keeps track of whether the snap is started / stopped / etc.
   *
   * @see {@link SnapController.transition} for interacting with the machine.
   */
  // We initialize the machine in the instance because the status is currently tightly coupled
  // with the SnapController - the guard checks for enabled status inside the SnapController state.
  // In the future, side-effects could be added to the machine during transitions.
  private initializeStateMachine() {
    const disableGuard = ({ snapId }: StatusContext) => {
      return this.getExpect(snapId).enabled;
    };

    const statusConfig: StateMachine.Config<
      StatusContext,
      StatusEvents,
      StatusStates
    > = {
      initial: 'installing',
      states: {
        installing: {
          on: {
            START: { target: 'running', cond: disableGuard },
          },
        },
        running: {
          on: {
            STOP: 'stopped',
            CRASH: 'crashed',
          },
        },
        stopped: {
          on: {
            START: { target: 'running', cond: disableGuard },
            UPDATE: 'installing',
          },
        },
        crashed: {
          on: {
            START: { target: 'running', cond: disableGuard },
          },
        },
      },
    };
    this._statusMachine = createMachine(statusConfig);
    validateMachine(this._statusMachine);
  }

  /**
   * Constructor helper for registering the controller's messaging system
   * actions.
   */
  private registerMessageHandlers(): void {
    this.messagingSystem.registerActionHandler(
      `${controllerName}:add`,
      (...args) => this.add(...args),
    );

    this.messagingSystem.registerActionHandler(
      `${controllerName}:clearSnapState`,
      (...args) => this.clearSnapState(...args),
    );

    this.messagingSystem.registerActionHandler(
      `${controllerName}:get`,
      (...args) => this.get(...args),
    );

    this.messagingSystem.registerActionHandler(
      `${controllerName}:getSnapState`,
      (...args) => this.getSnapState(...args),
    );

    this.messagingSystem.registerActionHandler(
      `${controllerName}:handleRpcRequest`,
      (...args) => this.handleRpcRequest(...args),
    );

    this.messagingSystem.registerActionHandler(
      `${controllerName}:handleTransactionInsightRequest`,
      (...args) => this.handleTransactionInsightRequest(...args),
    );

    this.messagingSystem.registerActionHandler(
      `${controllerName}:has`,
      (...args) => this.has(...args),
    );

    this.messagingSystem.registerActionHandler(
      `${controllerName}:updateBlockedSnaps`,
      () => this.updateBlockedSnaps(),
    );

    this.messagingSystem.registerActionHandler(
      `${controllerName}:updateSnapState`,
      (...args) => this.updateSnapState(...args),
    );
  }

  _pollForLastRequestStatus() {
    this._timeoutForLastRequestStatus = setTimeout(async () => {
      await this._stopSnapsLastRequestPastMax();
      this._pollForLastRequestStatus();
    }, this._idleTimeCheckInterval) as unknown as number;
  }

  /**
   * Checks all installed snaps against the block list and
   * blocks/unblocks snaps as appropriate. See {@link SnapController.blockSnap}
   * for more information.
   */
  async updateBlockedSnaps(): Promise<void> {
    const blockedSnaps = await this._checkSnapBlockList(
      Object.values(this.state.snaps).reduce<Record<SnapId, SemVerVersion>>(
        (blockListArg, snap) => {
          blockListArg[snap.id] = snap.version;
          return blockListArg;
        },
        {},
      ),
    );

    await Promise.all(
      Object.entries(blockedSnaps).map(
        ([snapId, { blocked, ...blockData }]) => {
          if (blocked) {
            return this._blockSnap(snapId, blockData);
          }

          return this._unblockSnap(snapId);
        },
      ),
    );
  }

  /**
   * Blocks an installed snap and prevents it from being started again. Emits
   * {@link SnapBlocked}. Does nothing if the snap is not installed.
   *
   * @param snapId - The snap to block.
   * @param blockedSnapInfo - Information detailing why the snap is blocked.
   */
  private async _blockSnap(
    snapId: SnapId,
    blockedSnapInfo: BlockedSnapInfo,
  ): Promise<void> {
    if (!this.has(snapId)) {
      return;
    }

    try {
      this.update((state: any) => {
        state.snaps[snapId].blocked = true;
        state.snaps[snapId].blockInformation = blockedSnapInfo;
      });

      await this.disableSnap(snapId);
    } catch (error) {
      console.error(
        `Encountered error when stopping blocked snap "${snapId}".`,
        error,
      );
    }

    this.messagingSystem.publish(
      `${controllerName}:snapBlocked`,
      snapId,
      blockedSnapInfo,
    );
  }

  /**
   * Unblocks a snap so that it can be enabled and started again. Emits
   * {@link SnapUnblocked}. Does nothing if the snap is not installed or already
   * unblocked.
   *
   * @param snapId - The id of the snap to unblock.
   */
  private async _unblockSnap(snapId: SnapId): Promise<void> {
    if (!this.has(snapId) || !this.state.snaps[snapId].blocked) {
      return;
    }

    this.update((state: any) => {
      state.snaps[snapId].blocked = false;
      delete state.snaps[snapId].blockInformation;
    });

    this.messagingSystem.publish(`${controllerName}:snapUnblocked`, snapId);
  }

  /**
   * Checks the block list to determine whether a version of a snap is blocked.
   *
   * @param snapId - The snap id to check.
   * @param version - The version of the snap to check.
   * @returns Whether the version of the snap is blocked or not.
   */
  async isBlocked(
    snapId: ValidatedSnapId,
    version: SemVerVersion,
  ): Promise<boolean> {
    const result = await this._checkSnapBlockList({ [snapId]: version });
    return result[snapId].blocked;
  }

  /**
   * Asserts that a version of a snap is not blocked. Succeeds automatically
   * if {@link SnapController._checkSnapBlockList} is undefined.
   *
   * @param snapId - The id of the snap to check.
   * @param version - The version to check.
   */
  private async _assertIsUnblocked(
    snapId: ValidatedSnapId,
    version: SemVerVersion,
  ) {
    if (await this.isBlocked(snapId, version)) {
      throw new Error(
        `Cannot install version "${version}" of snap "${snapId}": the version is blocked.`,
      );
    }
  }

  async _stopSnapsLastRequestPastMax() {
    const entries = [...this._snapsRuntimeData.entries()];
    return Promise.all(
      entries
        .filter(
          ([_snapId, runtime]) =>
            runtime.pendingInboundRequests.length === 0 &&
            // lastRequest should always be set here but TypeScript wants this check
            runtime.lastRequest &&
            this._maxIdleTime &&
            timeSince(runtime.lastRequest) > this._maxIdleTime,
        )
        .map(([snapId]) => this.stopSnap(snapId, 'STOP')),
    );
  }

  async _onUnhandledSnapError(snapId: SnapId, error: ErrorJSON) {
    await this.stopSnap(snapId, 'CRASH');
    this.addSnapError(error);
  }

  async _onOutboundRequest(snapId: SnapId) {
    const runtime = this.getRuntimeExpect(snapId);
    // Ideally we would only pause the pending request that is making the outbound request
    // but right now we don't have a way to know which request initiated the outbound request
    runtime.pendingInboundRequests.forEach((pendingRequest) =>
      pendingRequest.timer.pause(),
    );
    runtime.pendingOutboundRequests += 1;
  }

  async _onOutboundResponse(snapId: SnapId) {
    const runtime = this.getRuntimeExpect(snapId);
    runtime.pendingOutboundRequests -= 1;
    if (runtime.pendingOutboundRequests === 0) {
      runtime.pendingInboundRequests.forEach((pendingRequest) =>
        pendingRequest.timer.resume(),
      );
    }
  }

  /**
   * Transitions between states using `snapStatusStateMachineConfig` as the template to figure out the next state.
   * This transition function uses a very minimal subset of XState conventions:
   * - supports initial state
   * - .on supports raw event target string
   * - .on supports {target, cond} object
   * - the arguments for `cond` is the `SerializedSnap` instead of Xstate convention of `(event, context) => boolean`
   *
   * @param snapId - The id of the snap to transition.
   * @param event - The event enum to use to transition.
   */
  private transition(
    snapId: SnapId,
    event: StatusEvents | StatusEvents['type'],
  ) {
    const { interpreter } = this.getRuntimeOrDefault(snapId);
    interpreter.send(event);
    this.update((state: any) => {
      state.snaps[snapId].status = interpreter.state.value;
    });
  }

  /**
   * Starts the given snap. Throws an error if no such snap exists
   * or if it is already running.
   *
   * @param snapId - The id of the Snap to start.
   */
  async startSnap(snapId: SnapId): Promise<void> {
    const snap = this.getExpect(snapId);

    if (this.state.snaps[snapId].enabled === false) {
      throw new Error(`Snap "${snapId}" is disabled.`);
    }

    await this._startSnap({
      snapId,
      sourceCode: snap.sourceCode,
    });
  }

  /**
   * Enables the given snap. A snap can only be started if it is enabled. A snap
   * can only be enabled if it isn't blocked.
   *
   * @param snapId - The id of the Snap to enable.
   */
  enableSnap(snapId: SnapId): void {
    this.getExpect(snapId);

    if (this.state.snaps[snapId].blocked) {
      throw new Error(`Snap "${snapId}" is blocked and cannot be enabled.`);
    }

    this.update((state: any) => {
      state.snaps[snapId].enabled = true;
    });
  }

  /**
   * Disables the given snap. A snap can only be started if it is enabled.
   *
   * @param snapId - The id of the Snap to disable.
   * @returns A promise that resolves once the snap has been disabled.
   */
  disableSnap(snapId: SnapId): Promise<void> {
    if (!this.has(snapId)) {
      throw new Error(`Snap "${snapId}" not found.`);
    }

    this.update((state: any) => {
      state.snaps[snapId].enabled = false;
    });

    if (this.isRunning(snapId)) {
      return this.stopSnap(snapId, 'STOP');
    }

    return Promise.resolve();
  }

  /**
   * Stops the given snap, removes all hooks, closes all connections, and
   * terminates its worker.
   *
   * @param snapId - The id of the Snap to stop.
   * @param statusEvent - The Snap status event that caused the snap to be
   * stopped.
   */
  public async stopSnap(
    snapId: SnapId,
    statusEvent: StatusEvents['type'] & ('STOP' | 'CRASH') = 'STOP',
  ): Promise<void> {
    const runtime = this.getRuntime(snapId);
    if (!runtime) {
      throw new Error(`The snap "${snapId}" is not running.`);
    }

    // Reset request tracking
    runtime.lastRequest = null;
    runtime.pendingInboundRequests = [];
    runtime.pendingOutboundRequests = 0;
    try {
      if (this.isRunning(snapId)) {
        this._closeAllConnections(snapId);
        await this.terminateSnap(snapId);
      }
    } finally {
      if (this.isRunning(snapId)) {
        this.transition(snapId, statusEvent);
      }
    }
  }

  /**
   * Terminates the specified snap and emits the `snapTerminated` event.
   *
   * @param snapId - The snap to terminate.
   */
  private async terminateSnap(snapId: SnapId) {
    await this.messagingSystem.call('ExecutionService:terminateSnap', snapId);
    this.messagingSystem.publish(
      'SnapController:snapTerminated',
      this.getTruncatedExpect(snapId),
    );
  }

  /**
   * Returns whether the given snap is running.
   * Throws an error if the snap doesn't exist.
   *
   * @param snapId - The id of the Snap to check.
   * @returns `true` if the snap is running, otherwise `false`.
   */
  isRunning(snapId: SnapId): boolean {
    return this.getExpect(snapId).status === 'running';
  }

  /**
   * Returns whether the given snap has been added to state.
   *
   * @param snapId - The id of the Snap to check for.
   * @returns `true` if the snap exists in the controller state, otherwise `false`.
   */
  has(snapId: SnapId): boolean {
    return Boolean(this.get(snapId));
  }

  /**
   * Gets the snap with the given id if it exists, including all data.
   * This should not be used if the snap is to be serializable, as e.g.
   * the snap sourceCode may be quite large.
   *
   * @param snapId - The id of the Snap to get.
   * @returns The entire snap object from the controller state.
   */
  get(snapId: SnapId): Snap | undefined {
    return this.state.snaps[snapId];
  }

  /**
   * Gets the snap with the given id, throws if doesn't.
   * This should not be used if the snap is to be serializable, as e.g.
   * the snap sourceCode may be quite large.
   *
   * @see {@link SnapController.get}
   * @throws {@link Error}. If the snap doesn't exist
   * @param snapId - The id of the snap to get.
   * @returns The entire snap object.
   */
  getExpect(snapId: SnapId): Snap {
    const snap = this.get(snapId);
    assert(snap !== undefined, new Error(`Snap "${snapId}" not found.`));
    return snap;
  }

  /**
   * Gets the snap with the given id if it exists, excluding any
   * non-serializable or expensive-to-serialize data.
   *
   * @param snapId - The id of the Snap to get.
   * @returns A truncated version of the snap state, that is less expensive to serialize.
   */
  // TODO(ritave): this.get returns undefined, this.getTruncated returns null
  getTruncated(snapId: SnapId): TruncatedSnap | null {
    const snap = this.get(snapId);

    return snap ? truncateSnap(snap) : null;
  }

  /**
   * Gets the snap with the given id, throw if it doesn't exist.
   *
   * @throws {@link Error}. If snap doesn't exist
   * @param snapId - The id of the snap to get.
   * @returns A truncated version of the snap state, that is less expensive to serialize.
   */
  getTruncatedExpect(snapId: SnapId): TruncatedSnap {
    return truncateSnap(this.getExpect(snapId));
  }

  /**
   * Updates the own state of the snap with the given id.
   * This is distinct from the state MetaMask uses to manage snaps.
   *
   * @param snapId - The id of the Snap whose state should be updated.
   * @param newSnapState - The new state of the snap.
   */
  async updateSnapState(snapId: SnapId, newSnapState: Json): Promise<void> {
    const encrypted = await this.encryptSnapState(snapId, newSnapState);
    this.update((state: any) => {
      state.snapStates[snapId] = encrypted;
    });
  }

  /**
   * Clears the state of the snap with the given id.
   * This is distinct from the state MetaMask uses to manage snaps.
   *
   * @param snapId - The id of the Snap whose state should be cleared.
   */
  async clearSnapState(snapId: SnapId): Promise<void> {
    this.update((state: any) => {
      delete state.snapStates[snapId];
    });
  }

  /**
   * Adds error from a snap to the SnapController state.
   *
   * @param snapError - The error to store on the SnapController.
   */
  addSnapError(snapError: SnapError): void {
    this.update((state: any) => {
      const id = nanoid();
      state.snapErrors[id] = {
        ...snapError,
        internalID: id,
      };
    });
  }

  /**
   * Removes an error by internalID from a the SnapControllers state.
   *
   * @param internalID - The internal error ID to remove on the SnapController.
   */
  async removeSnapError(internalID: string) {
    this.update((state: any) => {
      delete state.snapErrors[internalID];
    });
  }

  /**
   * Clears all errors from the SnapControllers state.
   *
   */
  async clearSnapErrors() {
    this.update((state: any) => {
      state.snapErrors = {};
    });
  }

  /**
   * Gets the own state of the snap with the given id.
   * This is distinct from the state MetaMask uses to manage snaps.
   *
   * @param snapId - The id of the Snap whose state to get.
   * @returns A promise that resolves with the decrypted snap state or null if no state exists.
   * @throws If the snap state decryption fails.
   */
  async getSnapState(snapId: SnapId): Promise<Json> {
    const state = this.state.snapStates[snapId];
    return state ? this.decryptSnapState(snapId, state) : null;
  }

  private async getEncryptionKey(snapId: SnapId): Promise<string> {
    return this._getAppKey(snapId, AppKeyType.stateEncryption);
  }

  private async encryptSnapState(snapId: SnapId, state: Json): Promise<string> {
    const appKey = await this.getEncryptionKey(snapId);
    return passworder.encrypt(appKey, state);
  }

  private async decryptSnapState(
    snapId: SnapId,
    encrypted: string,
  ): Promise<Json> {
    const appKey = await this.getEncryptionKey(snapId);
    try {
      return await passworder.decrypt(appKey, encrypted);
    } catch (err) {
      throw new Error(
        'Failed to decrypt snap state, the state must be corrupted.',
      );
    }
  }

  /**
   * Completely clear the controller's state: delete all associated data,
   * handlers, event listeners, and permissions; tear down all snap providers.
   */
  clearState() {
    const snapIds = Object.keys(this.state.snaps);
    snapIds.forEach((snapId) => {
      this._closeAllConnections(snapId);
    });
    this.messagingSystem.call('ExecutionService:terminateAllSnaps');
    snapIds.forEach(this.revokeAllSnapPermissions);

    this.update((state: any) => {
      state.snaps = {};
      state.snapStates = {};
    });
  }

  /**
   * Removes the given snap from state, and clears all associated handlers
   * and listeners.
   *
   * @param snapId - The id of the Snap.
   * @returns A promise that resolves once the snap has been removed.
   */
  async removeSnap(snapId: SnapId): Promise<void> {
    return this.removeSnaps([snapId]);
  }

  /**
   * Stops the given snaps, removes them from state, and clears all associated
   * permissions, handlers, and listeners.
   *
   * @param snapIds - The ids of the Snaps.
   */
  async removeSnaps(snapIds: string[]): Promise<void> {
    if (!Array.isArray(snapIds)) {
      throw new Error('Expected array of snap ids.');
    }

    await Promise.all(
      snapIds.map(async (snapId) => {
        const truncated = this.getTruncatedExpect(snapId);
        // Disable the snap and revoke all of its permissions before deleting
        // it. This ensures that the snap will not be restarted or otherwise
        // affect the host environment while we are deleting it.
        await this.disableSnap(snapId);
        this.revokeAllSnapPermissions(snapId);

        const permissionName = getSnapPermissionName(snapId);
        // Revoke all subjects access to the snap
        this.messagingSystem.call(
          'PermissionController:revokePermissionForAllSubjects',
          permissionName,
        );

        this._snapsRuntimeData.delete(snapId);

        this.update((state: any) => {
          delete state.snaps[snapId];
          delete state.snapStates[snapId];
        });

        this.messagingSystem.publish(`SnapController:snapRemoved`, truncated);
      }),
    );
  }

  /**
   * Safely revokes all permissions granted to a Snap.
   *
   * @param snapId - The snap ID.
   */
  private revokeAllSnapPermissions(snapId: string): void {
    if (
      this.messagingSystem.call('PermissionController:hasPermissions', snapId)
    ) {
      this.messagingSystem.call(
        'PermissionController:revokeAllPermissions',
        snapId,
      );
    }
  }

  /**
   * Gets the serialized permitted snaps of the given origin, if any.
   *
   * @param origin - The origin whose permitted snaps to retrieve.
   * @returns The serialized permitted snaps for the origin.
   */
  getPermittedSnaps(origin: string): InstallSnapsResult {
    return Object.values(
      this.messagingSystem.call(
        'PermissionController:getPermissions',
        origin,
      ) ?? {},
    ).reduce((permittedSnaps, perm) => {
      if (perm.parentCapability.startsWith(SNAP_PREFIX)) {
        const snapId = perm.parentCapability.replace(SNAP_PREFIX_REGEX, '');
        const snap = this.getTruncated(snapId);

        permittedSnaps[snapId] = snap || {
          error: serializeError(new Error('Snap permitted but not installed.')),
        };
      }
      return permittedSnaps;
    }, {} as InstallSnapsResult);
  }

  /**
   * Installs the snaps requested by the given origin, returning the snap
   * object if the origin is permitted to install it, and an authorization error
   * otherwise.
   *
   * @param origin - The origin that requested to install the snaps.
   * @param requestedSnaps - The snaps to install.
   * @returns An object of snap ids and snap objects, or errors if a
   * snap couldn't be installed.
   */
  async installSnaps(
    origin: string,
    requestedSnaps: RequestedSnapPermissions,
  ): Promise<InstallSnapsResult> {
    const result: InstallSnapsResult = {};

    await Promise.all(
      Object.entries(requestedSnaps).map(
        async ([snapId, { version: rawVersion }]) => {
          const version = resolveVersion(rawVersion);
          const permissionName = getSnapPermissionName(snapId);

          if (!isValidSnapVersionRange(version)) {
            result[snapId] = {
              error: ethErrors.rpc.invalidParams(
                `The "version" field must be a valid SemVer version range if specified. Received: "${version}".`,
              ),
            };
            return;
          }

          if (
            this.messagingSystem.call(
              'PermissionController:hasPermission',
              origin,
              permissionName,
            )
          ) {
            // Attempt to install and run the snap, storing any errors that
            // occur during the process.
            result[snapId] = {
              ...(await this.processRequestedSnap(origin, snapId, version)),
            };
          } else {
            // only allow the installation of permitted snaps
            result[snapId] = {
              error: ethErrors.provider.unauthorized(
                `Not authorized to install snap "${snapId}". Request the permission for the snap before attempting to install it.`,
              ),
            };
          }
        },
      ),
    );
    return result;
  }

  /**
   * Adds, authorizes, and runs the given snap with a snap provider.
   * Results from this method should be efficiently serializable.
   *
   * @param origin - The origin requesting the snap.
   * @param snapId - The id of the snap.
   * @param versionRange - The semver range of the snap to install.
   * @returns The resulting snap object, or an error if something went wrong.
   */
  private async processRequestedSnap(
    origin: string,
    snapId: SnapId,
    versionRange: string,
  ): Promise<ProcessSnapResult> {
    try {
      validateSnapId(snapId);
    } catch (err) {
      return {
        error: ethErrors.rpc.invalidParams(
          `"${snapId}" is not a valid snap id.`,
        ),
      };
    }

    const existingSnap = this.getTruncated(snapId);
    // For devX we always re-install local snaps.
    if (existingSnap && getSnapPrefix(snapId) !== SnapIdPrefixes.local) {
      if (satisfiesVersionRange(existingSnap.version, versionRange)) {
        return existingSnap;
      }

      if (this._featureFlags.dappsCanUpdateSnaps === true) {
        try {
          const updateResult = await this.updateSnap(
            origin,
            snapId,
            versionRange,
          );
          if (updateResult === null) {
            return {
              error: ethErrors.rpc.invalidParams(
                `Snap "${snapId}@${existingSnap.version}" is already installed, couldn't update to a version inside requested "${versionRange}" range.`,
              ),
            };
          }
          return updateResult;
        } catch (err) {
          return { error: serializeError(err) };
        }
      } else {
        return {
          error: ethErrors.rpc.invalidParams(
            `Version mismatch with already installed snap. ${snapId}@${existingSnap.version} doesn't satisfy requested version ${versionRange}`,
          ),
        };
      }
    }

    // Existing snaps must be stopped before overwriting
    if (existingSnap && this.isRunning(snapId)) {
      await this.stopSnap(snapId, 'STOP');
    }

    try {
      const { sourceCode } = await this.add({
        origin,
        id: snapId,
        versionRange,
      });

      await this.authorize(snapId);

      await this._startSnap({
        snapId,
        sourceCode,
      });

      const truncated = this.getTruncatedExpect(snapId);

      this.messagingSystem.publish(`SnapController:snapInstalled`, truncated);
      return truncated;
    } catch (err) {
      console.error(`Error when adding snap.`, err);
      if (this.has(snapId)) {
        this.removeSnap(snapId);
      }

      return { error: serializeError(err) };
    }
  }

  /**
   * Updates an installed snap. The flow is similar to
   * {@link SnapController.installSnaps}. The user will be asked if they want
   * to update, then approve any permission changes, and finally the snap will
   * be restarted.
   *
   * The update will fail if the user rejects any prompt or if the new version
   * of the snap is blocked.
   *
   * If the original version of the snap was blocked and the update succeeded,
   * the snap will be unblocked and enabled before it is restarted.
   *
   * @param origin - The origin requesting the snap update.
   * @param snapId - The id of the Snap to be updated.
   * @param newVersionRange - A semver version range in which the maximum version will be chosen.
   * @returns The snap metadata if updated, `null` otherwise.
   */
  async updateSnap(
    origin: string,
    snapId: ValidatedSnapId,
    newVersionRange: string = DEFAULT_REQUESTED_SNAP_VERSION,
  ): Promise<TruncatedSnap | null> {
    const snap = this.getExpect(snapId);

    if (!isValidSnapVersionRange(newVersionRange)) {
      throw new Error(
        `Received invalid snap version range: "${newVersionRange}".`,
      );
    }

    const newSnap = await this._fetchSnap(snapId, newVersionRange);
    const newVersion = newSnap.manifest.version;
    if (!gtVersion(newVersion, snap.version)) {
      console.warn(
        `Tried updating snap "${snapId}" within "${newVersionRange}" version range, but newer version "${newVersion}" is already installed`,
      );
      return null;
    }

    await this._assertIsUnblocked(snapId, newVersion);

    const { newPermissions, unusedPermissions, approvedPermissions } =
      await this.calculatePermissionsChange(
        snapId,
        newSnap.manifest.initialPermissions,
      );

    const id = nanoid();
    const isApproved = await this.messagingSystem.call(
      'ApprovalController:addRequest',
      {
        origin,
        id,
        type: SNAP_APPROVAL_UPDATE,
        requestData: {
          // First two keys mirror installation params
          metadata: { id, origin: snapId, dappOrigin: origin },
          permissions: newPermissions,
          snapId,
          newVersion: newSnap.manifest.version,
          newPermissions,
          approvedPermissions,
          unusedPermissions,
        },
      },
      true,
    );

    if (!isApproved) {
      return null;
    }

    if (this.isRunning(snapId)) {
      await this.stopSnap(snapId, 'STOP');
    }

    this.transition(snapId, 'UPDATE');

    this._set({
      origin,
      id: snapId,
      manifest: newSnap.manifest,
      sourceCode: newSnap.sourceCode,
      versionRange: newVersionRange,
    });

    const unusedPermissionsKeys = Object.keys(unusedPermissions);
    if (isNonEmptyArray(unusedPermissionsKeys)) {
      this.messagingSystem.call('PermissionController:revokePermissions', {
        [snapId]: unusedPermissionsKeys,
      });
    }

    if (isNonEmptyArray(Object.keys(newPermissions))) {
      this.messagingSystem.call('PermissionController:grantPermissions', {
        approvedPermissions: newPermissions,
        subject: { origin: snapId },
      });
    }

    await this._startSnap({ snapId, sourceCode: newSnap.sourceCode });

    const truncatedSnap = this.getTruncatedExpect(snapId);

    this.messagingSystem.publish(
      'SnapController:snapUpdated',
      truncatedSnap,
      snap.version,
    );
    return truncatedSnap;
  }

  /**
   * Returns a promise representing the complete installation of the requested snap.
   * If the snap is already being installed, the previously pending promise will be returned.
   *
   * @param args - Object containing the snap id and either the URL of the snap's manifest,
   * or the snap's manifest and source code. The object may also optionally contain a target version.
   * @returns The resulting snap object.
   */
  async add(args: AddSnapArgs): Promise<Snap> {
    const { id: snapId } = args;
    validateSnapId(snapId);

    if (
      !args ||
      !('origin' in args) ||
      !('id' in args) ||
      (!('manifest' in args) && 'sourceCode' in args) ||
      ('manifest' in args && !('sourceCode' in args))
    ) {
      throw new Error(`Invalid add snap args for snap "${snapId}".`);
    }

    const runtime = this.getRuntimeOrDefault(snapId);
    if (!runtime.installPromise) {
      console.info(`Adding snap: ${snapId}`);

      // If fetching and setting the snap succeeds, this property will be set
      // to null in the authorize() method.
      runtime.installPromise = (async () => {
        if ('manifest' in args && 'sourceCode' in args) {
          return this._set({ ...args, id: snapId });
        }

        const fetchedSnap = await this._fetchSnap(snapId, args.versionRange);
        await this._assertIsUnblocked(snapId, fetchedSnap.manifest.version);

        return this._set({
          ...args,
          ...fetchedSnap,
          id: snapId,
        });
      })();
    }

    try {
      return await runtime.installPromise;
    } catch (error) {
      // Reset promise so users can retry installation in case the problem is
      // temporary.
      runtime.installPromise = null;
      throw error;
    }
  }

  private async _startSnap(snapData: SnapData) {
    const { snapId } = snapData;
    if (this.isRunning(snapId)) {
      throw new Error(`Snap "${snapId}" is already started.`);
    }

    try {
      const result = await this._executeWithTimeout(
        snapId,
        this.messagingSystem.call('ExecutionService:executeSnap', {
          ...snapData,
          endowments: await this._getEndowments(snapId),
        }),
      );
      this.transition(snapId, 'START');
      return result;
    } catch (err) {
      await this.terminateSnap(snapId);
      throw err;
    }
  }

  /**
   * Gets the names of all endowments that will be added to the Snap's
   * Compartment when it executes. These should be the names of global
   * JavaScript APIs accessible in the root realm of the execution environment.
   *
   * Throws an error if the endowment getter for a permission returns a truthy
   * value that is not an array of strings.
   *
   * @param snapId - The id of the snap whose SES endowments to get.
   * @returns An array of the names of the endowments.
   */
  private async _getEndowments(snapId: string): Promise<string[]> {
    let allEndowments: string[] = [];

    for (const permissionName of this._environmentEndowmentPermissions) {
      if (
        this.messagingSystem.call(
          'PermissionController:hasPermission',
          snapId,
          permissionName,
        )
      ) {
        const endowments = await this.messagingSystem.call(
          'PermissionController:getEndowments',
          snapId,
          permissionName,
        );

        if (endowments) {
          // We don't have any guarantees about the type of the endowments
          // value, so we have to guard at runtime.
          if (
            !Array.isArray(endowments) ||
            endowments.some((value) => typeof value !== 'string')
          ) {
            throw new Error('Expected an array of string endowment names.');
          }

          allEndowments = allEndowments.concat(endowments as string[]);
        }
      }
    }

    const dedupedEndowments = [
      ...new Set([...DEFAULT_ENDOWMENTS, ...allEndowments]),
    ];

    if (
      dedupedEndowments.length <
      DEFAULT_ENDOWMENTS.length + allEndowments.length
    ) {
      console.error(
        'Duplicate endowments found. Default endowments should not be requested.',
        allEndowments,
      );
    }
    return dedupedEndowments;
  }

  /**
   * Sets a snap in state. Called when a snap is installed or updated. Performs
   * various validation checks on the received arguments, and will throw if
   * validation fails.
   *
   * The snap will be enabled and unblocked by the time this method returns,
   * regardless of its previous state.
   *
   * See {@link SnapController.add} and {@link SnapController.updateSnap} for
   * usage.
   *
   * @param args - The add snap args.
   * @returns The resulting snap object.
   */
  private _set(args: SetSnapArgs): Snap {
    const {
      id: snapId,
      origin,
      manifest,
      sourceCode,
      svgIcon,
      versionRange = DEFAULT_REQUESTED_SNAP_VERSION,
    } = args;

    validateSnapJsonFile(NpmSnapFileNames.Manifest, manifest);
    const { version } = manifest;

    if (!satisfiesVersionRange(version, versionRange)) {
      throw new Error(
        `Version mismatch. Manifest for "${snapId}" specifies version "${version}" which doesn't satisfy requested version range "${versionRange}"`,
      );
    }

    if (typeof sourceCode !== 'string' || sourceCode.length === 0) {
      throw new Error(`Invalid source code for snap "${snapId}".`);
    }

    const initialPermissions = manifest?.initialPermissions;
    if (
      !initialPermissions ||
      typeof initialPermissions !== 'object' ||
      Array.isArray(initialPermissions)
    ) {
      throw new Error(`Invalid initial permissions for snap "${snapId}".`);
    }

    const snapsState = this.state.snaps;

    const existingSnap = snapsState[snapId];

    const previousVersionHistory = existingSnap?.versionHistory ?? [];
    const versionHistory = [
      ...previousVersionHistory,
      {
        version,
        date: Date.now(),
        origin,
      },
    ];

    const snap: Snap = {
      // Restore relevant snap state if it exists
      ...existingSnap,

      // Note that the snap will be unblocked and enabled, regardless of its
      // previous state.
      blocked: false,
      enabled: true,

      // So we can easily correlate the snap with its permission
      permissionName: getSnapPermissionName(snapId),

      id: snapId,
      initialPermissions,
      manifest,
      sourceCode,
      status: this._statusMachine.config.initial as StatusStates['value'],
      version,
      versionHistory,
    };
    // If the snap was blocked, it isn't any longer
    delete snap.blockInformation;

    // store the snap back in state
    this.update((state: any) => {
      state.snaps[snapId] = snap;
    });

    this.messagingSystem.publish(`SnapController:snapAdded`, snap, svgIcon);
    return snap;
  }

  /**
   * Fetches the manifest and source code of a snap.
   *
   * @param snapId - The id of the Snap.
   * @param versionRange - The SemVer version of the Snap to fetch.
   * @returns A tuple of the Snap manifest object and the Snap source code.
   */
  private async _fetchSnap(
    snapId: ValidatedSnapId,
    versionRange: string = DEFAULT_REQUESTED_SNAP_VERSION,
  ): Promise<FetchSnapResult> {
    try {
      const snapPrefix = getSnapPrefix(snapId);
      switch (snapPrefix) {
        case SnapIdPrefixes.local:
          return this._fetchLocalSnap(snapId.replace(SnapIdPrefixes.local, ''));
        case SnapIdPrefixes.npm:
          return this._fetchNpmSnap(
            snapId.replace(SnapIdPrefixes.npm, ''),
            versionRange,
          );
        /* istanbul ignore next */
        default:
          // This whill fail to compile if the above switch is not fully exhaustive
          return assertExhaustive(snapPrefix);
      }
    } catch (error) {
      throw new Error(
        `Failed to fetch Snap "${snapId}": ${(error as Error).message}`,
      );
    }
  }

  private async _fetchNpmSnap(
    packageName: string,
    versionRange: string,
  ): Promise<FetchSnapResult> {
    if (!isValidSnapVersionRange(versionRange)) {
      throw new Error(
        `Received invalid Snap version range: "${versionRange}".`,
      );
    }

    const { manifest, sourceCode, svgIcon } = await fetchNpmSnap(
      packageName,
      versionRange,
      this._npmRegistryUrl,
      this._fetchFunction,
    );
    return { manifest, sourceCode, svgIcon };
  }

  /**
   * Fetches the manifest and source code of a local snap.
   *
   * @param localhostUrl - The localhost URL to download from.
   * @returns The validated manifest and the source code.
   */
  private async _fetchLocalSnap(
    localhostUrl: string,
  ): Promise<FetchSnapResult> {
    // Local snaps are mostly used for development purposes. Fetches were cached in the browser and were not requested
    // afterwards which lead to confusing development where old versions of snaps were installed.
    // Thus we disable caching
    const fetchOptions: RequestInit = { cache: 'no-cache' };
    const manifestUrl = new URL(NpmSnapFileNames.Manifest, localhostUrl);
    if (!LOCALHOST_HOSTNAMES.has(manifestUrl.hostname)) {
      throw new Error(
        `Invalid URL: Locally hosted Snaps must be hosted on localhost. Received URL: "${manifestUrl.toString()}"`,
      );
    }

    const _manifest = await (
      await this._fetchFunction(manifestUrl.toString(), fetchOptions)
    ).json();
    validateSnapJsonFile(NpmSnapFileNames.Manifest, _manifest);
    const manifest = _manifest as SnapManifest;

    const {
      source: {
        location: {
          npm: { filePath, iconPath },
        },
      },
    } = manifest;

    const [sourceCode, svgIcon] = await Promise.all([
      (
        await this._fetchFunction(
          new URL(filePath, localhostUrl).toString(),
          fetchOptions,
        )
      ).text(),
      iconPath
        ? (
            await this._fetchFunction(
              new URL(iconPath, localhostUrl).toString(),
              fetchOptions,
            )
          ).text()
        : undefined,
    ]);

    validateSnapShasum(manifest, sourceCode);
    return { manifest, sourceCode, svgIcon };
  }

  /**
   * Initiates a request for the given snap's initial permissions.
   * Must be called in order. See processRequestedSnap.
   *
   * @param snapId - The id of the Snap.
   * @returns The snap's approvedPermissions.
   */
  private async authorize(snapId: SnapId): Promise<string[]> {
    console.info(`Authorizing snap: ${snapId}`);
    const snapsState = this.state.snaps;
    const snap = snapsState[snapId];
    const { initialPermissions } = snap;

    try {
      if (isNonEmptyArray(Object.keys(initialPermissions))) {
        const [approvedPermissions] = await this.messagingSystem.call(
          'PermissionController:requestPermissions',
          { origin: snapId },
          initialPermissions,
        );
        return Object.values(approvedPermissions).map(
          (perm) => perm.parentCapability,
        );
      }
      return [];
    } finally {
      const runtime = this.getRuntimeExpect(snapId);
      runtime.installPromise = null;
    }
  }

  destroy() {
    super.destroy();

    if (this._timeoutForLastRequestStatus) {
      clearTimeout(this._timeoutForLastRequestStatus);
    }

    this.messagingSystem.unsubscribe(
      'ExecutionService:unhandledError',
      this._onUnhandledSnapError,
    );

    this.messagingSystem.unsubscribe(
      'ExecutionService:outboundRequest',
      this._onOutboundRequest,
    );

    this.messagingSystem.unsubscribe(
      'ExecutionService:outboundResponse',
      this._onOutboundResponse,
    );
  }

  /**
   * Passes a JSON-RPC request object to the RPC handler function of a snap, triggering the onRpcRequest handler.
   *
   * @param snapId - The ID of the recipient snap.
   * @param origin - The origin of the RPC request.
   * @param request - The JSON-RPC request object.
   * @returns The result of the JSON-RPC request.
   */
  async handleRpcRequest(
    snapId: SnapId,
    origin: string,
    request: Record<string, unknown>,
  ): Promise<unknown> {
    return this.handleRequest({
      snapId,
      origin,
      handler: HandlerType.OnRpcRequest,
      request,
    });
  }

  /**
   * Passes a JSON-RPC request object to the RPC handler function of a snap, triggering the getTransactionInsightHandler handler.
   *
   * @param snapId - The ID of the recipient snap.
   * @param origin - The origin of the RPC request.
   * @param request - The JSON-RPC request object.
   * @returns The result of the JSON-RPC request.
   */
  async handleTransactionInsightRequest(
    snapId: SnapId,
    origin: string,
    request: Record<string, unknown>,
  ): Promise<unknown> {
    return this.handleRequest({
      snapId,
      origin,
      handler: HandlerType.GetTransactionInsight,
      request,
    });
  }

  /**
   * Passes a JSON-RPC request object to the RPC handler function of a snap.
   *
   * @param options - A bag of options.
   * @param options.snapId - The ID of the recipient snap.
   * @param options.origin - The origin of the RPC request.
   * @param options.handler - The handler to trigger on the snap for the request.
   * @param options.request - The JSON-RPC request object.
   * @returns The result of the JSON-RPC request.
   */
  private async handleRequest({
    snapId,
    origin,
    handler: handlerType,
    request,
  }: SnapRpcHookArgs & { snapId: SnapId }): Promise<unknown> {
    const handler = await this.getRpcRequestHandler(snapId);
    if (!handler) {
      throw new Error(
        `Snap RPC message handler not found for snap "${snapId}".`,
      );
    }
    return handler({ origin, handler: handlerType, request });
  }

  /**
   * Gets the RPC message handler for the given snap.
   *
   * @param snapId - The id of the Snap whose message handler to get.
   * @returns The RPC handler for the given snap.
   */
<<<<<<< HEAD
  private async getRpcRequestHandler(snapId: SnapId): Promise<SnapRpcHook> {
    const runtime = this._getSnapRuntimeData(snapId);
    const existingHandler = runtime?.rpcHandler;
=======
  private async getRpcRequestHandler(
    snapId: SnapId,
  ): Promise<
    (origin: string, request: Record<string, unknown>) => Promise<unknown>
  > {
    const runtime = this.getRuntimeOrDefault(snapId);
    const existingHandler = runtime.rpcHandler;
>>>>>>> 92ec6651
    if (existingHandler) {
      return existingHandler;
    }

    const requestQueue = new RequestQueue(5);
    // We need to set up this promise map to map snapIds to their respective startPromises,
    // because otherwise we would lose context on the correct startPromise.
    const startPromises = new Map<string, Promise<void>>();

    const rpcHandler = async ({
      origin,
      handler: handlerType,
      request,
    }: SnapRpcHookArgs) => {
      if (this.state.snaps[snapId].enabled === false) {
        throw new Error(`Snap "${snapId}" is disabled.`);
      }

      if (this.state.snaps[snapId].status === SnapStatus.installing) {
        throw new Error(
          `Snap "${snapId}" is currently being installed. Please try again later.`,
        );
      }

      if (this.isRunning(snapId) === false) {
        let localStartPromise = startPromises.get(snapId);
        if (!localStartPromise) {
          localStartPromise = this.startSnap(snapId);
          startPromises.set(snapId, localStartPromise);
        } else if (requestQueue.get(origin) >= requestQueue.maxQueueSize) {
          throw new Error(
            'Exceeds maximum number of requests waiting to be resolved, please try again.',
          );
        }

        requestQueue.increment(origin);
        try {
          await localStartPromise;
        } finally {
          requestQueue.decrement(origin);
          // Only delete startPromise for a snap if its value hasn't changed
          if (startPromises.get(snapId) === localStartPromise) {
            startPromises.delete(snapId);
          }
        }
      }

      let _request = request;
      if (!hasProperty(request, 'jsonrpc')) {
        _request = { ...request, jsonrpc: '2.0' };
      } else if (request.jsonrpc !== '2.0') {
        throw ethErrors.rpc.invalidRequest({
          message: 'Invalid "jsonrpc" property. Must be "2.0" if provided.',
          data: request.jsonrpc,
        });
      }

      const timer = new Timer(this._maxRequestTime);
      this._recordSnapRpcRequestStart(snapId, request.id, timer);

      const handleRpcRequestPromise = this.messagingSystem.call(
        'ExecutionService:handleRpcRequest',
        snapId,
        { origin, handler: handlerType, request: _request },
      );

      // This will either get the result or reject due to the timeout.
      try {
        const result = await this._executeWithTimeout(
          snapId,
          handleRpcRequestPromise,
          timer,
        );
        this._recordSnapRpcRequestFinish(snapId, request.id);
        return result;
      } catch (err) {
        await this.stopSnap(snapId, 'CRASH');
        throw err;
      }
    };

    runtime.rpcHandler = rpcHandler;
    return rpcHandler;
  }

  /**
   * Awaits the specified promise and rejects if the promise doesn't resolve
   * before the timeout.
   *
   * @param snapId - The snap id.
   * @param promise - The promise to await.
   * @param timer - An optional timer object to control the timeout.
   * @returns The result of the promise or rejects if the promise times out.
   * @template PromiseValue - The value of the Promise.
   */
  private async _executeWithTimeout<PromiseValue>(
    snapId: SnapId,
    promise: Promise<PromiseValue>,
    timer?: Timer,
  ): Promise<PromiseValue> {
    const isLongRunning = this.messagingSystem.call(
      'PermissionController:hasPermission',
      snapId,
      SnapEndowments.longRunning,
    );

    // Long running snaps have timeouts disabled
    if (isLongRunning) {
      return promise;
    }

    const result = await withTimeout(promise, timer ?? this._maxRequestTime);
    if (result === hasTimedOut) {
      throw new Error('The request timed out.');
    }
    return result;
  }

  private _recordSnapRpcRequestStart(
    snapId: SnapId,
    requestId: unknown,
    timer: Timer,
  ) {
    const runtime = this.getRuntimeExpect(snapId);
    runtime.pendingInboundRequests.push({ requestId, timer });
    runtime.lastRequest = null;
  }

  private _recordSnapRpcRequestFinish(snapId: SnapId, requestId: unknown) {
    const runtime = this.getRuntimeExpect(snapId);
    runtime.pendingInboundRequests = runtime.pendingInboundRequests.filter(
      (r) => r.requestId !== requestId,
    );

    if (runtime.pendingInboundRequests.length === 0) {
      runtime.lastRequest = Date.now();
    }
  }

  private getRuntime(snapId: SnapId): SnapRuntimeData | undefined {
    return this._snapsRuntimeData.get(snapId);
  }

  private getRuntimeExpect(snapId: SnapId): SnapRuntimeData {
    const runtime = this.getRuntime(snapId);
    assert(
      runtime !== undefined,
      new Error(`Snap "${snapId}" runtime data not found`),
    );
    return runtime;
  }

  private getRuntimeOrDefault(snapId: SnapId) {
    if (!this._snapsRuntimeData.has(snapId)) {
      const snap = this.get(snapId);
      const interpreter = interpret(this._statusMachine);
      interpreter.start({
        context: { snapId },
        value:
          snap?.status ??
          (this._statusMachine.config.initial as StatusStates['value']),
      });

      forceStrict(interpreter);

      this._snapsRuntimeData.set(snapId, {
        lastRequest: null,
        rpcHandler: null,
        installPromise: null,
        pendingInboundRequests: [],
        pendingOutboundRequests: 0,
        interpreter,
      });
    }
    return this.getRuntimeExpect(snapId);
  }

  private async calculatePermissionsChange(
    snapId: SnapId,
    desiredPermissionsSet: RequestedSnapPermissions,
  ): Promise<{
    newPermissions: RequestedSnapPermissions;
    unusedPermissions: SubjectPermissions<
      ValidPermission<string, Caveat<string, any>>
    >;
    approvedPermissions: SubjectPermissions<
      ValidPermission<string, Caveat<string, any>>
    >;
  }> {
    const oldPermissions =
      (await this.messagingSystem.call(
        'PermissionController:getPermissions',
        snapId,
      )) ?? {};

    const newPermissions = setDiff(desiredPermissionsSet, oldPermissions);
    // TODO(ritave): The assumption that these are unused only holds so long as we do not
    //               permit dynamic permission requests.
    const unusedPermissions = setDiff(oldPermissions, desiredPermissionsSet);

    // It's a Set Intersection of oldPermissions and desiredPermissionsSet
    // oldPermissions ∖ (oldPermissions ∖ desiredPermissionsSet) ⟺ oldPermissions ∩ desiredPermissionsSet
    const approvedPermissions = setDiff(oldPermissions, unusedPermissions);

    return { newPermissions, unusedPermissions, approvedPermissions };
  }
}<|MERGE_RESOLUTION|>--- conflicted
+++ resolved
@@ -61,16 +61,9 @@
   SnapRpcHookArgs,
   TerminateAllSnapsAction,
   TerminateSnapAction,
-<<<<<<< HEAD
 } from '..';
-import { fetchNpmSnap } from './utils';
-
+import { assertExhaustive, hasTimedOut, setDiff, withTimeout } from '../utils';
 import { SnapEndowments } from './endowments';
-=======
-} from '../services/ExecutionService';
-import { assertExhaustive, hasTimedOut, setDiff, withTimeout } from '../utils';
-import { LONG_RUNNING_PERMISSION } from './endowments';
->>>>>>> 92ec6651
 import { RequestQueue } from './RequestQueue';
 import { fetchNpmSnap } from './utils';
 
@@ -201,12 +194,7 @@
   /**
    * RPC handler designated for the Snap
    */
-<<<<<<< HEAD
   rpcHandler: null | SnapRpcHook;
-=======
-  rpcHandler:
-    | null
-    | ((origin: string, request: Record<string, unknown>) => Promise<unknown>);
 
   /**
    * The finite state machine interpreter for possible states that the Snap can be in such as stopped, running, blocked
@@ -214,7 +202,6 @@
    * @see {@link SnapController:constructor}
    */
   interpreter: StateMachine.Service<StatusContext, StatusEvents, StatusStates>;
->>>>>>> 92ec6651
 }
 
 /**
@@ -2153,19 +2140,9 @@
    * @param snapId - The id of the Snap whose message handler to get.
    * @returns The RPC handler for the given snap.
    */
-<<<<<<< HEAD
   private async getRpcRequestHandler(snapId: SnapId): Promise<SnapRpcHook> {
-    const runtime = this._getSnapRuntimeData(snapId);
-    const existingHandler = runtime?.rpcHandler;
-=======
-  private async getRpcRequestHandler(
-    snapId: SnapId,
-  ): Promise<
-    (origin: string, request: Record<string, unknown>) => Promise<unknown>
-  > {
     const runtime = this.getRuntimeOrDefault(snapId);
     const existingHandler = runtime.rpcHandler;
->>>>>>> 92ec6651
     if (existingHandler) {
       return existingHandler;
     }
