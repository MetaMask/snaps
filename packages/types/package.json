{
  "name": "@metamask/snap-types",
  "version": "0.19.1",
  "description": "Shared types for MetaMask Snaps packages.",
  "repository": {
    "type": "git",
    "url": "https://github.com/MetaMask/snaps-skunkworks.git"
  },
  "main": "src/index.d.ts",
  "types": "src/index.d.ts",
  "files": [
    "src",
    "global.d.ts"
  ],
  "scripts": {
    "lint:eslint": "eslint . --cache --ext js,ts",
    "lint:misc": "prettier '**/*.json' '**/*.md' '!CHANGELOG.md' --ignore-path ../../.gitignore",
    "lint": "yarn lint:eslint && yarn lint:misc --check",
    "lint:fix": "yarn lint:eslint --fix && yarn lint:misc --write",
    "lint:changelog": "yarn auto-changelog validate",
    "publish:package": "../../scripts/publish-package.sh"
  },
  "dependencies": {
    "@metamask/controllers": "^30.0.0",
<<<<<<< HEAD
    "@metamask/snap-utils": "^0.19.0"
=======
    "@metamask/snap-utils": "^0.19.1"
>>>>>>> 42a417fe
  },
  "devDependencies": {
    "@lavamoat/allow-scripts": "^2.0.3",
    "@metamask/auto-changelog": "^2.6.0",
    "@metamask/eslint-config": "^9.0.0",
    "@metamask/eslint-config-jest": "^9.0.0",
    "@metamask/eslint-config-nodejs": "^9.0.0",
    "@metamask/eslint-config-typescript": "^9.0.1",
    "@metamask/providers": "^9.0.0",
    "@metamask/types": "^1.1.0",
    "eslint": "^7.30.0",
    "eslint-config-prettier": "^8.3.0",
    "eslint-plugin-import": "^2.23.4",
    "eslint-plugin-jest": "^24.4.0",
    "eslint-plugin-jsdoc": "^36.1.0",
    "eslint-plugin-node": "^11.1.0",
    "eslint-plugin-prettier": "^3.4.0",
    "prettier": "^2.3.2",
    "prettier-plugin-packagejson": "^2.2.11",
    "rimraf": "^3.0.2",
    "typescript": "^4.4.0"
  },
  "engines": {
    "node": ">=16.0.0"
  },
  "publishConfig": {
    "access": "public",
    "registry": "https://registry.npmjs.org/"
  }
}<|MERGE_RESOLUTION|>--- conflicted
+++ resolved
@@ -22,11 +22,7 @@
   },
   "dependencies": {
     "@metamask/controllers": "^30.0.0",
-<<<<<<< HEAD
-    "@metamask/snap-utils": "^0.19.0"
-=======
     "@metamask/snap-utils": "^0.19.1"
->>>>>>> 42a417fe
   },
   "devDependencies": {
     "@lavamoat/allow-scripts": "^2.0.3",
