import { Json } from '@metamask/controllers';
import { MetaMaskInpageProvider } from '@metamask/providers';
import { JsonRpcRequest } from '@metamask/types';
<<<<<<< HEAD
import { HandlerType } from '@metamask/snap-utils';
=======
import { HandlerType, ChainId } from '@metamask/snap-utils';
>>>>>>> 42a417fe

/**
 * Command request sent to a worker.
 */
export type WorkerCommandRequest = {
  id: string;
  command: string;
  data?: string | Record<string, unknown>;
};

export type SnapData = {
  snapId: string;
  sourceCode: string;
};

export type SnapExecutionData = SnapData & {
  endowments?: Json;
};

export type SnapRpcHandler = (args: {
  origin: string;
  request: JsonRpcRequest<unknown[] | { [key: string]: unknown }>;
}) => Promise<unknown>;

export type OnRpcRequestHandler = SnapRpcHandler;

export type TransactionInsight = {
  insights: { [key: string]: unknown };
  cancel?: boolean;
};

// @todo improve type
export type OnTransactionInsightHandler = (args: {
  origin: string;
  transaction: { [key: string]: unknown };
  metadata: { [key: string]: unknown };
  chainId: ChainId;
}) => Promise<TransactionInsight>;

export type SnapRpcHookArgs = {
  origin: string;
  handler: HandlerType;
  request: Record<string, unknown>;
};
<<<<<<< HEAD

// The snap is the callee
export type SnapRpcHook = (options: SnapRpcHookArgs) => Promise<unknown>;

export type SnapProvider = MetaMaskInpageProvider;
=======
>>>>>>> 42a417fe

// The snap is the callee
export type SnapRpcHook = (options: SnapRpcHookArgs) => Promise<unknown>;

export type SnapProvider = MetaMaskInpageProvider;

export type ChainId = string;

export type ErrorJSON = {
  message: string;
  code: number;
  data?: Json;
};

export type SnapExports = {
  onRpcRequest?: OnRpcRequestHandler;
  onTransactionInsight?: OnTransactionInsightHandler;
};

type ObjectParameters<
  Type extends Record<string, (...args: any[]) => unknown>,
> = Parameters<Type[keyof Type]>;

export type SnapExportsParameters = ObjectParameters<SnapExports>;<|MERGE_RESOLUTION|>--- conflicted
+++ resolved
@@ -1,11 +1,7 @@
 import { Json } from '@metamask/controllers';
 import { MetaMaskInpageProvider } from '@metamask/providers';
 import { JsonRpcRequest } from '@metamask/types';
-<<<<<<< HEAD
-import { HandlerType } from '@metamask/snap-utils';
-=======
 import { HandlerType, ChainId } from '@metamask/snap-utils';
->>>>>>> 42a417fe
 
 /**
  * Command request sent to a worker.
@@ -50,14 +46,6 @@
   handler: HandlerType;
   request: Record<string, unknown>;
 };
-<<<<<<< HEAD
-
-// The snap is the callee
-export type SnapRpcHook = (options: SnapRpcHookArgs) => Promise<unknown>;
-
-export type SnapProvider = MetaMaskInpageProvider;
-=======
->>>>>>> 42a417fe
 
 // The snap is the callee
 export type SnapRpcHook = (options: SnapRpcHookArgs) => Promise<unknown>;
