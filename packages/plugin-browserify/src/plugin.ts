import { Transform, TransformCallback } from 'stream';
import { BrowserifyObject } from 'browserify';
import { postProcessBundle, PostProcessOptions } from '@metamask/snap-utils';

export type Options = PostProcessOptions;

/**
 * A transform stream which can be used in the Browserify pipeline. It accepts a
 * string input, which is post-processed and pushed to the output stream.
 */
export class SnapsBrowserifyTransform extends Transform {
  readonly #data: Buffer[] = [];

  readonly #options: Partial<Options>;

<<<<<<< HEAD
=======
  /**
   * Construct an instance of the transform stream.
   *
   * @param options - The post-processing options.
   * @param options.stripComments - Whether to strip comments. Defaults to `true`.
   * @param options.transformHtmlComments - Whether to transform HTML comments.
   * Defaults to `true`.
   */
>>>>>>> e86a0ac0
  constructor(options: Partial<Options> = {}) {
    super();
    this.#options = { ...options };
  }

  /**
   * Takes a chunk of data and pushes it into an internal array, for later
   * processing.
   *
   * @param chunk - The chunk of data to transform.
   * @param _encoding - The encoding of the chunk.
   * @param callback - The callback to call when the chunk is processed.
   */
  _transform(
    chunk: Buffer,
    _encoding: BufferEncoding,
    callback: TransformCallback,
  ) {
    // Collects all the chunks into an array.
    this.#data.push(chunk);
    callback();
  }

  /**
   * Takes the internal array of chunks and processes them. The processed code
   * is pushed to the output stream.
   *
   * @param callback - The callback to call when the stream is finished.
   */
  _flush(callback: TransformCallback) {
    // Merges all the chunks into a single string and processes it.
    const code = Buffer.concat(this.#data).toString('utf-8');
    const transformedCode = postProcessBundle(code, this.#options);

    this.push(transformedCode);
    callback();
  }
}

/**
 * The Browserify plugin function. Can be passed to the Browserify `plugin`
 * function, or used by simply passing the package name to `plugin`.
 *
<<<<<<< HEAD
 * @param browserifyInstance - The Browserify instance.
 * @param options - Plugin options.
=======
 * @param browserify
 * @param options
 * @param options.stripComments - Whether to strip comments. Defaults to `true`.
 * @param options.transformHtmlComments - Whether to transform HTML comments.
 * Defaults to `true`.
>>>>>>> e86a0ac0
 */
export default function plugin(
  browserifyInstance: BrowserifyObject,
  options: Partial<Options>,
): void {
  // Pushes the transform stream at the end of Browserify's pipeline. This
  // ensures that the transform is run on the entire bundle.
  browserifyInstance.pipeline.push(new SnapsBrowserifyTransform(options));
}<|MERGE_RESOLUTION|>--- conflicted
+++ resolved
@@ -13,8 +13,6 @@
 
   readonly #options: Partial<Options>;
 
-<<<<<<< HEAD
-=======
   /**
    * Construct an instance of the transform stream.
    *
@@ -23,7 +21,6 @@
    * @param options.transformHtmlComments - Whether to transform HTML comments.
    * Defaults to `true`.
    */
->>>>>>> e86a0ac0
   constructor(options: Partial<Options> = {}) {
     super();
     this.#options = { ...options };
@@ -67,16 +64,11 @@
  * The Browserify plugin function. Can be passed to the Browserify `plugin`
  * function, or used by simply passing the package name to `plugin`.
  *
-<<<<<<< HEAD
- * @param browserifyInstance - The Browserify instance.
- * @param options - Plugin options.
-=======
  * @param browserify
  * @param options
  * @param options.stripComments - Whether to strip comments. Defaults to `true`.
  * @param options.transformHtmlComments - Whether to transform HTML comments.
  * Defaults to `true`.
->>>>>>> e86a0ac0
  */
 export default function plugin(
   browserifyInstance: BrowserifyObject,
