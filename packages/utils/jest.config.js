--- conflicted
+++ resolved
@@ -12,17 +12,10 @@
   coverageReporters: ['clover', 'json', 'lcov', 'text', 'json-summary'],
   coverageThreshold: {
     global: {
-<<<<<<< HEAD
-      branches: 83.41,
-      functions: 96,
-      lines: 95.34,
-      statements: 95.46,
-=======
-      branches: 81.31,
-      functions: 95.08,
-      lines: 94.37,
-      statements: 94.47,
->>>>>>> d8510935
+      branches: 0,
+      functions: 0,
+      lines: 0,
+      statements: 0,
     },
   },
   globals: {
