--- conflicted
+++ resolved
@@ -1,13 +1,6 @@
 {
-<<<<<<< HEAD
-  "branches": 79.45,
-  "functions": 91.48,
-  "lines": 89.98,
-  "statements": 90.04
-=======
   "branches": 79.31,
   "functions": 92.14,
   "lines": 91.17,
   "statements": 91.03
->>>>>>> 53a3b9db
 }