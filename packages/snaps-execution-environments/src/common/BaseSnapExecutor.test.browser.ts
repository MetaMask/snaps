/* eslint-disable @typescript-eslint/restrict-template-expressions, @typescript-eslint/no-shadow, import/no-unassigned-import */

import { HandlerType } from '@metamask/snaps-utils';
import {
  MOCK_ORIGIN,
  MOCK_SNAP_ID,
  spy,
  sleep,
} from '@metamask/snaps-utils/test-utils';
import { assertIsJsonRpcSuccess, isPlainObject } from '@metamask/utils';

import {
  getMockedStreamProvider,
  walkAndSearch,
} from './test-utils/endowments';
import { TestSnapExecutor } from './test-utils/executor';
import { testEndowmentHardening } from './test-utils/hardening';

import 'ses';

describe('BaseSnapExecutor', () => {
  before(() => {
    // @ts-expect-error - `globalThis.process` is not optional.
    delete globalThis.process;

    globalThis.harden = (value) => value;
  });

  const TIMER_ENDOWMENTS = [
    'setTimeout',
    'clearTimeout',
    'setInterval',
    'clearInterval',
    'console',
  ];

  describe('timers', () => {
    it("doesn't leak execution outside of expected timeshare during initial eval", async () => {
      const CODE = `
        setTimeout(() => { throw new Error('setTimeout executed'); }, 10);
        setInterval(() => { throw new Error('setInterval executed'); }, 10);
      `;

      const executor = new TestSnapExecutor();
      await executor.executeSnap(1, MOCK_SNAP_ID, CODE, TIMER_ENDOWMENTS);

      await sleep(20);

      expect(await executor.readCommand()).toStrictEqual({
        jsonrpc: '2.0',
        id: 1,
        result: 'OK',
      });

      // If this is empty, it means that the errors aren't being thrown.
      expect(executor.commandBuffer).toHaveLength(0);
    });

    it("doesn't leak execution outside of expected timeshare during RPC calls", async () => {
      // The 25 timeout should run and return a value, but all later timeouts
      // should fail to execute.
      const CODE = `
        exports.onRpcRequest = (() => {
          let resolve;
          const promise = new Promise((r) => { resolve = r; });

          setTimeout(() => resolve('SNAP OK'), 25);
          setTimeout(() => { throw new Error('setTimeout executed'); }, 50);
          setInterval(() => { throw new Error('setInterval executed'); }, 50);

          return promise;
        });
      `;

      const executor = new TestSnapExecutor();
      await executor.executeSnap(1, MOCK_SNAP_ID, CODE, TIMER_ENDOWMENTS);

      expect(await executor.readCommand()).toStrictEqual({
        jsonrpc: '2.0',
        id: 1,
        result: 'OK',
      });

      await executor.writeCommand({
        jsonrpc: '2.0',
        id: 2,
        method: 'snapRpc',
        params: [
          MOCK_SNAP_ID,
          HandlerType.OnRpcRequest,
          MOCK_ORIGIN,
          { jsonrpc: '2.0', method: '' },
        ],
      });

      expect(await executor.readCommand()).toStrictEqual({
        jsonrpc: '2.0',
        id: 2,
        result: 'SNAP OK',
      });

      await sleep(100);

      // If this is empty, it means that the errors aren't being thrown.
      expect(executor.commandBuffer).toHaveLength(0);
    });
  });

  it('terminates a request when terminate RPC is called', async () => {
    const CODE = `
      exports.onRpcRequest = (() => new Promise(() => ({})));
    `;

    const executor = new TestSnapExecutor();
    await executor.executeSnap(1, MOCK_SNAP_ID, CODE, []);

    expect(await executor.readCommand()).toStrictEqual({
      jsonrpc: '2.0',
      id: 1,
      result: 'OK',
    });

    await executor.writeCommand({
      jsonrpc: '2.0',
      id: 2,
      method: 'snapRpc',
      params: [
        MOCK_SNAP_ID,
        HandlerType.OnRpcRequest,
        MOCK_ORIGIN,
        { jsonrpc: '2.0', method: '', params: [] },
      ],
    });

    await executor.writeCommand({
      jsonrpc: '2.0',
      id: 3,
      method: 'terminate',
      params: [],
    });

    // TODO(ritave): Make the test not depend on the return order of id 2 and 3
    expect(await executor.readCommand()).toStrictEqual({
      id: 3,
      jsonrpc: '2.0',
      result: 'OK',
    });

    expect(await executor.readCommand()).toStrictEqual({
      error: {
        code: -32603,
        message: `The snap "${MOCK_SNAP_ID}" has been terminated during execution.`,
        stack: expect.anything(),
      },
      id: 2,
      jsonrpc: '2.0',
    });
  });

  it('reports when outbound requests are made using ethereum', async () => {
    const CODE = `
      module.exports.onRpcRequest = () => ethereum.request({ method: 'eth_blockNumber', params: [] });
    `;

    const executor = new TestSnapExecutor();
    await executor.executeSnap(1, MOCK_SNAP_ID, CODE, ['ethereum']);

    expect(await executor.readCommand()).toStrictEqual({
      jsonrpc: '2.0',
      id: 1,
      result: 'OK',
    });

    await executor.writeCommand({
      jsonrpc: '2.0',
      id: 2,
      method: 'snapRpc',
      params: [
        MOCK_SNAP_ID,
        HandlerType.OnRpcRequest,
        MOCK_ORIGIN,
        { jsonrpc: '2.0', method: '', params: [] },
      ],
    });

    expect(await executor.readCommand()).toStrictEqual({
      jsonrpc: '2.0',
      method: 'OutboundRequest',
    });

    const blockNumRequest = await executor.readRpc();
    expect(blockNumRequest).toStrictEqual({
      name: 'metamask-provider',
      data: {
        id: expect.any(Number),
        jsonrpc: '2.0',
        method: 'eth_blockNumber',
        params: [],
      },
    });

    await executor.writeRpc({
      name: 'metamask-provider',
      data: {
        jsonrpc: '2.0',
        // eslint-disable-next-line @typescript-eslint/no-non-null-assertion
        id: blockNumRequest.data.id!,
        result: '0xa70e77',
      },
    });

    expect(await executor.readCommand()).toStrictEqual({
      jsonrpc: '2.0',
      method: 'OutboundResponse',
    });

    expect(await executor.readCommand()).toStrictEqual({
      id: 2,
      jsonrpc: '2.0',
      result: '0xa70e77',
    });
  });

  it('reports when outbound requests are made using snap API', async () => {
    const CODE = `
      module.exports.onRpcRequest = () => snap.request({ method: 'wallet_getPermissions', params: [] });
    `;

    const executor = new TestSnapExecutor();
    await executor.executeSnap(1, MOCK_SNAP_ID, CODE, ['ethereum']);

    expect(await executor.readCommand()).toStrictEqual({
      jsonrpc: '2.0',
      id: 1,
      result: 'OK',
    });

    await executor.writeCommand({
      jsonrpc: '2.0',
      id: 2,
      method: 'snapRpc',
      params: [
        MOCK_SNAP_ID,
        HandlerType.OnRpcRequest,
        MOCK_ORIGIN,
        { jsonrpc: '2.0', method: '', params: [] },
      ],
    });

    expect(await executor.readCommand()).toStrictEqual({
      jsonrpc: '2.0',
      method: 'OutboundRequest',
    });

    const walletRequest = await executor.readRpc();
    expect(walletRequest).toStrictEqual({
      name: 'metamask-provider',
      data: {
        id: expect.any(Number),
        jsonrpc: '2.0',
        method: 'wallet_getPermissions',
        params: [],
      },
    });

    await executor.writeRpc({
      name: 'metamask-provider',
      data: {
        jsonrpc: '2.0',
        // eslint-disable-next-line @typescript-eslint/no-non-null-assertion
        id: walletRequest.data.id!,
        result: [],
      },
    });

    expect(await executor.readCommand()).toStrictEqual({
      jsonrpc: '2.0',
      method: 'OutboundResponse',
    });

    expect(await executor.readCommand()).toStrictEqual({
      id: 2,
      jsonrpc: '2.0',
      result: [],
    });
  });

  it("doesn't allow snap APIs in the Ethereum provider", async () => {
    const CODE = `
      module.exports.onRpcRequest = () => ethereum.request({ method: 'snap_confirm', params: [] });
    `;

    const executor = new TestSnapExecutor();
    await executor.executeSnap(1, MOCK_SNAP_ID, CODE, ['ethereum']);

    expect(await executor.readCommand()).toStrictEqual({
      jsonrpc: '2.0',
      id: 1,
      result: 'OK',
    });

    await executor.writeCommand({
      jsonrpc: '2.0',
      id: 2,
      method: 'snapRpc',
      params: [
        MOCK_SNAP_ID,
        HandlerType.OnRpcRequest,
        MOCK_ORIGIN,
        { jsonrpc: '2.0', method: '', params: [] },
      ],
    });

    expect(await executor.readCommand()).toStrictEqual({
      jsonrpc: '2.0',
      error: {
        code: -32601,
        message: 'The method does not exist / is not available.',
        data: {
          method: 'snap_confirm',
        },
        stack: expect.any(String),
      },
      id: 2,
    });
  });

  it("doesn't allow wallet_requestSnaps in the Ethereum provider", async () => {
    const CODE = `
      module.exports.onRpcRequest = () => ethereum.request({ method: 'wallet_requestSnaps', params: [] });
    `;

    const executor = new TestSnapExecutor();
    await executor.executeSnap(1, MOCK_SNAP_ID, CODE, ['ethereum']);

    expect(await executor.readCommand()).toStrictEqual({
      jsonrpc: '2.0',
      id: 1,
      result: 'OK',
    });

    await executor.writeCommand({
      jsonrpc: '2.0',
      id: 2,
      method: 'snapRpc',
      params: [
        MOCK_SNAP_ID,
        HandlerType.OnRpcRequest,
        MOCK_ORIGIN,
        { jsonrpc: '2.0', method: '', params: [] },
      ],
    });

    expect(await executor.readCommand()).toStrictEqual({
      jsonrpc: '2.0',
      error: {
        code: -32601,
        message: 'The method does not exist / is not available.',
        data: {
          method: 'wallet_requestSnaps',
        },
        stack: expect.any(String),
      },
      id: 2,
    });
  });

  it('allows direct access to ethereum public properties', async () => {
    const CODE = `
      module.exports.onRpcRequest = () => {
        const listener = () => undefined;
        ethereum.on('accountsChanged', listener);
        ethereum.removeListener('accountsChanged', listener);
        return ethereum.request({ method: 'eth_blockNumber', params: [] });
      };
    `;

    const executor = new TestSnapExecutor();
    await executor.executeSnap(1, MOCK_SNAP_ID, CODE, ['ethereum']);

    expect(await executor.readCommand()).toStrictEqual({
      jsonrpc: '2.0',
      id: 1,
      result: 'OK',
    });

    await executor.writeCommand({
      jsonrpc: '2.0',
      id: 2,
      method: 'snapRpc',
      params: [
        MOCK_SNAP_ID,
        HandlerType.OnRpcRequest,
        MOCK_ORIGIN,
        { jsonrpc: '2.0', method: '', params: [] },
      ],
    });

    expect(await executor.readCommand()).toStrictEqual({
      jsonrpc: '2.0',
      method: 'OutboundRequest',
    });

    const blockNumRequest = await executor.readRpc();
    expect(blockNumRequest).toStrictEqual({
      name: 'metamask-provider',
      data: {
        id: expect.any(Number),
        jsonrpc: '2.0',
        method: 'eth_blockNumber',
        params: [],
      },
    });

    await executor.writeRpc({
      name: 'metamask-provider',
      data: {
        jsonrpc: '2.0',
        // eslint-disable-next-line @typescript-eslint/no-non-null-assertion
        id: blockNumRequest.data.id!,
        result: '0xa70e77',
      },
    });

    expect(await executor.readCommand()).toStrictEqual({
      jsonrpc: '2.0',
      method: 'OutboundResponse',
    });

    expect(await executor.readCommand()).toStrictEqual({
      id: 2,
      jsonrpc: '2.0',
      result: '0xa70e77',
    });
  });

  it('allows direct access to snap public properties', async () => {
    const CODE = `
      module.exports.onRpcRequest = () => {
        snap.request;
        return snap.request({ method: 'wallet_getSnaps', params: [] }) };
    `;

    const executor = new TestSnapExecutor();
    await executor.executeSnap(1, MOCK_SNAP_ID, CODE, ['ethereum']);

    expect(await executor.readCommand()).toStrictEqual({
      jsonrpc: '2.0',
      id: 1,
      result: 'OK',
    });

    await executor.writeCommand({
      jsonrpc: '2.0',
      id: 2,
      method: 'snapRpc',
      params: [
        MOCK_SNAP_ID,
        HandlerType.OnRpcRequest,
        MOCK_ORIGIN,
        { jsonrpc: '2.0', method: '', params: [] },
      ],
    });

    expect(await executor.readCommand()).toStrictEqual({
      jsonrpc: '2.0',
      method: 'OutboundRequest',
    });

    const getSnapsRequest = await executor.readRpc();
    expect(getSnapsRequest).toStrictEqual({
      name: 'metamask-provider',
      data: {
        id: expect.any(Number),
        jsonrpc: '2.0',
        method: 'wallet_getSnaps',
        params: [],
      },
    });

    const mockSnapsResult = {
      snaps: {
        // eslint-disable-next-line @typescript-eslint/naming-convention
        'npm:@metamask/example-snap': {
          version: '1.0.0',
        },
      },
    };
    await executor.writeRpc({
      name: 'metamask-provider',
      data: {
        jsonrpc: '2.0',
        // eslint-disable-next-line @typescript-eslint/no-non-null-assertion
        id: getSnapsRequest.data.id!,
        result: mockSnapsResult,
      },
    });

    expect(await executor.readCommand()).toStrictEqual({
      jsonrpc: '2.0',
      method: 'OutboundResponse',
    });

    expect(await executor.readCommand()).toStrictEqual({
      id: 2,
      jsonrpc: '2.0',
      result: mockSnapsResult,
    });
  });

  it("doesn't allow direct access to ethereum internals", async () => {
    const CODE = `
      module.exports.onRpcRequest = () =>
        ethereum._rpcEngine.handle({ method: 'snap_confirm', params: [] });
    `;

    const executor = new TestSnapExecutor();
    await executor.executeSnap(1, MOCK_SNAP_ID, CODE, ['ethereum']);

    expect(await executor.readCommand()).toStrictEqual({
      jsonrpc: '2.0',
      id: 1,
      result: 'OK',
    });

    await executor.writeCommand({
      jsonrpc: '2.0',
      id: 2,
      method: 'snapRpc',
      params: [
        MOCK_SNAP_ID,
        HandlerType.OnRpcRequest,
        MOCK_ORIGIN,
        { jsonrpc: '2.0', method: '', params: [] },
      ],
    });

    expect(await executor.readCommand()).toStrictEqual({
      jsonrpc: '2.0',
      error: {
        code: -32603,
        message: expect.stringContaining('undefined'),
        data: expect.any(Object),
      },
      id: 2,
    });
  });

  it('only allows certain methods in snap API', async () => {
    const CODE = `
      module.exports.onRpcRequest = () => snap.request({ method: 'eth_blockNumber', params: [] });
    `;
    const executor = new TestSnapExecutor();

    await executor.executeSnap(1, MOCK_SNAP_ID, CODE, []);

    expect(await executor.readCommand()).toStrictEqual({
      jsonrpc: '2.0',
      id: 1,
      result: 'OK',
    });

    await executor.writeCommand({
      jsonrpc: '2.0',
      id: 2,
      method: 'snapRpc',
      params: [
        MOCK_SNAP_ID,
        HandlerType.OnRpcRequest,
        MOCK_ORIGIN,
        { jsonrpc: '2.0', method: '', params: [] },
      ],
    });

    expect(await executor.readCommand()).toStrictEqual({
      jsonrpc: '2.0',
      error: {
        code: -32603,
        message:
          'The global Snap API only allows RPC methods starting with `wallet_*` and `snap_*`.',
        data: {
          originalError: {
            code: 'ERR_ASSERTION',
          },
        },
      },
      id: 2,
    });
  });

  it("doesn't allow eth_requestAccounts in the snap.request", async () => {
    const CODE = `
      module.exports.onRpcRequest = () => snap.request({ method: 'eth_requestAccounts', params: [] });
    `;

    const executor = new TestSnapExecutor();
    await executor.executeSnap(1, MOCK_SNAP_ID, CODE, []);

    expect(await executor.readCommand()).toStrictEqual({
      jsonrpc: '2.0',
      id: 1,
      result: 'OK',
    });

    await executor.writeCommand({
      jsonrpc: '2.0',
      id: 2,
      method: 'snapRpc',
      params: [
        MOCK_SNAP_ID,
        HandlerType.OnRpcRequest,
        MOCK_ORIGIN,
        { jsonrpc: '2.0', method: '', params: [] },
      ],
    });

    expect(await executor.readCommand()).toStrictEqual({
      jsonrpc: '2.0',
      error: {
        code: -32603,
        message:
          'The global Snap API only allows RPC methods starting with `wallet_*` and `snap_*`.',
        data: {
          originalError: {
            code: 'ERR_ASSERTION',
          },
        },
      },
      id: 2,
    });
  });

  it("doesn't allow wallet_requestSnaps in the snap.request", async () => {
    const CODE = `
      module.exports.onRpcRequest = () => snap.request({ method: 'wallet_requestSnaps', params: [] });
    `;

    const executor = new TestSnapExecutor();
    await executor.executeSnap(1, MOCK_SNAP_ID, CODE, []);

    expect(await executor.readCommand()).toStrictEqual({
      jsonrpc: '2.0',
      id: 1,
      result: 'OK',
    });

    await executor.writeCommand({
      jsonrpc: '2.0',
      id: 2,
      method: 'snapRpc',
      params: [
        MOCK_SNAP_ID,
        HandlerType.OnRpcRequest,
        MOCK_ORIGIN,
        { jsonrpc: '2.0', method: '', params: [] },
      ],
    });

    expect(await executor.readCommand()).toStrictEqual({
      jsonrpc: '2.0',
      error: {
        code: -32601,
        message: 'The method does not exist / is not available.',
        data: {
          method: 'wallet_requestSnaps',
        },
        stack: expect.any(String),
      },
      id: 2,
    });
  });

  it('only allows certain methods in ethereum API', async () => {
    const CODE = `
      module.exports.onRpcRequest = () => ethereum.request({ method: 'snap_dialog', params: [] });
    `;
    const executor = new TestSnapExecutor();

    await executor.executeSnap(1, MOCK_SNAP_ID, CODE, ['ethereum']);

    expect(await executor.readCommand()).toStrictEqual({
      jsonrpc: '2.0',
      id: 1,
      result: 'OK',
    });

    await executor.writeCommand({
      jsonrpc: '2.0',
      id: 2,
      method: 'snapRpc',
      params: [
        MOCK_SNAP_ID,
        HandlerType.OnRpcRequest,
        MOCK_ORIGIN,
        { jsonrpc: '2.0', method: '', params: [] },
      ],
    });

    expect(await executor.readCommand()).toStrictEqual({
      jsonrpc: '2.0',
      error: {
        code: -32601,
        message: 'The method does not exist / is not available.',
        data: {
          method: 'snap_dialog',
        },
        stack: expect.anything(),
      },
      id: 2,
    });
  });

  it('notifies execution service of out of band errors via unhandledrejection', async () => {
    const CODE = `
      module.exports.onRpcRequest = async () => 'foo';
    `;

    const addEventListenerSpy = spy(globalThis, 'addEventListener');

    const executor = new TestSnapExecutor();
    await executor.executeSnap(1, MOCK_SNAP_ID, CODE, []);

    expect(await executor.readCommand()).toStrictEqual({
      jsonrpc: '2.0',
      id: 1,
      result: 'OK',
    });

    await executor.writeCommand({
      jsonrpc: '2.0',
      id: 2,
      method: 'snapRpc',
      params: [
        MOCK_SNAP_ID,
        HandlerType.OnRpcRequest,
        MOCK_ORIGIN,
        { jsonrpc: '2.0', method: '', params: [] },
      ],
    });

    expect(await executor.readCommand()).toStrictEqual({
      id: 2,
      jsonrpc: '2.0',
      result: 'foo',
    });

    // The executor listens for unhandledrejection events on the `window`
    // object, so we dispatch one here.
    assert(addEventListenerSpy.calls[0].args[0] === 'unhandledrejection');
    const listener = addEventListenerSpy.calls[0].args[1] as EventListener;

    const error = new Error('Test error.');
    listener(
      new PromiseRejectionEvent('unhandledrejection', {
        promise: Promise.reject(error),
        reason: error,
      }),
    );

    expect(await executor.readCommand()).toStrictEqual({
      jsonrpc: '2.0',
      method: 'UnhandledError',
      params: {
        error: {
          code: -32603,
          data: {
            stack: error.stack,
            snapId: MOCK_SNAP_ID,
          },
          message: error.message,
        },
      },
    });

    addEventListenerSpy.reset();
  });

  it('notifies execution service of out of band errors via error event', async () => {
    const CODE = `
      module.exports.onRpcRequest = async () => 'foo';
    `;

    const addEventListenerSpy = spy(globalThis, 'addEventListener');

    const executor = new TestSnapExecutor();
    await executor.executeSnap(1, MOCK_SNAP_ID, CODE, []);

    expect(await executor.readCommand()).toStrictEqual({
      jsonrpc: '2.0',
      id: 1,
      result: 'OK',
    });

    await executor.writeCommand({
      jsonrpc: '2.0',
      id: 2,
      method: 'snapRpc',
      params: [
        MOCK_SNAP_ID,
        HandlerType.OnRpcRequest,
        MOCK_ORIGIN,
        { jsonrpc: '2.0', method: '', params: [] },
      ],
    });

    expect(await executor.readCommand()).toStrictEqual({
      id: 2,
      jsonrpc: '2.0',
      result: 'foo',
    });

    // The executor listens for error events on the `window` object, so we
    // dispatch one here.
    assert(addEventListenerSpy.calls[1].args[0] === 'error');
    const listener = addEventListenerSpy.calls[1].args[1] as EventListener;

    const error = new Error('Test error.');
    listener(new ErrorEvent('error', { error }));

    expect(await executor.readCommand()).toStrictEqual({
      jsonrpc: '2.0',
      method: 'UnhandledError',
      params: {
        error: {
          code: -32603,
          data: {
            stack: error.stack,
            snapId: MOCK_SNAP_ID,
          },
          message: error.message,
        },
      },
    });

    addEventListenerSpy.reset();
  });

  it('supports onTransaction export', async () => {
    const CODE = `
      module.exports.onTransaction = ({ transaction, chainId, transactionOrigin }) =>
        ({ transaction, chainId, transactionOrigin });
    `;

    const executor = new TestSnapExecutor();
    await executor.executeSnap(1, MOCK_SNAP_ID, CODE, []);

    expect(await executor.readCommand()).toStrictEqual({
      jsonrpc: '2.0',
      id: 1,
      result: 'OK',
    });

    // TODO: Update the value to be closer to the value we expect from the
    //  extension. We also have to decide on the shape of that object.
    const transaction = { maxFeePerGas: '0x' };

    const params = {
      transaction,
      chainId: 'eip155:1',
      transactionOrigin: null,
    };

    await executor.writeCommand({
      jsonrpc: '2.0',
      id: 2,
      method: 'snapRpc',
      params: [
        MOCK_SNAP_ID,
        HandlerType.OnTransaction,
        MOCK_ORIGIN,
        { jsonrpc: '2.0', method: 'foo', params },
      ],
    });

    expect(await executor.readCommand()).toStrictEqual({
      id: 2,
      jsonrpc: '2.0',
      result: params,
    });
  });

  it('supports onCronjob export', async () => {
    const CODE = `
      module.exports.onCronjob = ({ request }) => request.params[0];
    `;

    const executor = new TestSnapExecutor();
    await executor.executeSnap(1, MOCK_SNAP_ID, CODE, []);

    expect(await executor.readCommand()).toStrictEqual({
      jsonrpc: '2.0',
      id: 1,
      result: 'OK',
    });

    await executor.writeCommand({
      jsonrpc: '2.0',
      id: 2,
      method: 'snapRpc',
      params: [
        MOCK_SNAP_ID,
        HandlerType.OnCronjob,
        MOCK_ORIGIN,
        { jsonrpc: '2.0', method: 'foo', params: ['bar'] },
      ],
    });

    expect(await executor.readCommand()).toStrictEqual({
      id: 2,
      jsonrpc: '2.0',
      result: 'bar',
    });
  });

<<<<<<< HEAD
  it('supports onNameLookup export', async () => {
    const CODE = `module.exports.onNameLookup = ({ chainId, domain }) => domain`;

    const executor = new TestSnapExecutor();
    await executor.executeSnap(1, MOCK_SNAP_ID, CODE, []);

    expect(await executor.readCommand()).toStrictEqual({
      jsonrpc: '2.0',
      id: 1,
      result: 'OK',
    });

    await executor.writeCommand({
      jsonrpc: '2.0',
      id: 2,
      method: 'snapRpc',
      params: [
        MOCK_SNAP_ID,
        HandlerType.OnNameLookup,
        MOCK_ORIGIN,
        {
          jsonrpc: '2.0',
          method: 'foo',
          params: { chainId: 'eip155:1', domain: 'foo.lens' },
        },
      ],
    });

    expect(await executor.readCommand()).toStrictEqual({
      id: 2,
      jsonrpc: '2.0',
      result: 'foo.lens',
    });
=======
  describe('lifecycle hooks', () => {
    const LIFECYCLE_HOOKS = [HandlerType.OnInstall, HandlerType.OnUpdate];

    for (const handler of LIFECYCLE_HOOKS) {
      // eslint-disable-next-line no-loop-func
      it(`supports \`${handler}\` export`, async () => {
        const CODE = `
          module.exports.${handler} = ({ request }) => request.params[0];
        `;

        const executor = new TestSnapExecutor();
        await executor.executeSnap(1, MOCK_SNAP_ID, CODE, []);

        expect(await executor.readCommand()).toStrictEqual({
          jsonrpc: '2.0',
          id: 1,
          result: 'OK',
        });

        await executor.writeCommand({
          jsonrpc: '2.0',
          id: 2,
          method: 'snapRpc',
          params: [
            MOCK_SNAP_ID,
            handler,
            MOCK_ORIGIN,
            { jsonrpc: '2.0', method: 'foo', params: ['bar'] },
          ],
        });

        expect(await executor.readCommand()).toStrictEqual({
          id: 2,
          jsonrpc: '2.0',
          result: 'bar',
        });
      });

      // eslint-disable-next-line no-loop-func
      it(`does not throw if \`${handler}\` is called, but the snap does not export it`, async () => {
        const CODE = `
          module.exports.onRpcRequest = () => 'foo';
        `;

        const executor = new TestSnapExecutor();
        await executor.executeSnap(1, MOCK_SNAP_ID, CODE, []);

        expect(await executor.readCommand()).toStrictEqual({
          jsonrpc: '2.0',
          id: 1,
          result: 'OK',
        });

        await executor.writeCommand({
          jsonrpc: '2.0',
          id: 2,
          method: 'snapRpc',
          params: [
            MOCK_SNAP_ID,
            handler,
            MOCK_ORIGIN,
            { jsonrpc: '2.0', method: 'foo', params: ['bar'] },
          ],
        });

        expect(await executor.readCommand()).toStrictEqual({
          id: 2,
          jsonrpc: '2.0',
          result: null,
        });
      });
    }
>>>>>>> 4dfcc605
  });

  it('blocks snaps from escaping confinement by using unbound this', async () => {
    const consoleSpy = spy(console, 'log');

    const PAYLOAD = `
      console.log('Payload executed.');
    `;

    const CODE = `
      exports.onRpcRequest = async function() {
        await this.startSnap("payload", \`${PAYLOAD}\`, ['console'])
        return 'Payload has been sent.';
      }
    `;

    const executor = new TestSnapExecutor();
    await executor.executeSnap(1, MOCK_SNAP_ID, CODE, []);

    expect(await executor.readCommand()).toStrictEqual({
      jsonrpc: '2.0',
      id: 1,
      result: 'OK',
    });

    await executor.writeCommand({
      jsonrpc: '2.0',
      id: 2,
      method: 'snapRpc',
      params: [
        MOCK_SNAP_ID,
        HandlerType.OnRpcRequest,
        MOCK_ORIGIN,
        { jsonrpc: '2.0', method: '', params: [] },
      ],
    });

    expect(await executor.readCommand()).toStrictEqual({
      jsonrpc: '2.0',
      id: 2,
      error: {
        code: -32603,
        data: expect.anything(),
        message: expect.stringContaining('undefined'),
      },
    });

    expect(executor.commandBuffer).toHaveLength(0);
    expect(consoleSpy.calls).not.toContainEqual({
      args: ['Payload executed.'],
      result: undefined,
    });

    consoleSpy.reset();
  });

  it('does not return control to a snap after idle teardown', async () => {
    const consoleSpy = spy(console, 'log');

    const CODE = `
      let promise;

      module.exports.onRpcRequest = async ({request}) => {
        switch (request.method) {
          case 'first':
            promise = ethereum.request({ method: 'eth_blockNumber', params: [] })
              .then(() => console.log('Jailbreak.'));
            return 'First call is ok.';
          case 'second':
            const timeout = new Promise((r) => setTimeout(() => r('Timeout resolved for second call.'), 1000));
            return Promise.race([timeout, promise.then(() => 'Second call is ok.')]);
        }
      }
    `;

    const executor = new TestSnapExecutor();
    await executor.executeSnap(1, MOCK_SNAP_ID, CODE, [
      ...TIMER_ENDOWMENTS,
      'ethereum',
    ]);

    expect(await executor.readCommand()).toStrictEqual({
      jsonrpc: '2.0',
      id: 1,
      result: 'OK',
    });

    await executor.writeCommand({
      jsonrpc: '2.0',
      id: 2,
      method: 'snapRpc',
      params: [
        MOCK_SNAP_ID,
        HandlerType.OnRpcRequest,
        MOCK_ORIGIN,
        { jsonrpc: '2.0', method: 'first', params: [] },
      ],
    });

    expect(await executor.readCommand()).toStrictEqual({
      jsonrpc: '2.0',
      method: 'OutboundRequest',
    });

    const blockNumRequest = await executor.readRpc();
    expect(blockNumRequest).toStrictEqual({
      name: 'metamask-provider',
      data: {
        id: expect.any(Number),
        jsonrpc: '2.0',
        method: 'eth_blockNumber',
        params: [],
      },
    });

    expect(await executor.readCommand()).toStrictEqual({
      id: 2,
      jsonrpc: '2.0',
      result: 'First call is ok.',
    });

    await executor.writeCommand({
      jsonrpc: '2.0',
      id: 3,
      method: 'snapRpc',
      params: [
        MOCK_SNAP_ID,
        HandlerType.OnRpcRequest,
        MOCK_ORIGIN,
        { jsonrpc: '2.0', method: 'second', params: [] },
      ],
    });

    await executor.writeRpc({
      name: 'metamask-provider',
      data: {
        jsonrpc: '2.0',
        // eslint-disable-next-line @typescript-eslint/no-non-null-assertion
        id: blockNumRequest.data.id!,
        result: '0xa70e77',
      },
    });

    expect(await executor.readCommand()).toStrictEqual({
      id: 3,
      jsonrpc: '2.0',
      result: 'Timeout resolved for second call.',
    });

    expect(executor.commandBuffer).toHaveLength(0);
    expect(consoleSpy.calls).not.toContainEqual({
      args: ['Jailbreak.'],
      result: undefined,
    });

    consoleSpy.reset();
  });

  it('does not return control to a snap after idle teardown when request fails', async () => {
    const consoleSpy = spy(console, 'log');

    const CODE = `
      let promise;

      module.exports.onRpcRequest = async ({request}) => {
        switch (request.method) {
          case 'first':
            promise = ethereum.request({ method: 'eth_blockNumber', params: [] })
              .catch(() => console.log('Jailbreak.'));
            return 'First call is ok.';
          case 'second':
            const timeout = new Promise((r) => setTimeout(() => r('Timeout resolved for second call.'), 1000));
            return Promise.race([timeout, promise.then(() => 'Second call is ok.')]);
        }
      }
    `;

    const executor = new TestSnapExecutor();
    await executor.executeSnap(1, MOCK_SNAP_ID, CODE, [
      ...TIMER_ENDOWMENTS,
      'ethereum',
    ]);

    expect(await executor.readCommand()).toStrictEqual({
      jsonrpc: '2.0',
      id: 1,
      result: 'OK',
    });

    await executor.writeCommand({
      jsonrpc: '2.0',
      id: 2,
      method: 'snapRpc',
      params: [
        MOCK_SNAP_ID,
        HandlerType.OnRpcRequest,
        MOCK_ORIGIN,
        { jsonrpc: '2.0', method: 'first', params: [] },
      ],
    });

    expect(await executor.readCommand()).toStrictEqual({
      jsonrpc: '2.0',
      method: 'OutboundRequest',
    });

    const blockNumRequest = await executor.readRpc();
    expect(blockNumRequest).toStrictEqual({
      name: 'metamask-provider',
      data: {
        id: expect.any(Number),
        jsonrpc: '2.0',
        method: 'eth_blockNumber',
        params: [],
      },
    });

    expect(await executor.readCommand()).toStrictEqual({
      id: 2,
      jsonrpc: '2.0',
      result: 'First call is ok.',
    });

    await executor.writeCommand({
      jsonrpc: '2.0',
      id: 3,
      method: 'snapRpc',
      params: [
        MOCK_SNAP_ID,
        HandlerType.OnRpcRequest,
        MOCK_ORIGIN,
        { jsonrpc: '2.0', method: 'second', params: [] },
      ],
    });

    await executor.writeRpc({
      name: 'metamask-provider',
      data: {
        jsonrpc: '2.0',
        // eslint-disable-next-line @typescript-eslint/no-non-null-assertion
        id: blockNumRequest.data.id!,
        error: {
          message: 'Error in RPC request',
          code: -1000,
        },
      },
    });

    expect(await executor.readCommand()).toStrictEqual({
      id: 3,
      jsonrpc: '2.0',
      result: 'Timeout resolved for second call.',
    });

    expect(executor.commandBuffer).toHaveLength(0);
    expect(consoleSpy.calls).toHaveLength(0);
  });

  it('should handle promise rejection that is passed through the proxy', async () => {
    // This will ensure that the reject(reason); is called from inside the proxy
    // method when the original promise throws an error (i.e., JSON-RPC request
    // fails).
    const CODE = `
      module.exports.onRpcRequest = () =>
        ethereum.request({ method: 'eth_blockNumber', params: [] });
    `;

    const executor = new TestSnapExecutor();
    await executor.executeSnap(1, MOCK_SNAP_ID, CODE, ['ethereum']);

    expect(await executor.readCommand()).toStrictEqual({
      jsonrpc: '2.0',
      id: 1,
      result: 'OK',
    });

    await executor.writeCommand({
      jsonrpc: '2.0',
      id: 2,
      method: 'snapRpc',
      params: [
        MOCK_SNAP_ID,
        HandlerType.OnRpcRequest,
        MOCK_ORIGIN,
        { jsonrpc: '2.0', method: '', params: [] },
      ],
    });

    expect(await executor.readCommand()).toStrictEqual({
      jsonrpc: '2.0',
      method: 'OutboundRequest',
    });

    const blockNumRequest = await executor.readRpc();
    expect(blockNumRequest).toStrictEqual({
      name: 'metamask-provider',
      data: {
        id: expect.any(Number),
        jsonrpc: '2.0',
        method: 'eth_blockNumber',
        params: [],
      },
    });

    await executor.writeRpc({
      name: 'metamask-provider',
      data: {
        jsonrpc: '2.0',
        // eslint-disable-next-line @typescript-eslint/no-non-null-assertion
        id: blockNumRequest.data.id!,
        error: {
          message: 'Error in RPC request. Cannot get block number.',
          code: -1000,
        },
      },
    });

    expect(await executor.readCommand()).toStrictEqual({
      jsonrpc: '2.0',
      method: 'OutboundResponse',
    });

    expect(await executor.readCommand()).toStrictEqual({
      id: 2,
      jsonrpc: '2.0',
      error: expect.anything(),
    });
  });

  it('throws when trying to respond with unserializable values', async () => {
    const CODE = `
      module.exports.onRpcRequest = () => BigInt(0);
    `;

    const executor = new TestSnapExecutor();
    await executor.executeSnap(1, MOCK_SNAP_ID, CODE, []);

    expect(await executor.readCommand()).toStrictEqual({
      jsonrpc: '2.0',
      id: 1,
      result: 'OK',
    });

    await executor.writeCommand({
      jsonrpc: '2.0',
      id: 2,
      method: 'snapRpc',
      params: [
        MOCK_SNAP_ID,
        HandlerType.OnRpcRequest,
        MOCK_ORIGIN,
        { jsonrpc: '2.0', method: '', params: [] },
      ],
    });

    expect(await executor.readCommand()).toStrictEqual({
      jsonrpc: '2.0',
      id: 2,
      error: {
        code: -32603,
        data: expect.any(Object),
        message:
          'Received non-JSON-serializable value: Expected the value to satisfy a union of `literal | boolean | finite number | string | array | record`, but received: 0.',
      },
    });
  });

  it('contains the self-referential global scopes', async () => {
    const CODE = `
      module.exports.onRpcRequest = () => globalThis !== undefined &&
        globalThis.self === self &&
        globalThis === self.self &&
        globalThis === window &&
        globalThis === global &&
        globalThis === global.global;
    `;

    const executor = new TestSnapExecutor();
    await executor.executeSnap(1, MOCK_SNAP_ID, CODE, []);

    expect(await executor.readCommand()).toStrictEqual({
      jsonrpc: '2.0',
      id: 1,
      result: 'OK',
    });

    await executor.writeCommand({
      jsonrpc: '2.0',
      id: 2,
      method: 'snapRpc',
      params: [
        MOCK_SNAP_ID,
        HandlerType.OnRpcRequest,
        MOCK_ORIGIN,
        { jsonrpc: '2.0', method: '', params: [] },
      ],
    });

    expect(await executor.readCommand()).toStrictEqual({
      jsonrpc: '2.0',
      id: 2,
      result: true,
    });
  });

  describe('executeSnap', () => {
    [
      {
        snapId: 1,
        code: 'module.exports.onRpcRequest = () => 1;',
        endowments: [],
      },
      {
        snapId: MOCK_SNAP_ID,
        code: 1,
        endowments: [],
      },
      {
        snapId: MOCK_SNAP_ID,
        code: 'module.exports.onRpcRequest = () => 1;',
        endowments: ['foo', 1],
      },
      [1, 'module.exports.onRpcRequest = () => 1;', []],
      [MOCK_SNAP_ID, 1, []],
      [MOCK_SNAP_ID, 'module.exports.onRpcRequest = () => 1;', ['foo', 1]],
    ].forEach((params) => {
      it('throws an error if the request arguments are invalid', async () => {
        const executor = new TestSnapExecutor();

        await executor.writeCommand({
          jsonrpc: '2.0',
          id: 1,
          method: 'executeSnap',
          params,
        });

        expect(await executor.readCommand()).toStrictEqual({
          jsonrpc: '2.0',
          id: 1,
          error: {
            code: -32602,
            data: expect.any(Object),
            message: expect.any(String),
            stack: expect.any(String),
          },
        });
      });
    });
  });

  describe('snapRpc', () => {
    [
      {
        snapId: 1,
        method: HandlerType.OnRpcRequest,
        origin: MOCK_ORIGIN,
        request: { jsonrpc: '2.0', method: '', params: [] },
      },
      {
        snapId: MOCK_SNAP_ID,
        method: 1,
        origin: MOCK_ORIGIN,
        request: { jsonrpc: '2.0', method: '', params: [] },
      },
      {
        snapId: MOCK_SNAP_ID,
        method: HandlerType.OnRpcRequest,
        origin: 1,
        request: { jsonrpc: '2.0', method: '', params: [] },
      },
      {
        snapId: MOCK_SNAP_ID,
        method: HandlerType.OnRpcRequest,
        origin: MOCK_ORIGIN,
        request: 1,
      },
      [
        1,
        HandlerType.OnRpcRequest,
        MOCK_ORIGIN,
        { jsonrpc: '2.0', method: '', params: [] },
      ],
      [
        MOCK_SNAP_ID,
        1,
        MOCK_ORIGIN,
        { jsonrpc: '2.0', method: '', params: [] },
      ],
      [
        MOCK_SNAP_ID,
        HandlerType.OnRpcRequest,
        1,
        { jsonrpc: '2.0', method: '', params: [] },
      ],
      [MOCK_SNAP_ID, HandlerType.OnRpcRequest, MOCK_ORIGIN, 1],
    ].forEach((params) => {
      it('throws an error if the request arguments are invalid', async () => {
        const executor = new TestSnapExecutor();

        await executor.writeCommand({
          jsonrpc: '2.0',
          id: 1,
          method: 'snapRpc',
          params,
        });

        expect(await executor.readCommand()).toStrictEqual({
          jsonrpc: '2.0',
          id: 1,
          error: {
            code: -32602,
            data: expect.any(Object),
            message: expect.any(String),
            stack: expect.any(String),
          },
        });
      });
    });
  });

  describe('onCommandRequest', () => {
    it('throws a human-readable error if the request arguments are invalid', async () => {
      const executor = new TestSnapExecutor();
      const params = {
        snapId: 1,
        method: HandlerType.OnRpcRequest,
        origin: MOCK_ORIGIN,
        request: { jsonrpc: '2.0', method: '', params: [] },
      };

      await executor.writeCommand({
        jsonrpc: '2.0',
        id: 1,
        method: 'snapRpc',
        params,
      });

      expect(await executor.readCommand()).toStrictEqual({
        jsonrpc: '2.0',
        id: 1,
        error: {
          code: -32602,
          data: expect.any(Object),
          message:
            'Invalid parameters for method "snapRpc": At path: 0 -- Expected a string, but received: 1.',
          stack: expect.any(String),
        },
      });
    });
  });

  describe('hardening', () => {
    before(() => {
      // We define a global `harden` function for the tests, but the `lockdown`
      // function will fail if such function is already defined. We therefore
      // delete it here.
      // @ts-expect-error - `globalThis.harden` is not optional.
      delete globalThis.harden;

      lockdown({
        domainTaming: 'unsafe',
        errorTaming: 'unsafe',
        stackFiltering: 'verbose',
      });
    });

    it('hardens the snap and ethereum endowments', async () => {
      const CODE = `
      module.exports.onRpcRequest = () => {
        let result = {
          hasMethods: {},
          errors: [],
        };

        try {
          result.hasMethods = {
            ethereum: {
              request: 'request' in ethereum,
              on: 'on' in ethereum,
              removeListener: 'removeListener' in ethereum,
              rpcEngine: '_rpcEngine' in ethereum,
            },
            snap: {
              request: 'request' in snap,
              on: 'on' in snap,
              removeListener: 'removeListener' in snap,
              rpcEngine: '_rpcEngine' in snap,
              requestType: typeof snap.request,
            }
          }
        } catch (error) {
          result.errors.push(error.message);
        }

        return result;
      }
    `;

      const executor = new TestSnapExecutor();
      await executor.executeSnap(1, MOCK_SNAP_ID, CODE, ['ethereum']);

      expect(await executor.readCommand()).toStrictEqual({
        jsonrpc: '2.0',
        id: 1,
        result: 'OK',
      });

      await executor.writeCommand({
        jsonrpc: '2.0',
        id: 2,
        method: 'snapRpc',
        params: [
          MOCK_SNAP_ID,
          HandlerType.OnRpcRequest,
          MOCK_ORIGIN,
          { jsonrpc: '2.0', method: '', params: [] },
        ],
      });

      expect(await executor.readCommand()).toStrictEqual({
        jsonrpc: '2.0',
        id: 2,
        result: {
          errors: [],
          hasMethods: {
            ethereum: {
              request: true,
              on: true,
              removeListener: true,
              rpcEngine: false,
            },
            snap: {
              request: true,
              on: false,
              removeListener: false,
              rpcEngine: false,
              requestType: 'function',
            },
          },
        },
      });
    });

    ['ethereum', 'snap'].forEach((endowment) => {
      it(`properly hardens ${endowment}`, async () => {
        const CODE = `
        module.exports.onRpcRequest = () => {
          let result = 'ENDOWMENT_SECURED';
          let errors = [];

          try {
            errors = (${testEndowmentHardening})(${endowment}, () => ${endowment});
            if (${endowment}.__flag) {
              result = 'ENDOWMENT_NOT_SECURED';
            }
            if (${endowment}.__proto__ && ${endowment}.__proto__.__flag) {
              result = 'ENDOWMENT_NOT_SECURED';
            }
            if (${endowment}.prototype && ${endowment}.prototype.__flag) {
              result = 'ENDOWMENT_NOT_SECURED';
            }
            const objectProto = Object.getPrototypeOf(${endowment});
            if (objectProto.__flag) {
              result = 'ENDOWMENT_NOT_SECURED';
            }
          } catch (error) {
            return error.message;
          }

          return {
            result: result,
            errors: errors,
          };
        };
      `;

        const executor = new TestSnapExecutor();
        await executor.executeSnap(1, MOCK_SNAP_ID, CODE, ['ethereum']);

        expect(await executor.readCommand()).toStrictEqual({
          jsonrpc: '2.0',
          id: 1,
          result: 'OK',
        });

        await executor.writeCommand({
          jsonrpc: '2.0',
          id: 2,
          method: 'snapRpc',
          params: [
            MOCK_SNAP_ID,
            HandlerType.OnRpcRequest,
            MOCK_ORIGIN,
            { jsonrpc: '2.0', method: '', params: [] },
          ],
        });

        const command = await executor.readCommand();

        assertIsJsonRpcSuccess(command);
        assert(isPlainObject(command.result));

        expect(command.result.errors).toHaveLength(5);
        expect(command).toStrictEqual({
          jsonrpc: '2.0',
          id: 2,
          result: {
            result: 'ENDOWMENT_SECURED',
            errors: expect.any(Array),
          },
        });
      });
    });

    // This test will ensure that the custom endowment does not leak reference to
    // `globalThis` by using object walker to walk object properties and search
    // for it. Because of the same architectural design of a snap and ethereum
    // endowments, it is enough to test one of them (both are StreamProviders
    // going through proxy).
    it('does not leak `globalThis` in custom endowments', async () => {
      // Because of encapsulation of the endowment implemented in
      // `BaseSnapExecutor`, mocked version is used and will reflect the same use
      // case that is suitable for security auditing of this type.
      const provider = getMockedStreamProvider();
      expect(walkAndSearch(provider, globalThis)).toBe(false);
    });

    it('does not leak real prototype in custom endowments', async () => {
      // Because of encapsulation of the endowment implemented in
      // `BaseSnapExecutor`, mocked version is used and will reflect the same use
      // case that is suitable for security auditing of this type.
      const provider = getMockedStreamProvider();
      expect(Object.getPrototypeOf(provider)).toStrictEqual({});
    });
  });
});<|MERGE_RESOLUTION|>--- conflicted
+++ resolved
@@ -912,7 +912,6 @@
     });
   });
 
-<<<<<<< HEAD
   it('supports onNameLookup export', async () => {
     const CODE = `module.exports.onNameLookup = ({ chainId, domain }) => domain`;
 
@@ -946,7 +945,8 @@
       jsonrpc: '2.0',
       result: 'foo.lens',
     });
-=======
+  });
+
   describe('lifecycle hooks', () => {
     const LIFECYCLE_HOOKS = [HandlerType.OnInstall, HandlerType.OnUpdate];
 
@@ -1019,7 +1019,6 @@
         });
       });
     }
->>>>>>> 4dfcc605
   });
 
   it('blocks snaps from escaping confinement by using unbound this', async () => {
