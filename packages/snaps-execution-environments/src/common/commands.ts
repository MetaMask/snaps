--- conflicted
+++ resolved
@@ -1,22 +1,18 @@
 import { HandlerType } from '@metamask/snaps-utils';
 import { assertExhaustive } from '@metamask/utils';
 
-<<<<<<< HEAD
-import { InvokeSnap, InvokeSnapArgs } from './BaseSnapExecutor';
-import {
-  assertIsOnTransactionRequestArguments,
-  assertIsOnNameLookupRequestArguments,
-=======
 import type { InvokeSnap, InvokeSnapArgs } from './BaseSnapExecutor';
 import type {
->>>>>>> 4dfcc605
   ExecuteSnap,
   JsonRpcRequestWithoutId,
   Ping,
   SnapRpc,
   Terminate,
 } from './validation';
-import { assertIsOnTransactionRequestArguments } from './validation';
+import {
+  assertIsOnTransactionRequestArguments,
+  assertIsOnNameLookupRequestArguments,
+} from './validation';
 
 export type CommandMethodsMapping = {
   ping: Ping;
