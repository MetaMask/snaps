--- conflicted
+++ resolved
@@ -30,14 +30,6 @@
   handler: HandlerType,
   request: JsonRpcRequest<unknown[] | { [key: string]: unknown }>,
 ): InvokeSnapArgs {
-<<<<<<< HEAD
-  const { transaction, metadata, chainId } = request.params as Record<
-    string,
-    any
-  >;
-  switch (handler) {
-    case HandlerType.OnTransactionInsight:
-=======
   switch (handler) {
     case HandlerType.OnTransactionInsight:
       // eslint-disable-next-line no-case-declarations
@@ -45,7 +37,6 @@
         string,
         any
       >;
->>>>>>> 42a417fe
       return {
         origin,
         transaction,
@@ -66,11 +57,7 @@
  * @returns A boolean.
  */
 function isHandler(handler: string): handler is HandlerType {
-<<<<<<< HEAD
-  return handler in HandlerType;
-=======
   return Object.values(HandlerType).includes(handler as HandlerType);
->>>>>>> 42a417fe
 }
 
 /**
