// eslint-disable-next-line @typescript-eslint/triple-slash-reference, spaced-comment
/// <reference path="../../../../node_modules/ses/index.d.ts" />
import { Duplex } from 'stream';
import { MetaMaskInpageProvider } from '@metamask/providers';
import { SnapProvider } from '@metamask/snap-types';
import { errorCodes, ethErrors, serializeError } from 'eth-rpc-errors';
import EEOpenRPCDocument from '../openrpc.json';
import {
  Endowments,
  JSONRPCID,
  JsonRpcRequest,
} from '../__GENERATED__/openrpc';
import { isJsonRpcRequest } from '../__GENERATED__/openrpc.guard';
<<<<<<< HEAD
import { rpcMethods, RpcMethodsMapping } from './rpcMethods';
import { getSortedParams } from './sortParams';
import { createEndowments } from './endowments';
import { rootRealmGlobal } from './globalObject';
import { constructError } from './utils';
=======
import { createEndowments } from './endowments';
import { rootRealmGlobal } from './globalObject';
import {
  getCommandMethodImplementations,
  CommandMethodsMapping,
} from './commands';
import { sortParamKeys } from './sortParams';

type OnRpcRequestHandler = (args: {
  origin: string;
  request: JsonRpcRequest;
}) => Promise<unknown>;
>>>>>>> 7b70eb52

type EvaluationData = {
  stop: () => void;
};

type SnapData = {
  exports: { onRpcRequest?: OnRpcRequestHandler };
  runningEvaluations: Set<EvaluationData>;
  idleTeardown: () => Promise<void>;
};

const fallbackError = {
  code: errorCodes.rpc.internal,
  message: 'Execution Environment Error',
};

export class BaseSnapExecutor {
  private snapData: Map<string, SnapData>;

  private commandStream: Duplex;

  private rpcStream: Duplex;

  private methods: CommandMethodsMapping;

  private snapErrorHandler?: (event: ErrorEvent) => void;

  private snapPromiseErrorHandler?: (event: PromiseRejectionEvent) => void;

  protected constructor(commandStream: Duplex, rpcStream: Duplex) {
    this.snapData = new Map();
    this.commandStream = commandStream;
    this.commandStream.on('data', this.onCommandRequest.bind(this));
    this.rpcStream = rpcStream;

    this.methods = getCommandMethodImplementations(
      this.startSnap.bind(this),
      (target, origin, request) => {
<<<<<<< HEAD
        const handler = this.snapRpcHandlers.get(target);
        if (!handler) {
          throw new Error(`No RPC handler registered for snap "${target}"`);
=======
        const data = this.snapData.get(target);
        if (data?.exports?.onRpcRequest === undefined) {
          throw new Error(
            `No onRpcRequest handler exported for snap "${target}`,
          );
>>>>>>> 7b70eb52
        }
        // We're capturing the handler in case someone modifies the data object before the call
        const handler = data.exports.onRpcRequest;
        return this.executeInSnapContext(target, () =>
          handler({ origin, request }),
        );
      },
      this.onTerminate.bind(this),
    );
  }

  private errorHandler(
    reason: string,
    originalError: unknown,
    data: Record<string, unknown>,
  ) {
    const error = new Error(reason);

    const _originalError: Error | undefined = constructError(originalError);

    const serializedError = serializeError(error, {
      shouldIncludeStack: false,
    });

    this.notify({
      error: {
        ...serializedError,
        data: {
          ...data,
          originalError: _originalError,
        },
      },
    });
  }

  private async onCommandRequest(message: JsonRpcRequest) {
    if (!isJsonRpcRequest(message)) {
      throw new Error('Command stream received a non Json Rpc Request');
    }
    const { id, method, params } = message;

    if (id === undefined) {
      throw new Error('Notifications not supported');
    }

    if (method === 'rpc.discover') {
      this.respond(id, {
        result: EEOpenRPCDocument,
      });
      return;
    }

    const methodObject = EEOpenRPCDocument.methods.find(
      (m) => m.name === method,
    );

    if (!methodObject || !(this.methods as any)[method]) {
      this.respond(id, {
        error: ethErrors.rpc
          .methodNotFound({
            data: {
              method,
            },
          })
          .serialize(),
      });
      return;
    }

    // support params by-name and by-position
    const paramsAsArray = getSortedParams(methodObject, params);

    try {
      const result = await (this.methods as any)[method](...paramsAsArray);
      this.respond(id, { result });
    } catch (e) {
      this.respond(id, {
        error: serializeError(e, {
          fallbackError,
        }),
      });
    }
  }

  protected notify(requestObject: Record<string, unknown>) {
    this.commandStream.write({
      ...requestObject,
      jsonrpc: '2.0',
    });
  }

  protected respond(id: JSONRPCID, responseObj: Record<string, unknown>) {
    this.commandStream.write({
      ...responseObj,
      id,
      jsonrpc: '2.0',
    });
  }

  /**
   * Attempts to evaluate a snap in SES. Generates APIs for the snap. May throw
   * on errors.
   *
   * @param snapName - The name of the snap.
   * @param sourceCode - The source code of the snap, in IIFE format.
   * @param _endowments - An array of the names of the endowments.
   */
  protected async startSnap(
    snapName: string,
    sourceCode: string,
    _endowments?: Endowments,
  ): Promise<void> {
    console.log(`starting snap '${snapName}' in worker`);
    if (this.snapPromiseErrorHandler) {
      rootRealmGlobal.removeEventListener(
        'unhandledrejection',
        this.snapPromiseErrorHandler,
      );
    }

    if (this.snapErrorHandler) {
      rootRealmGlobal.removeEventListener('error', this.snapErrorHandler);
    }

    this.snapErrorHandler = (error: ErrorEvent) => {
      this.errorHandler('Uncaught error in snap.', error.error, { snapName });
    };

    this.snapPromiseErrorHandler = (error: PromiseRejectionEvent) => {
      this.errorHandler('Unhandled promise rejection in snap.', error.reason, {
        snapName,
      });
    };

    const wallet = this.createSnapProvider();
    // We specifically use any type because the Snap can modify the object any way they want
    const snapModule: any = { exports: {} };

    try {
      const { endowments, teardown: endowmentTeardown } = createEndowments(
        wallet,
        _endowments,
      );

<<<<<<< HEAD
      this.endowmentTeardown = endowmentTeardown;

      rootRealmGlobal.addEventListener(
        'unhandledrejection',
        this.snapPromiseErrorHandler,
      );
      rootRealmGlobal.addEventListener('error', this.snapErrorHandler);

      const compartment = new Compartment({
        ...endowments,
        window: { ...endowments },
        self: { ...endowments },
      });

      compartment.evaluate(sourceCode);
=======
      // !!! Ensure that this is the only place the data is being set.
      // Other methods access the object value and mutate its properties.
      this.snapData.set(snapName, {
        idleTeardown: endowmentTeardown,
        runningEvaluations: new Set(),
        exports: {},
      });

      rootRealmGlobal.addEventListener(
        'unhandledrejection',
        this.snapPromiseErrorHandler,
      );
      rootRealmGlobal.addEventListener('error', this.snapErrorHandler);

      const compartment = new Compartment({
        ...endowments,
        module: snapModule,
        exports: snapModule.exports,
        window: { ...endowments },
        self: { ...endowments },
      });

      await this.executeInSnapContext(snapName, () => {
        compartment.evaluate(sourceCode);
        this.registerSnapExports(snapName, snapModule);
      });
>>>>>>> 7b70eb52
    } catch (err) {
      this.removeSnap(snapName);
      throw new Error(
        `Error while running snap '${snapName}': ${(err as Error).message}`,
      );
    }
  }

  /**
   * Cancels all running evaluations of all snaps and clears all snap data.
   * NOTE:** Should only be called in response to the `terminate` RPC command.
   */
  protected onTerminate() {
    // `stop()` tears down snap endowments.
    // Teardown will also be run for each snap as soon as there are
    // no more running evaluations for that snap.
    this.snapData.forEach((data) =>
      data.runningEvaluations.forEach((evaluation) => evaluation.stop()),
    );
    this.snapData.clear();
  }

  private registerSnapExports(snapName: string, snapModule: any) {
    if (typeof snapModule?.exports?.onRpcRequest === 'function') {
      const data = this.snapData.get(snapName);
      // Somebody deleted the Snap before we could register
      if (data !== undefined) {
        console.log(
          'Worker: Registering RPC message handler',
          snapModule.exports.onRpcRequest,
        );

        data.exports = {
          ...data.exports,
          onRpcRequest: snapModule.exports.onRpcRequest,
        };
      }
    }
  }

  /**
   * Instantiates a snap provider object (i.e. `globalThis.wallet`).
   *
   * @returns The snap provider object.
   */
  private createSnapProvider(): SnapProvider {
    return new MetaMaskInpageProvider(this.rpcStream, {
      shouldSendMetadata: false,
    });
  }

  /**
   * Removes the snap with the given name.
   *
   * @param snapName - The name of the snap to remove.
   */
  private removeSnap(snapName: string): void {
    this.snapData.delete(snapName);
  }

  /**
   * Calls the specified executor function in the context of the specified snap.
   * Essentially, this means that the operation performed by the executor is
   * counted as an evaluation of the specified snap. When the count of running
   * evaluations of a snap reaches zero, its endowments are torn down.
   *
   * @param snapName - The name of the snap whose context to execute in.
   * @param executor - The function that will be executed in the snap's context.
   * @returns The executor's return value.
   * @template Result - The return value of the executor.
   */
  private async executeInSnapContext<Result>(
    snapName: string,
    executor: () => Promise<Result> | Result,
  ): Promise<Result> {
    const data = this.snapData.get(snapName);
    if (data === undefined) {
      throw new Error(
        `Tried to execute in context of unknown snap: "${snapName}".`,
      );
    }

    let stop: () => void;
    const stopPromise = new Promise<never>(
      (_, reject) =>
        (stop = () =>
          reject(
            // TODO(rekmarks): Specify / standardize error code for this case.
            ethErrors.rpc.internal(
              `The snap "${snapName}" has been terminated during execution.`,
            ),
          )),
    );

    // eslint-disable-next-line @typescript-eslint/no-non-null-assertion
    const evaluationData = { stop: stop! };

    try {
      data.runningEvaluations.add(evaluationData);
      // Notice that we have to await this executor.
      // If we didn't, we would decrease the amount of running evaluations
      // before the promise actually resolves
      return await Promise.race([executor(), stopPromise]);
    } finally {
      data.runningEvaluations.delete(evaluationData);

      if (data.runningEvaluations.size === 0) {
        await data.idleTeardown();
      }
    }
  }
}<|MERGE_RESOLUTION|>--- conflicted
+++ resolved
@@ -11,13 +11,6 @@
   JsonRpcRequest,
 } from '../__GENERATED__/openrpc';
 import { isJsonRpcRequest } from '../__GENERATED__/openrpc.guard';
-<<<<<<< HEAD
-import { rpcMethods, RpcMethodsMapping } from './rpcMethods';
-import { getSortedParams } from './sortParams';
-import { createEndowments } from './endowments';
-import { rootRealmGlobal } from './globalObject';
-import { constructError } from './utils';
-=======
 import { createEndowments } from './endowments';
 import { rootRealmGlobal } from './globalObject';
 import {
@@ -30,7 +23,6 @@
   origin: string;
   request: JsonRpcRequest;
 }) => Promise<unknown>;
->>>>>>> 7b70eb52
 
 type EvaluationData = {
   stop: () => void;
@@ -69,17 +61,11 @@
     this.methods = getCommandMethodImplementations(
       this.startSnap.bind(this),
       (target, origin, request) => {
-<<<<<<< HEAD
-        const handler = this.snapRpcHandlers.get(target);
-        if (!handler) {
-          throw new Error(`No RPC handler registered for snap "${target}"`);
-=======
         const data = this.snapData.get(target);
         if (data?.exports?.onRpcRequest === undefined) {
           throw new Error(
             `No onRpcRequest handler exported for snap "${target}`,
           );
->>>>>>> 7b70eb52
         }
         // We're capturing the handler in case someone modifies the data object before the call
         const handler = data.exports.onRpcRequest;
@@ -150,7 +136,7 @@
     }
 
     // support params by-name and by-position
-    const paramsAsArray = getSortedParams(methodObject, params);
+    const paramsAsArray = sortParamKeys(methodObject, params);
 
     try {
       const result = await (this.methods as any)[method](...paramsAsArray);
@@ -224,23 +210,6 @@
         _endowments,
       );
 
-<<<<<<< HEAD
-      this.endowmentTeardown = endowmentTeardown;
-
-      rootRealmGlobal.addEventListener(
-        'unhandledrejection',
-        this.snapPromiseErrorHandler,
-      );
-      rootRealmGlobal.addEventListener('error', this.snapErrorHandler);
-
-      const compartment = new Compartment({
-        ...endowments,
-        window: { ...endowments },
-        self: { ...endowments },
-      });
-
-      compartment.evaluate(sourceCode);
-=======
       // !!! Ensure that this is the only place the data is being set.
       // Other methods access the object value and mutate its properties.
       this.snapData.set(snapName, {
@@ -267,7 +236,6 @@
         compartment.evaluate(sourceCode);
         this.registerSnapExports(snapName, snapModule);
       });
->>>>>>> 7b70eb52
     } catch (err) {
       this.removeSnap(snapName);
       throw new Error(
