--- conflicted
+++ resolved
@@ -214,20 +214,10 @@
         window: { ...endowments },
         self: { ...endowments },
       });
-<<<<<<< HEAD
-      compartment.evaluate(sourceCode);
-=======
 
       await this.executeInSnapContext(snapName, () =>
         compartment.evaluate(sourceCode),
       );
-
-      rootRealmGlobal.addEventListener(
-        'unhandledrejection',
-        this.snapPromiseErrorHandler,
-      );
-      rootRealmGlobal.addEventListener('error', this.snapErrorHandler);
->>>>>>> 5d47c33d
     } catch (err) {
       this.removeSnap(snapName);
       throw new Error(
