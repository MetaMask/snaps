import { createEndowments, isConstructor } from '.';

describe('Endowment utils', () => {
  describe('createEndowments', () => {
    it('handles no endowments', () => {
      const mockWallet = { foo: Symbol('bar') };
      expect(createEndowments(mockWallet as any)).toStrictEqual({
        endowments: {
          wallet: mockWallet,
        },
        teardown: expect.any(Function),
      });
    });

    it('handles unattenuated endowments', () => {
      const mockWallet = { foo: Symbol('bar') };
      const endowments = createEndowments(mockWallet as any, ['Math', 'Date']);

      expect(endowments).toStrictEqual({
        endowments: {
          wallet: mockWallet,
          Math,
          Date,
        },
        teardown: expect.any(Function),
      });
      expect(endowments.endowments.Math).toBe(Math);
      expect(endowments.endowments.Date).toBe(Date);
    });

<<<<<<< HEAD
    it('handles factory endowments', () => {
      const mockWallet = { foo: Symbol('bar') };
      const endowments = createEndowments(mockWallet as any, ['WebAssembly']);

      expect(endowments).toStrictEqual({
        endowments: {
          wallet: mockWallet,
          WebAssembly: expect.objectContaining(WebAssembly),
        },
        teardown: expect.any(Function),
      });
      expect(endowments.endowments.WebAssembly).not.toBe(WebAssembly);
    });
=======
  it('handles factory endowments', () => {
    const mockWallet = { foo: Symbol('bar') };
    const { endowments } = createEndowments(mockWallet as any, ['setTimeout']);

    expect(endowments).toStrictEqual({
      wallet: mockWallet,
      setTimeout: expect.any(Function),
    });
    expect(endowments.setTimeout).not.toBe(setTimeout);
  });
>>>>>>> d1f47a04

    it('handles some endowments from the same factory', () => {
      const mockWallet = { foo: Symbol('bar') };
      const endowments = createEndowments(mockWallet as any, ['setTimeout']);

      expect(endowments).toMatchObject({
        endowments: {
          wallet: mockWallet,
          setTimeout: expect.any(Function),
        },
        teardown: expect.any(Function),
      });
      expect(endowments.endowments.setTimeout).not.toBe(setTimeout);
    });

    it('handles all endowments from the same factory', () => {
      const mockWallet = { foo: Symbol('bar') };
      const endowments = createEndowments(mockWallet as any, [
        'setTimeout',
        'clearTimeout',
      ]);

      expect(endowments).toMatchObject({
        endowments: {
          wallet: mockWallet,
          setTimeout: expect.any(Function),
          clearTimeout: expect.any(Function),
        },
        teardown: expect.any(Function),
      });
      expect(endowments.endowments.clearTimeout).not.toBe(clearTimeout);
    });

<<<<<<< HEAD
    it('handles multiple endowments, factory and non-factory', () => {
      const mockWallet = { foo: Symbol('bar') };
      const endowments = createEndowments(mockWallet as any, [
        'Buffer',
        'console',
        'Math',
        'setTimeout',
        'clearTimeout',
        'WebAssembly',
      ]);

      expect(endowments).toMatchObject({
        endowments: {
          wallet: mockWallet,
          Buffer,
          console,
          Math,
          setTimeout: expect.any(Function),
          clearTimeout: expect.any(Function),
          WebAssembly: { ...WebAssembly },
        },
        teardown: expect.any(Function),
      });

      expect(endowments.endowments.wallet).toBe(mockWallet);
      expect(endowments.endowments.Buffer).toBe(Buffer);
      expect(endowments.endowments.Math).toBe(Math);
      expect(endowments.endowments.console).toBe(console);

      expect(endowments.endowments.clearTimeout).not.toBe(clearTimeout);
      expect(endowments.endowments.setTimeout).not.toBe(setTimeout);
      expect(endowments.endowments.WebAssembly).not.toBe(WebAssembly);
    });

    it('throws for unknown endowments', () => {
      const mockWallet = { foo: Symbol('bar') };
      expect(() => createEndowments(mockWallet as any, ['foo'])).toThrow(
        'Unknown endowment: "foo"',
      );
    });
=======
  it('handles multiple endowments, factory and non-factory', () => {
    const mockWallet = { foo: Symbol('bar') };
    const { endowments } = createEndowments(mockWallet as any, [
      'Buffer',
      'console',
      'Math',
      'setTimeout',
      'clearTimeout',
      'WebAssembly',
    ]);

    expect(endowments).toMatchObject({
      wallet: mockWallet,
      Buffer,
      console,
      Math,
      setTimeout: expect.any(Function),
      clearTimeout: expect.any(Function),
      WebAssembly,
    });

    expect(endowments.wallet).toBe(mockWallet);
    expect(endowments.Buffer).toBe(Buffer);
    expect(endowments.console).toBe(console);
    expect(endowments.Math).toBe(Math);
    expect(endowments.WebAssembly).toBe(WebAssembly);

    expect(endowments.clearTimeout).not.toBe(clearTimeout);
    expect(endowments.setTimeout).not.toBe(setTimeout);
  });
>>>>>>> d1f47a04

    it('teardown calls all teardown functions', () => {
      const mockWallet = { foo: Symbol('bar') };
      const { endowments, teardown } = createEndowments(mockWallet as any, [
        'setTimeout',
        'clearTimeout',
        'setInterval',
        'clearInterval',
      ]);

      const clearTimeoutSpy = jest.spyOn(globalThis, 'clearTimeout');
      const clearIntervalSpy = jest.spyOn(globalThis, 'clearInterval');

      const { setInterval, setTimeout } = endowments as {
        setInterval: typeof globalThis.setInterval;
        setTimeout: typeof globalThis.setTimeout;
      };
      setTimeout(() => {
        // no-op
      }, 1000);

      setInterval(() => {
        // no-op
      }, 1000);

      teardown();

      expect(clearTimeoutSpy).toHaveBeenCalledTimes(1);
      expect(clearIntervalSpy).toHaveBeenCalledTimes(1);
      expect(endowments).toMatchObject({
        wallet: mockWallet,
        setTimeout: expect.any(Function),
        clearTimeout: expect.any(Function),
        setInterval: expect.any(Function),
        clearInterval: expect.any(Function),
      });
    });
  });

  describe('isConstructor', () => {
    it("will return false if passed in a function who's prototype doesn't have a constructor", () => {
      const mockFn = jest.fn();
      mockFn.prototype = null;
      expect(isConstructor(mockFn)).toBe(false);
    });
  });
});<|MERGE_RESOLUTION|>--- conflicted
+++ resolved
@@ -28,7 +28,24 @@
       expect(endowments.endowments.Date).toBe(Date);
     });
 
-<<<<<<< HEAD
+    it('handles special cases where endowment is a function but not a constructor', () => {
+      const mockWallet = { foo: Symbol('bar') };
+      const modifiedDate = { ...Date };
+      modifiedDate.prototype.constructor.name = {};
+      const endowments = createEndowments(mockWallet as any, ['Math', 'Date']);
+
+      expect(endowments).toStrictEqual({
+        endowments: {
+          wallet: mockWallet,
+          Math,
+          Date,
+        },
+        teardown: expect.any(Function),
+      });
+      expect(endowments.endowments.Math).toBe(Math);
+      expect(endowments.endowments.Date).toBe(Date);
+    });
+
     it('handles factory endowments', () => {
       const mockWallet = { foo: Symbol('bar') };
       const endowments = createEndowments(mockWallet as any, ['WebAssembly']);
@@ -42,18 +59,6 @@
       });
       expect(endowments.endowments.WebAssembly).not.toBe(WebAssembly);
     });
-=======
-  it('handles factory endowments', () => {
-    const mockWallet = { foo: Symbol('bar') };
-    const { endowments } = createEndowments(mockWallet as any, ['setTimeout']);
-
-    expect(endowments).toStrictEqual({
-      wallet: mockWallet,
-      setTimeout: expect.any(Function),
-    });
-    expect(endowments.setTimeout).not.toBe(setTimeout);
-  });
->>>>>>> d1f47a04
 
     it('handles some endowments from the same factory', () => {
       const mockWallet = { foo: Symbol('bar') };
@@ -87,7 +92,6 @@
       expect(endowments.endowments.clearTimeout).not.toBe(clearTimeout);
     });
 
-<<<<<<< HEAD
     it('handles multiple endowments, factory and non-factory', () => {
       const mockWallet = { foo: Symbol('bar') };
       const endowments = createEndowments(mockWallet as any, [
@@ -128,38 +132,6 @@
         'Unknown endowment: "foo"',
       );
     });
-=======
-  it('handles multiple endowments, factory and non-factory', () => {
-    const mockWallet = { foo: Symbol('bar') };
-    const { endowments } = createEndowments(mockWallet as any, [
-      'Buffer',
-      'console',
-      'Math',
-      'setTimeout',
-      'clearTimeout',
-      'WebAssembly',
-    ]);
-
-    expect(endowments).toMatchObject({
-      wallet: mockWallet,
-      Buffer,
-      console,
-      Math,
-      setTimeout: expect.any(Function),
-      clearTimeout: expect.any(Function),
-      WebAssembly,
-    });
-
-    expect(endowments.wallet).toBe(mockWallet);
-    expect(endowments.Buffer).toBe(Buffer);
-    expect(endowments.console).toBe(console);
-    expect(endowments.Math).toBe(Math);
-    expect(endowments.WebAssembly).toBe(WebAssembly);
-
-    expect(endowments.clearTimeout).not.toBe(clearTimeout);
-    expect(endowments.setTimeout).not.toBe(setTimeout);
-  });
->>>>>>> d1f47a04
 
     it('teardown calls all teardown functions', () => {
       const mockWallet = { foo: Symbol('bar') };
