import { createEndowments, isConstructor } from '.';

<<<<<<< HEAD
describe('Endowment utils', () => {
  describe('createEndowments', () => {
    it('handles no endowments', () => {
      const mockWallet = { foo: Symbol('bar') };
      const endowments = createEndowments(mockWallet as any);

      expect(createEndowments(mockWallet as any, [])).toStrictEqual({
        wallet: mockWallet,
      });
      expect(endowments.wallet).toBe(mockWallet);
=======
describe('createEndowments', () => {
  it('handles no endowments', () => {
    const mockWallet = { foo: Symbol('bar') };
    const { endowments } = createEndowments(mockWallet as any);

    expect(createEndowments(mockWallet as any, [])).toStrictEqual({
      endowments: {
        wallet: mockWallet,
      },
      teardown: expect.any(Function),
>>>>>>> 62b2a37d
    });

<<<<<<< HEAD
    it('handles unattenuated endowments', () => {
      const mockWallet = { foo: Symbol('bar') };
      const endowments = createEndowments(mockWallet as any, ['Math', 'Date']);
=======
  it('handles unattenuated endowments', () => {
    const mockWallet = { foo: Symbol('bar') };
    const { endowments } = createEndowments(mockWallet as any, ['Math']);
>>>>>>> 62b2a37d

      expect(endowments).toStrictEqual({
        wallet: mockWallet,
        Math,
        Date,
      });
      expect(endowments.Math).toBe(Math);
      expect(endowments.Date).toBe(Date);
    });

<<<<<<< HEAD
    it('handles factory endowments', () => {
      const mockWallet = { foo: Symbol('bar') };
      const endowments = createEndowments(mockWallet as any, ['WebAssembly']);
=======
  it('handles factory endowments', () => {
    const mockWallet = { foo: Symbol('bar') };
    const { endowments } = createEndowments(mockWallet as any, ['WebAssembly']);
>>>>>>> 62b2a37d

      expect(endowments).toStrictEqual({
        wallet: mockWallet,
        WebAssembly: expect.objectContaining(WebAssembly),
      });
      expect(endowments.WebAssembly).not.toBe(WebAssembly);
    });

<<<<<<< HEAD
    it('handles some endowments from the same factory', () => {
      const mockWallet = { foo: Symbol('bar') };
      const endowments = createEndowments(mockWallet as any, ['setTimeout']);
=======
  it('handles some endowments from the same factory', () => {
    const mockWallet = { foo: Symbol('bar') };
    const { endowments } = createEndowments(mockWallet as any, ['setTimeout']);
>>>>>>> 62b2a37d

      expect(endowments).toMatchObject({
        wallet: mockWallet,
        setTimeout: expect.any(Function),
      });
      expect(endowments.setTimeout).not.toBe(setTimeout);
    });

<<<<<<< HEAD
    it('handles all endowments from the same factory', () => {
      const mockWallet = { foo: Symbol('bar') };
      const endowments = createEndowments(mockWallet as any, [
        'setTimeout',
        'clearTimeout',
      ]);

      expect(endowments).toMatchObject({
        wallet: mockWallet,
        setTimeout: expect.any(Function),
        clearTimeout: expect.any(Function),
      });
      expect(endowments.clearTimeout).not.toBe(clearTimeout);
=======
  it('handles all endowments from the same factory', () => {
    const mockWallet = { foo: Symbol('bar') };
    const { endowments } = createEndowments(mockWallet as any, [
      'setTimeout',
      'clearTimeout',
    ]);

    expect(endowments).toMatchObject({
      wallet: mockWallet,
      setTimeout: expect.any(Function),
      clearTimeout: expect.any(Function),
    });
    expect(endowments.clearTimeout).not.toBe(clearTimeout);
  });

  it('handles multiple endowments, factory and non-factory', () => {
    const mockWallet = { foo: Symbol('bar') };
    const { endowments } = createEndowments(mockWallet as any, [
      'Buffer',
      'console',
      'Math',
      'setTimeout',
      'clearTimeout',
      'WebAssembly',
    ]);

    expect(endowments).toMatchObject({
      wallet: mockWallet,
      Buffer,
      console,
      Math,
      setTimeout: expect.any(Function),
      clearTimeout: expect.any(Function),
      WebAssembly: { ...WebAssembly },
>>>>>>> 62b2a37d
    });

    it('handles multiple endowments, factory and non-factory', () => {
      const mockWallet = { foo: Symbol('bar') };
      const endowments = createEndowments(mockWallet as any, [
        'Buffer',
        'console',
        'Math',
        'setTimeout',
        'clearTimeout',
        'WebAssembly',
      ]);

      expect(endowments).toMatchObject({
        wallet: mockWallet,
        Buffer,
        console,
        Math,
        setTimeout: expect.any(Function),
        clearTimeout: expect.any(Function),
        WebAssembly: { ...WebAssembly },
      });

      expect(endowments.wallet).toBe(mockWallet);
      expect(endowments.Buffer).toBe(Buffer);
      expect(endowments.Math).toBe(Math);
      expect(endowments.console).toBe(console);

      expect(endowments.clearTimeout).not.toBe(clearTimeout);
      expect(endowments.setTimeout).not.toBe(setTimeout);
      expect(endowments.WebAssembly).not.toBe(WebAssembly);
    });

    it('throws for unknown endowments', () => {
      const mockWallet = { foo: Symbol('bar') };
      expect(() => createEndowments(mockWallet as any, ['foo'])).toThrow(
        'Unknown endowment: "foo"',
      );
    });
  });

  describe('isConstructor', () => {
    it("will return false if passed in a function who's prototype doesn't have a constructor", () => {
      const mockFn = jest.fn();
      mockFn.prototype = null;
      expect(isConstructor(mockFn)).toBe(false);
    });
  });

  it('teardown calls all teardown functions', () => {
    const mockWallet = { foo: Symbol('bar') };
    const { endowments, teardown } = createEndowments(mockWallet as any, [
      'setTimeout',
      'clearTimeout',
      'setInterval',
      'clearInterval',
    ]);

    const clearTimeoutSpy = jest.spyOn(globalThis, 'clearTimeout');
    const clearIntervalSpy = jest.spyOn(globalThis, 'clearInterval');

    const { setInterval, setTimeout } = endowments as {
      setInterval: typeof globalThis.setInterval;
      setTimeout: typeof globalThis.setTimeout;
    };
    setTimeout(() => {
      // no-op
    }, 1000);

    setInterval(() => {
      // no-op
    }, 1000);

    teardown();

    expect(clearTimeoutSpy).toHaveBeenCalledTimes(1);
    expect(clearIntervalSpy).toHaveBeenCalledTimes(1);
    expect(endowments).toMatchObject({
      wallet: mockWallet,
      setTimeout: expect.any(Function),
      clearTimeout: expect.any(Function),
      setInterval: expect.any(Function),
      clearInterval: expect.any(Function),
    });
  });
});<|MERGE_RESOLUTION|>--- conflicted
+++ resolved
@@ -1,84 +1,55 @@
 import { createEndowments, isConstructor } from '.';
 
-<<<<<<< HEAD
 describe('Endowment utils', () => {
   describe('createEndowments', () => {
     it('handles no endowments', () => {
       const mockWallet = { foo: Symbol('bar') };
-      const endowments = createEndowments(mockWallet as any);
-
       expect(createEndowments(mockWallet as any, [])).toStrictEqual({
-        wallet: mockWallet,
+        endowments: {
+          wallet: mockWallet,
+        },
+        teardown: expect.any(Function),
       });
-      expect(endowments.wallet).toBe(mockWallet);
-=======
-describe('createEndowments', () => {
-  it('handles no endowments', () => {
-    const mockWallet = { foo: Symbol('bar') };
-    const { endowments } = createEndowments(mockWallet as any);
-
-    expect(createEndowments(mockWallet as any, [])).toStrictEqual({
-      endowments: {
-        wallet: mockWallet,
-      },
-      teardown: expect.any(Function),
->>>>>>> 62b2a37d
     });
 
-<<<<<<< HEAD
     it('handles unattenuated endowments', () => {
       const mockWallet = { foo: Symbol('bar') };
       const endowments = createEndowments(mockWallet as any, ['Math', 'Date']);
-=======
-  it('handles unattenuated endowments', () => {
-    const mockWallet = { foo: Symbol('bar') };
-    const { endowments } = createEndowments(mockWallet as any, ['Math']);
->>>>>>> 62b2a37d
 
       expect(endowments).toStrictEqual({
-        wallet: mockWallet,
-        Math,
-        Date,
+        endowments: {
+          wallet: mockWallet,
+          Math,
+          Date,
+        },
+        teardown: expect.any(Function),
       });
-      expect(endowments.Math).toBe(Math);
-      expect(endowments.Date).toBe(Date);
+      expect(endowments.endowments.Math).toBe(Math);
+      expect(endowments.endowments.Date).toBe(Date);
     });
 
-<<<<<<< HEAD
     it('handles factory endowments', () => {
       const mockWallet = { foo: Symbol('bar') };
       const endowments = createEndowments(mockWallet as any, ['WebAssembly']);
-=======
-  it('handles factory endowments', () => {
-    const mockWallet = { foo: Symbol('bar') };
-    const { endowments } = createEndowments(mockWallet as any, ['WebAssembly']);
->>>>>>> 62b2a37d
 
       expect(endowments).toStrictEqual({
         wallet: mockWallet,
         WebAssembly: expect.objectContaining(WebAssembly),
       });
-      expect(endowments.WebAssembly).not.toBe(WebAssembly);
+      expect(endowments.endowments.WebAssembly).not.toBe(WebAssembly);
     });
 
-<<<<<<< HEAD
     it('handles some endowments from the same factory', () => {
       const mockWallet = { foo: Symbol('bar') };
       const endowments = createEndowments(mockWallet as any, ['setTimeout']);
-=======
-  it('handles some endowments from the same factory', () => {
-    const mockWallet = { foo: Symbol('bar') };
-    const { endowments } = createEndowments(mockWallet as any, ['setTimeout']);
->>>>>>> 62b2a37d
 
       expect(endowments).toMatchObject({
         wallet: mockWallet,
         setTimeout: expect.any(Function),
       });
-      expect(endowments.setTimeout).not.toBe(setTimeout);
+      expect(endowments.endowments.setTimeout).not.toBe(setTimeout);
     });
 
-<<<<<<< HEAD
     it('handles all endowments from the same factory', () => {
       const mockWallet = { foo: Symbol('bar') };
       const endowments = createEndowments(mockWallet as any, [
@@ -91,43 +62,7 @@
         setTimeout: expect.any(Function),
         clearTimeout: expect.any(Function),
       });
-      expect(endowments.clearTimeout).not.toBe(clearTimeout);
-=======
-  it('handles all endowments from the same factory', () => {
-    const mockWallet = { foo: Symbol('bar') };
-    const { endowments } = createEndowments(mockWallet as any, [
-      'setTimeout',
-      'clearTimeout',
-    ]);
-
-    expect(endowments).toMatchObject({
-      wallet: mockWallet,
-      setTimeout: expect.any(Function),
-      clearTimeout: expect.any(Function),
-    });
-    expect(endowments.clearTimeout).not.toBe(clearTimeout);
-  });
-
-  it('handles multiple endowments, factory and non-factory', () => {
-    const mockWallet = { foo: Symbol('bar') };
-    const { endowments } = createEndowments(mockWallet as any, [
-      'Buffer',
-      'console',
-      'Math',
-      'setTimeout',
-      'clearTimeout',
-      'WebAssembly',
-    ]);
-
-    expect(endowments).toMatchObject({
-      wallet: mockWallet,
-      Buffer,
-      console,
-      Math,
-      setTimeout: expect.any(Function),
-      clearTimeout: expect.any(Function),
-      WebAssembly: { ...WebAssembly },
->>>>>>> 62b2a37d
+      expect(endowments.endowments.clearTimeout).not.toBe(clearTimeout);
     });
 
     it('handles multiple endowments, factory and non-factory', () => {
@@ -151,14 +86,14 @@
         WebAssembly: { ...WebAssembly },
       });
 
-      expect(endowments.wallet).toBe(mockWallet);
-      expect(endowments.Buffer).toBe(Buffer);
-      expect(endowments.Math).toBe(Math);
-      expect(endowments.console).toBe(console);
+      expect(endowments.endowments.wallet).toBe(mockWallet);
+      expect(endowments.endowments.Buffer).toBe(Buffer);
+      expect(endowments.endowments.Math).toBe(Math);
+      expect(endowments.endowments.console).toBe(console);
 
-      expect(endowments.clearTimeout).not.toBe(clearTimeout);
-      expect(endowments.setTimeout).not.toBe(setTimeout);
-      expect(endowments.WebAssembly).not.toBe(WebAssembly);
+      expect(endowments.endowments.clearTimeout).not.toBe(clearTimeout);
+      expect(endowments.endowments.setTimeout).not.toBe(setTimeout);
+      expect(endowments.endowments.WebAssembly).not.toBe(WebAssembly);
     });
 
     it('throws for unknown endowments', () => {
@@ -166,6 +101,43 @@
       expect(() => createEndowments(mockWallet as any, ['foo'])).toThrow(
         'Unknown endowment: "foo"',
       );
+    });
+
+    it('teardown calls all teardown functions', () => {
+      const mockWallet = { foo: Symbol('bar') };
+      const { endowments, teardown } = createEndowments(mockWallet as any, [
+        'setTimeout',
+        'clearTimeout',
+        'setInterval',
+        'clearInterval',
+      ]);
+
+      const clearTimeoutSpy = jest.spyOn(globalThis, 'clearTimeout');
+      const clearIntervalSpy = jest.spyOn(globalThis, 'clearInterval');
+
+      const { setInterval, setTimeout } = endowments as {
+        setInterval: typeof globalThis.setInterval;
+        setTimeout: typeof globalThis.setTimeout;
+      };
+      setTimeout(() => {
+        // no-op
+      }, 1000);
+
+      setInterval(() => {
+        // no-op
+      }, 1000);
+
+      teardown();
+
+      expect(clearTimeoutSpy).toHaveBeenCalledTimes(1);
+      expect(clearIntervalSpy).toHaveBeenCalledTimes(1);
+      expect(endowments).toMatchObject({
+        wallet: mockWallet,
+        setTimeout: expect.any(Function),
+        clearTimeout: expect.any(Function),
+        setInterval: expect.any(Function),
+        clearInterval: expect.any(Function),
+      });
     });
   });
 
@@ -176,41 +148,4 @@
       expect(isConstructor(mockFn)).toBe(false);
     });
   });
-
-  it('teardown calls all teardown functions', () => {
-    const mockWallet = { foo: Symbol('bar') };
-    const { endowments, teardown } = createEndowments(mockWallet as any, [
-      'setTimeout',
-      'clearTimeout',
-      'setInterval',
-      'clearInterval',
-    ]);
-
-    const clearTimeoutSpy = jest.spyOn(globalThis, 'clearTimeout');
-    const clearIntervalSpy = jest.spyOn(globalThis, 'clearInterval');
-
-    const { setInterval, setTimeout } = endowments as {
-      setInterval: typeof globalThis.setInterval;
-      setTimeout: typeof globalThis.setTimeout;
-    };
-    setTimeout(() => {
-      // no-op
-    }, 1000);
-
-    setInterval(() => {
-      // no-op
-    }, 1000);
-
-    teardown();
-
-    expect(clearTimeoutSpy).toHaveBeenCalledTimes(1);
-    expect(clearIntervalSpy).toHaveBeenCalledTimes(1);
-    expect(endowments).toMatchObject({
-      wallet: mockWallet,
-      setTimeout: expect.any(Function),
-      clearTimeout: expect.any(Function),
-      setInterval: expect.any(Function),
-      clearInterval: expect.any(Function),
-    });
-  });
 });