// eslint-disable-next-line import/no-unassigned-import
import 'ses';
import { Duplex, DuplexOptions, EventEmitter, Readable } from 'stream';
import { JsonRpcResponse } from '@metamask/utils';
import { HandlerType } from '@metamask/snap-utils';
import { JsonRpcRequest } from '../__GENERATED__/openrpc';
import { BaseSnapExecutor } from './BaseSnapExecutor';

const FAKE_ORIGIN = 'origin:foo';
const FAKE_SNAP_NAME = 'local:foo';
const ON_RPC_REQUEST = HandlerType.OnRpcRequest;

type TwoWayPassThroughBuffer = {
  buffer: { chunk: any; encoding: BufferEncoding }[];
  canPush: boolean;
};

class TwoWayPassThrough {
  private static flush(bufferData: TwoWayPassThroughBuffer, stream: Readable) {
    while (bufferData.canPush && bufferData.buffer.length > 0) {
      // eslint-disable-next-line @typescript-eslint/no-non-null-assertion
      const { chunk: data, encoding: enc } = bufferData.buffer.shift()!;
      bufferData.canPush = stream.push(data, enc);
    }
  }

  readonly left: Duplex;

  readonly right: Duplex;

  private leftToRight: TwoWayPassThroughBuffer = {
    buffer: [],
    canPush: false,
  };

  private rightToLeft: TwoWayPassThroughBuffer = {
    buffer: [],
    canPush: false,
  };

  constructor(opts?: DuplexOptions) {
    this.left = new Duplex({
      ...opts,
      write: (chunk, encoding, callback) => {
        this.leftToRight.buffer.push({ chunk, encoding });
        TwoWayPassThrough.flush(this.leftToRight, this.right);
        return callback();
      },
      read: () => {
        this.rightToLeft.canPush = true;
        TwoWayPassThrough.flush(this.rightToLeft, this.left);
      },
    });

    this.right = new Duplex({
      ...opts,
      write: (chunk, encoding, callback) => {
        this.rightToLeft.buffer.push({ chunk, encoding });
        TwoWayPassThrough.flush(this.rightToLeft, this.left);
        return callback();
      },
      read: () => {
        this.leftToRight.canPush = true;
        TwoWayPassThrough.flush(this.leftToRight, this.right);
      },
    });
  }
}

class TestSnapExecutor extends BaseSnapExecutor {
  private commandLeft: Duplex;

  private rpcLeft: Duplex;

  private commandBuffer: any[] = [];

  private rpcBuffer: any[] = [];

  private commandListeners: ((chunk: any) => void)[] = [];

  private rpcListeners: ((chunk: any) => void)[] = [];

  constructor() {
    const rpc = new TwoWayPassThrough({
      objectMode: true,
      allowHalfOpen: false,
    });
    const command = new TwoWayPassThrough({
      objectMode: true,
      allowHalfOpen: false,
    });

    super(command.right, rpc.right);

    this.commandLeft = command.left;
    this.rpcLeft = rpc.left;

    this.commandLeft.on('data', (chunk) => {
      this.commandBuffer.push(chunk);
      TestSnapExecutor.flushReads(this.commandBuffer, this.commandListeners);
    });

    this.rpcLeft.on('data', (chunk) => {
      this.rpcBuffer.push(chunk);
      TestSnapExecutor.flushReads(this.rpcBuffer, this.rpcListeners);
    });
  }

  public writeCommand(message: JsonRpcRequest): Promise<void> {
    return new Promise((resolve, reject) =>
      this.commandLeft.write(message, (error) => {
        if (error) {
          return reject(error);
        }
        return resolve();
      }),
    );
  }

  public readCommand(): Promise<JsonRpcRequest> {
    const promise = new Promise<JsonRpcRequest>((resolve) =>
      this.commandListeners.push(resolve),
    );

    TestSnapExecutor.flushReads(this.commandBuffer, this.commandListeners);

    return promise;
  }

  private static flushReads(
    readBuffer: any[],
    listeners: ((chunk: any) => void)[],
  ) {
    while (readBuffer.length && listeners.length) {
      // eslint-disable-next-line @typescript-eslint/no-non-null-assertion
      const chunk = readBuffer.shift()!;
      // eslint-disable-next-line @typescript-eslint/no-non-null-assertion
      listeners.shift()!(chunk);
    }
  }

  public writeRpc(message: {
    name: string;
    data: JsonRpcResponse;
  }): Promise<void> {
    return new Promise((resolve, reject) =>
      this.rpcLeft.write(message, (error) => {
        if (error) {
          return reject(error);
        }
        return resolve();
      }),
    );
  }

  public readRpc(): Promise<{ name: string; data: JsonRpcRequest }> {
    const promise = new Promise<{ name: string; data: JsonRpcRequest }>(
      (resolve) => this.rpcListeners.push(resolve),
    );

    TestSnapExecutor.flushReads(this.rpcBuffer, this.rpcListeners);

    return promise;
  }
}

describe('BaseSnapExecutor', () => {
  describe('timers', () => {
    const TIMER_ENDOWMENTS = [
      'setTimeout',
      'clearTimeout',
      'setInterval',
      'clearInterval',
      'console',
    ];

    beforeAll(() => {
      jest.useFakeTimers();
    });

    afterAll(() => {
      jest.useRealTimers();
    });

    it("doesn't leak execution outside of expected timeshare during initial eval", async () => {
      const CODE = `
        setTimeout(() => console.error('setTimeout executed'), 250);
        setInterval(() => console.error('setInterval executed'), 250);
      `;

      const executor = new TestSnapExecutor();
      const consoleErrorSpy = jest.spyOn(console, 'error');

      await executor.writeCommand({
        jsonrpc: '2.0',
        id: 1,
        method: 'executeSnap',
        params: [FAKE_SNAP_NAME, CODE, TIMER_ENDOWMENTS],
      });

      expect(await executor.readCommand()).toStrictEqual({
        jsonrpc: '2.0',
        id: 1,
        result: 'OK',
      });

      jest.advanceTimersByTime(250);

      expect(consoleErrorSpy).not.toHaveBeenCalled();
    });

    it("doesn't leak execution outside of expected timeshare during RPC calls", async () => {
      // The 250 timeout should run and return a value, but all later timeouts should fail to execute
      const CODE = `
        exports.onRpcRequest = (() => {
          let resolve;
          const promise = new Promise((r) => { resolve = r; });

          setTimeout(() => resolve('SNAP OK'), 250);
          setTimeout(() => console.error('setTimeout executed'), 500);
          setInterval(() => console.error('setInterval executed'), 500);

          return promise;
        });
      `;

      const executor = new TestSnapExecutor();
      const consoleErrorSpy = jest.spyOn(console, 'error');

      await executor.writeCommand({
        jsonrpc: '2.0',
        id: 1,
        method: 'executeSnap',
        params: [FAKE_SNAP_NAME, CODE, TIMER_ENDOWMENTS],
      });

      expect(await executor.readCommand()).toStrictEqual({
        jsonrpc: '2.0',
        id: 1,
        result: 'OK',
      });

      await executor.writeCommand({
        jsonrpc: '2.0',
        id: 2,
        method: 'snapRpc',
        params: [
          FAKE_SNAP_NAME,
          ON_RPC_REQUEST,
          FAKE_ORIGIN,
          { jsonrpc: '2.0', method: '' },
        ],
      });

      jest.advanceTimersByTime(250);

      expect(await executor.readCommand()).toStrictEqual({
        jsonrpc: '2.0',
        id: 2,
        result: 'SNAP OK',
      });

      jest.advanceTimersByTime(250);

      expect(consoleErrorSpy).not.toHaveBeenCalled();
    });

    it.each(['Timeout', 'Interval'])(
      "can't clear set%s of other snaps",
      async (name: string) => {
        // Since we don't know how the handle looks like we have to actually retrieve it after creating it
        const CODE_1 = `
          let handle;
          exports.onRpcRequest = (({ origin, request }) => {
            switch (request.method) {
              case 'set':
                let resolve;
                const promise = new Promise((r) => { resolve = r; });
                handle = set${name}(() => {
                  clear${name}(handle);
                  resolve('SNAP 1 OK');
                }, 1000);
                return promise;
              case 'getHandle':
                return handle;
            }
          });
        `;
        const CODE_2 = `
          exports.onRpcRequest = (({ origin, request }) => {
            const handle = request.params[0];
            clear${name}(handle);
            return 'SNAP 2 OK';
          })
        `;
        const SNAP_NAME_1 = `${FAKE_SNAP_NAME}_1`;
        const SNAP_NAME_2 = `${FAKE_SNAP_NAME}_2`;

        const executor = new TestSnapExecutor();

        // Initiate the snaps
        await executor.writeCommand({
          jsonrpc: '2.0',
          id: 1,
          method: 'executeSnap',
          params: [SNAP_NAME_1, CODE_1, TIMER_ENDOWMENTS],
        });

        await executor.writeCommand({
          jsonrpc: '2.0',
          id: 2,
          method: 'executeSnap',
          params: [SNAP_NAME_2, CODE_2, TIMER_ENDOWMENTS],
        });

        expect(await executor.readCommand()).toStrictEqual({
          jsonrpc: '2.0',
          id: 1,
          result: 'OK',
        });

        expect(await executor.readCommand()).toStrictEqual({
          jsonrpc: '2.0',
          id: 2,
          result: 'OK',
        });

        // The order of below is extremely important!

        await executor.writeCommand({
          jsonrpc: '2.0',
          id: 3,
          method: 'snapRpc',
          params: [
            SNAP_NAME_1,
            ON_RPC_REQUEST,
            FAKE_ORIGIN,
            { jsonrpc: '2.0', method: 'set' },
          ],
        });

        await executor.writeCommand({
          jsonrpc: '2.0',
          id: 4,
          method: 'snapRpc',
          params: [
            SNAP_NAME_1,
            ON_RPC_REQUEST,
            FAKE_ORIGIN,
            { jsonrpc: '2.0', method: 'getHandle' },
          ],
        });

        const getHandleResult = await executor.readCommand();
        expect(getHandleResult).toStrictEqual(
          expect.objectContaining({
            jsonrpc: '2.0',
            id: 4,
            result: expect.anything(),
          }),
        );

        // eslint-disable-next-line @typescript-eslint/no-non-null-assertion
        const handle = getHandleResult!.result;

        await executor.writeCommand({
          jsonrpc: '2.0',
          id: 5,
          method: 'snapRpc',
          params: [
            SNAP_NAME_2,
            ON_RPC_REQUEST,
            FAKE_ORIGIN,
            { jsonrpc: '2.0', method: '', params: [handle] },
          ],
        });

        expect(await executor.readCommand()).toStrictEqual({
          jsonrpc: '2.0',
          id: 5,
          result: 'SNAP 2 OK',
        });

        jest.advanceTimersByTime(1000);

        expect(await executor.readCommand()).toStrictEqual({
          jsonrpc: '2.0',
          id: 3,
          result: 'SNAP 1 OK',
        });
      },
    );
  });

  it('terminates a request when terminate RPC is called', async () => {
    const CODE = `
      exports.onRpcRequest = (() => new Promise(() => ({})));
    `;
    const executor = new TestSnapExecutor();

    await executor.writeCommand({
      jsonrpc: '2.0',
      id: 1,
      method: 'executeSnap',
      params: [FAKE_SNAP_NAME, CODE, []],
    });

    expect(await executor.readCommand()).toStrictEqual({
      jsonrpc: '2.0',
      id: 1,
      result: 'OK',
    });

    await executor.writeCommand({
      jsonrpc: '2.0',
      id: 2,
      method: 'snapRpc',
      params: [
        FAKE_SNAP_NAME,
        ON_RPC_REQUEST,
        FAKE_ORIGIN,
        { jsonrpc: '2.0', method: '', params: [] },
      ],
    });

    await executor.writeCommand({
      jsonrpc: '2.0',
      id: 3,
      method: 'terminate',
      params: [],
    });

    // TODO(ritave): Make the test not depend on the return order of id 2 and 3
    expect(await executor.readCommand()).toStrictEqual({
      id: 3,
      jsonrpc: '2.0',
      result: 'OK',
    });

    expect(await executor.readCommand()).toStrictEqual({
      error: {
        code: -32603,
        message: `The snap "${FAKE_SNAP_NAME}" has been terminated during execution.`,
        stack: expect.anything(),
      },
      id: 2,
      jsonrpc: '2.0',
    });
  });

  it('reports when outbound requests are made', async () => {
    const CODE = `
      module.exports.onRpcRequest = () => wallet.request({ method: 'eth_blockNumber', params: [] });
    `;
    const executor = new TestSnapExecutor();

    await executor.writeCommand({
      jsonrpc: '2.0',
      id: 1,
      method: 'executeSnap',
      params: [FAKE_SNAP_NAME, CODE, []],
    });

    expect(await executor.readCommand()).toStrictEqual({
      jsonrpc: '2.0',
      id: 1,
      result: 'OK',
    });

    await executor.writeCommand({
      jsonrpc: '2.0',
      id: 2,
      method: 'snapRpc',
      params: [
        FAKE_SNAP_NAME,
        ON_RPC_REQUEST,
        FAKE_ORIGIN,
        { jsonrpc: '2.0', method: '', params: [] },
      ],
    });

    expect(await executor.readCommand()).toStrictEqual({
      jsonrpc: '2.0',
      method: 'OutboundRequest',
    });

    const providerRequest = await executor.readRpc();
    expect(providerRequest).toStrictEqual({
      name: 'metamask-provider',
      data: {
        id: expect.any(Number),
        jsonrpc: '2.0',
        method: 'metamask_getProviderState',
        params: undefined,
      },
    });

    await executor.writeRpc({
      name: 'metamask-provider',
      data: {
        jsonrpc: '2.0',
        // eslint-disable-next-line @typescript-eslint/no-non-null-assertion
        id: providerRequest.data.id!,
        result: { isUnlocked: false, accounts: [] },
      },
    });

    const blockNumRequest = await executor.readRpc();
    expect(blockNumRequest).toStrictEqual({
      name: 'metamask-provider',
      data: {
        id: expect.any(Number),
        jsonrpc: '2.0',
        method: 'eth_blockNumber',
        params: [],
      },
    });

    await executor.writeRpc({
      name: 'metamask-provider',
      data: {
        jsonrpc: '2.0',
        // eslint-disable-next-line @typescript-eslint/no-non-null-assertion
        id: blockNumRequest.data.id!,
        result: '0xa70e77',
      },
    });

    expect(await executor.readCommand()).toStrictEqual({
      jsonrpc: '2.0',
      method: 'OutboundResponse',
    });

    expect(await executor.readCommand()).toStrictEqual({
      id: 2,
      jsonrpc: '2.0',
      result: '0xa70e77',
    });
  });

  it('notifies execution service of out of band errors via unhandledrejection', async () => {
    const CODE = `
    module.exports.onRpcRequest = async () => 'foo';
    `;
    const executor = new TestSnapExecutor();
    const emitter = new EventEmitter();

    jest
      .spyOn(window, 'addEventListener')
      .mockImplementation((type, listener) =>
        emitter.on(type, listener as any),
      );

    await executor.writeCommand({
      jsonrpc: '2.0',
      id: 1,
      method: 'executeSnap',
      params: [FAKE_SNAP_NAME, CODE, []],
    });

    expect(await executor.readCommand()).toStrictEqual({
      jsonrpc: '2.0',
      id: 1,
      result: 'OK',
    });

    await executor.writeCommand({
      jsonrpc: '2.0',
      id: 2,
      method: 'snapRpc',
      params: [
        FAKE_SNAP_NAME,
        ON_RPC_REQUEST,
        FAKE_ORIGIN,
        { jsonrpc: '2.0', method: '', params: [] },
      ],
    });

    expect(await executor.readCommand()).toStrictEqual({
      id: 2,
      jsonrpc: '2.0',
      result: 'foo',
    });

    const testError = new Error('test error');
    emitter.emit('unhandledrejection', { reason: testError });

    expect(await executor.readCommand()).toStrictEqual({
      jsonrpc: '2.0',
      method: 'UnhandledError',
      params: {
        error: {
          code: -32603,
          data: {
            stack: testError.stack,
            snapName: 'local:foo',
          },
          message: testError.message,
        },
      },
    });
  });

  it('notifies execution service of out of band errors via unhandledrejection when event is error', async () => {
    const CODE = `
    module.exports.onRpcRequest = async () => 'foo';
    `;
    const executor = new TestSnapExecutor();
    const emitter = new EventEmitter();

    jest
      .spyOn(window, 'addEventListener')
      .mockImplementation((type, listener) =>
        emitter.on(type, listener as any),
      );

    await executor.writeCommand({
      jsonrpc: '2.0',
      id: 1,
      method: 'executeSnap',
      params: [FAKE_SNAP_NAME, CODE, []],
    });

    expect(await executor.readCommand()).toStrictEqual({
      jsonrpc: '2.0',
      id: 1,
      result: 'OK',
    });

    await executor.writeCommand({
      jsonrpc: '2.0',
      id: 2,
      method: 'snapRpc',
      params: [
        FAKE_SNAP_NAME,
        ON_RPC_REQUEST,
        FAKE_ORIGIN,
        { jsonrpc: '2.0', method: '', params: [] },
      ],
    });

    expect(await executor.readCommand()).toStrictEqual({
      id: 2,
      jsonrpc: '2.0',
      result: 'foo',
    });

    const testError = new Error('test error');
    emitter.emit('unhandledrejection', testError);

    expect(await executor.readCommand()).toStrictEqual({
      jsonrpc: '2.0',
      method: 'UnhandledError',
      params: {
        error: {
          code: -32603,
          data: {
            stack: testError.stack,
            snapName: 'local:foo',
          },
          message: testError.message,
        },
      },
    });
  });

  it('notifies execution service of out of band errors via error', async () => {
    const CODE = `
    module.exports.onRpcRequest = async () => 'foo';
    `;
    const executor = new TestSnapExecutor();
    const emitter = new EventEmitter();

    jest
      .spyOn(window, 'addEventListener')
      .mockImplementation((type, listener) =>
        emitter.on(type, listener as any),
      );

    await executor.writeCommand({
      jsonrpc: '2.0',
      id: 1,
      method: 'executeSnap',
      params: [FAKE_SNAP_NAME, CODE, []],
    });

    expect(await executor.readCommand()).toStrictEqual({
      jsonrpc: '2.0',
      id: 1,
      result: 'OK',
    });

    await executor.writeCommand({
      jsonrpc: '2.0',
      id: 2,
      method: 'snapRpc',
      params: [
        FAKE_SNAP_NAME,
        ON_RPC_REQUEST,
        FAKE_ORIGIN,
        { jsonrpc: '2.0', method: '', params: [] },
      ],
    });

    expect(await executor.readCommand()).toStrictEqual({
      id: 2,
      jsonrpc: '2.0',
      result: 'foo',
    });

    const testError = new Error('test error');
    emitter.emit('error', { error: testError });

    expect(await executor.readCommand()).toStrictEqual({
      jsonrpc: '2.0',
      method: 'UnhandledError',
      params: {
        error: {
          code: -32603,
          data: {
            stack: testError.stack,
            snapName: 'local:foo',
          },
          message: testError.message,
        },
      },
    });
  });

  it('supports onTransactionInsight export', async () => {
    const CODE = `
<<<<<<< HEAD
      module.exports.onTransactionInsight = ({ transaction }) => transaction;
=======
      module.exports.onTransactionInsight = ({ origin, transaction, chainId, metadata }) => ({ origin, transaction, chainId, metadata });
>>>>>>> 42a417fe
    `;
    const executor = new TestSnapExecutor();

    await executor.writeCommand({
      jsonrpc: '2.0',
      id: 1,
      method: 'executeSnap',
      params: [FAKE_SNAP_NAME, CODE, []],
    });

    expect(await executor.readCommand()).toStrictEqual({
      jsonrpc: '2.0',
      id: 1,
      result: 'OK',
    });

    // @todo Updating the value to be closer to the value we expect from the extension.
    // We also have to decide on the shape of that object.
    const transaction = { maxFeePerGas: '0x' };

<<<<<<< HEAD
=======
    const params = { transaction, metadata: {}, chainId: '0x1' };

>>>>>>> 42a417fe
    await executor.writeCommand({
      jsonrpc: '2.0',
      id: 2,
      method: 'snapRpc',
      params: [
        FAKE_SNAP_NAME,
        HandlerType.OnTransactionInsight,
        FAKE_ORIGIN,
<<<<<<< HEAD
        { jsonrpc: '2.0', method: '', params: transaction },
=======
        { jsonrpc: '2.0', method: 'foo', params },
>>>>>>> 42a417fe
      ],
    });

    expect(await executor.readCommand()).toStrictEqual({
      id: 2,
      jsonrpc: '2.0',
<<<<<<< HEAD
      result: transaction,
=======
      result: { ...params, origin: FAKE_ORIGIN },
>>>>>>> 42a417fe
    });
  });

  it('blocks Snaps from escaping confinement by using unbound this', async () => {
    const PAYLOAD = `
    console.error("Hack the planet");
    `;
    const CODE = `
      exports.onRpcRequest = async function() {
        await this.startSnap("payload", \`${PAYLOAD}\`, ['console'])
        return 'PAYLOAD SENT';
      }
    `;

    const executor = new TestSnapExecutor();

    const consoleErrorSpy = jest.spyOn(console, 'error');

    await executor.writeCommand({
      jsonrpc: '2.0',
      id: 1,
      method: 'executeSnap',
      params: [FAKE_SNAP_NAME, CODE, []],
    });

    expect(await executor.readCommand()).toStrictEqual({
      jsonrpc: '2.0',
      id: 1,
      result: 'OK',
    });

    await executor.writeCommand({
      jsonrpc: '2.0',
      id: 2,
      method: 'snapRpc',
      params: [
        FAKE_SNAP_NAME,
        ON_RPC_REQUEST,
        FAKE_ORIGIN,
        { jsonrpc: '2.0', method: '', params: [] },
      ],
    });

    expect(await executor.readCommand()).toStrictEqual({
      jsonrpc: '2.0',
      id: 2,
      error: {
        code: -32603,
        data: expect.anything(),
        message: expect.stringContaining('undefined'),
      },
    });

    expect(consoleErrorSpy).not.toHaveBeenCalled();
  });

  it('does not return control to a snap after idle teardown', async () => {
    jest.useRealTimers();
    const consoleLogSpy = jest.spyOn(console, 'log');
    const consoleWarnSpy = jest.spyOn(console, 'warn');
    const TIMER_ENDOWMENTS = ['setTimeout', 'clearTimeout', 'console'];
    const CODE = `
      let promise;

      module.exports.onRpcRequest = async ({request}) => {
        switch (request.method) {
          case 'first':
            promise = wallet.request({ method: 'eth_blockNumber', params: [] })
              .then(() => console.log('Jailbreak'));
            return 'FIRST OK';
          case 'second':
            const timeout = new Promise((r) => setTimeout(() => r('TIMEOUT_RESOLVED_FROM_SECOND_CALL'), 1000));
            return Promise.race([timeout, promise.then(() => 'SECOND OK')]);
        }
      }
    `;
    const executor = new TestSnapExecutor();

    // --- Execute Snap
    await executor.writeCommand({
      jsonrpc: '2.0',
      id: 1,
      method: 'executeSnap',
      params: [FAKE_SNAP_NAME, CODE, TIMER_ENDOWMENTS],
    });

    expect(await executor.readCommand()).toStrictEqual({
      jsonrpc: '2.0',
      id: 1,
      result: 'OK',
    });

    // --- Call Snap RPC
    await executor.writeCommand({
      jsonrpc: '2.0',
      id: 2,
      method: 'snapRpc',
      params: [
        FAKE_SNAP_NAME,
        ON_RPC_REQUEST,
        FAKE_ORIGIN,
        { jsonrpc: '2.0', method: 'first', params: [] },
      ],
    });

    expect(await executor.readCommand()).toStrictEqual({
      jsonrpc: '2.0',
      method: 'OutboundRequest',
    });

    const providerRequest = await executor.readRpc();
    expect(providerRequest).toStrictEqual({
      name: 'metamask-provider',
      data: {
        id: expect.any(Number),
        jsonrpc: '2.0',
        method: 'metamask_getProviderState',
        params: undefined,
      },
    });

    await executor.writeRpc({
      name: 'metamask-provider',
      data: {
        jsonrpc: '2.0',
        // eslint-disable-next-line @typescript-eslint/no-non-null-assertion
        id: providerRequest.data.id!,
        result: { isUnlocked: false, accounts: [] },
      },
    });

    const blockNumRequest = await executor.readRpc();
    expect(blockNumRequest).toStrictEqual({
      name: 'metamask-provider',
      data: {
        id: expect.any(Number),
        jsonrpc: '2.0',
        method: 'eth_blockNumber',
        params: [],
      },
    });

    expect(await executor.readCommand()).toStrictEqual({
      id: 2,
      jsonrpc: '2.0',
      result: 'FIRST OK',
    });

    // --- Call Snap RPC for the second time
    await executor.writeCommand({
      jsonrpc: '2.0',
      id: 3,
      method: 'snapRpc',
      params: [
        FAKE_SNAP_NAME,
        ON_RPC_REQUEST,
        FAKE_ORIGIN,
        { jsonrpc: '2.0', method: 'second', params: [] },
      ],
    });

    await executor.writeRpc({
      name: 'metamask-provider',
      data: {
        jsonrpc: '2.0',
        // eslint-disable-next-line @typescript-eslint/no-non-null-assertion
        id: blockNumRequest.data.id!,
        result: '0xa70e77',
      },
    });

    expect(await executor.readCommand()).toStrictEqual({
      id: 3,
      jsonrpc: '2.0',
      result: 'TIMEOUT_RESOLVED_FROM_SECOND_CALL',
    });

    expect(consoleLogSpy).not.toHaveBeenCalledWith('Jailbreak');
    expect(consoleWarnSpy).toHaveBeenCalledWith(
      'Late promise received after Snap finished execution. Promise will be dropped.',
    );
  });

  it('does not return control to a snap after idle teardown when request fails', async () => {
    jest.useRealTimers();
    const consoleLogSpy = jest.spyOn(console, 'log');
    const consoleWarnSpy = jest.spyOn(console, 'warn');
    const TIMER_ENDOWMENTS = ['setTimeout', 'clearTimeout', 'console'];
    const CODE = `
      let promise;

      module.exports.onRpcRequest = async ({request}) => {
        switch (request.method) {
          case 'first':
            promise = wallet.request({ method: 'eth_blockNumber', params: [] })
              .catch(() => console.log('Jailbreak'));
            return 'FIRST OK';
          case 'second':
            const timeout = new Promise((r) => setTimeout(() => r('TIMEOUT_RESOLVED_FROM_SECOND_CALL'), 1000));
            return Promise.race([timeout, promise.then(() => 'SECOND OK')]);
        }
      }
    `;
    const executor = new TestSnapExecutor();

    // --- Execute Snap
    await executor.writeCommand({
      jsonrpc: '2.0',
      id: 1,
      method: 'executeSnap',
      params: [FAKE_SNAP_NAME, CODE, TIMER_ENDOWMENTS],
    });

    expect(await executor.readCommand()).toStrictEqual({
      jsonrpc: '2.0',
      id: 1,
      result: 'OK',
    });

    // --- Call Snap RPC
    await executor.writeCommand({
      jsonrpc: '2.0',
      id: 2,
      method: 'snapRpc',
      params: [
        FAKE_SNAP_NAME,
        ON_RPC_REQUEST,
        FAKE_ORIGIN,
        { jsonrpc: '2.0', method: 'first', params: [] },
      ],
    });

    expect(await executor.readCommand()).toStrictEqual({
      jsonrpc: '2.0',
      method: 'OutboundRequest',
    });

    const providerRequest = await executor.readRpc();
    expect(providerRequest).toStrictEqual({
      name: 'metamask-provider',
      data: {
        id: expect.any(Number),
        jsonrpc: '2.0',
        method: 'metamask_getProviderState',
        params: undefined,
      },
    });

    await executor.writeRpc({
      name: 'metamask-provider',
      data: {
        jsonrpc: '2.0',
        // eslint-disable-next-line @typescript-eslint/no-non-null-assertion
        id: providerRequest.data.id!,
        result: { isUnlocked: false, accounts: [] },
      },
    });

    const blockNumRequest = await executor.readRpc();
    expect(blockNumRequest).toStrictEqual({
      name: 'metamask-provider',
      data: {
        id: expect.any(Number),
        jsonrpc: '2.0',
        method: 'eth_blockNumber',
        params: [],
      },
    });

    expect(await executor.readCommand()).toStrictEqual({
      id: 2,
      jsonrpc: '2.0',
      result: 'FIRST OK',
    });

    // --- Call Snap RPC for the second time
    await executor.writeCommand({
      jsonrpc: '2.0',
      id: 3,
      method: 'snapRpc',
      params: [
        FAKE_SNAP_NAME,
        ON_RPC_REQUEST,
        FAKE_ORIGIN,
        { jsonrpc: '2.0', method: 'second', params: [] },
      ],
    });

    await executor.writeRpc({
      name: 'metamask-provider',
      data: {
        jsonrpc: '2.0',
        // eslint-disable-next-line @typescript-eslint/no-non-null-assertion
        id: blockNumRequest.data.id!,
        error: {
          message: 'Error in RPC request',
          code: -1000,
        },
      },
    });

    expect(await executor.readCommand()).toStrictEqual({
      id: 3,
      jsonrpc: '2.0',
      result: 'TIMEOUT_RESOLVED_FROM_SECOND_CALL',
    });

    expect(consoleLogSpy).not.toHaveBeenCalledWith('Jailbreak');
    expect(consoleWarnSpy).toHaveBeenCalledWith(
      'Late promise received after Snap finished execution. Promise will be dropped.',
    );
  });

  it('should handle promise rejection that is passed through the proxy', async () => {
    // This will ensure that the reject(reason); is called from inside the proxy method
    // when the original promise throws an error (i.e. RPC request fails).
    const CODE = `
      module.exports.onRpcRequest = () => wallet.request({ method: 'eth_blockNumber', params: [] });
    `;
    const executor = new TestSnapExecutor();

    await executor.writeCommand({
      jsonrpc: '2.0',
      id: 1,
      method: 'executeSnap',
      params: [FAKE_SNAP_NAME, CODE, []],
    });

    expect(await executor.readCommand()).toStrictEqual({
      jsonrpc: '2.0',
      id: 1,
      result: 'OK',
    });

    await executor.writeCommand({
      jsonrpc: '2.0',
      id: 2,
      method: 'snapRpc',
      params: [
        FAKE_SNAP_NAME,
        ON_RPC_REQUEST,
        FAKE_ORIGIN,
        { jsonrpc: '2.0', method: '', params: [] },
      ],
    });

    expect(await executor.readCommand()).toStrictEqual({
      jsonrpc: '2.0',
      method: 'OutboundRequest',
    });

    const providerRequest = await executor.readRpc();
    expect(providerRequest).toStrictEqual({
      name: 'metamask-provider',
      data: {
        id: expect.any(Number),
        jsonrpc: '2.0',
        method: 'metamask_getProviderState',
        params: undefined,
      },
    });

    await executor.writeRpc({
      name: 'metamask-provider',
      data: {
        jsonrpc: '2.0',
        // eslint-disable-next-line @typescript-eslint/no-non-null-assertion
        id: providerRequest.data.id!,
        result: { isUnlocked: false, accounts: [] },
      },
    });

    const blockNumRequest = await executor.readRpc();
    expect(blockNumRequest).toStrictEqual({
      name: 'metamask-provider',
      data: {
        id: expect.any(Number),
        jsonrpc: '2.0',
        method: 'eth_blockNumber',
        params: [],
      },
    });

    await executor.writeRpc({
      name: 'metamask-provider',
      data: {
        jsonrpc: '2.0',
        // eslint-disable-next-line @typescript-eslint/no-non-null-assertion
        id: blockNumRequest.data.id!,
        error: {
          message: 'Error in RPC request. Cannot get block number.',
          code: -1000,
        },
      },
    });

    expect(await executor.readCommand()).toStrictEqual({
      jsonrpc: '2.0',
      method: 'OutboundResponse',
    });

    expect(await executor.readCommand()).toStrictEqual({
      id: 2,
      jsonrpc: '2.0',
      error: expect.anything(),
    });
  });
});<|MERGE_RESOLUTION|>--- conflicted
+++ resolved
@@ -729,11 +729,7 @@
 
   it('supports onTransactionInsight export', async () => {
     const CODE = `
-<<<<<<< HEAD
-      module.exports.onTransactionInsight = ({ transaction }) => transaction;
-=======
       module.exports.onTransactionInsight = ({ origin, transaction, chainId, metadata }) => ({ origin, transaction, chainId, metadata });
->>>>>>> 42a417fe
     `;
     const executor = new TestSnapExecutor();
 
@@ -754,11 +750,8 @@
     // We also have to decide on the shape of that object.
     const transaction = { maxFeePerGas: '0x' };
 
-<<<<<<< HEAD
-=======
     const params = { transaction, metadata: {}, chainId: '0x1' };
 
->>>>>>> 42a417fe
     await executor.writeCommand({
       jsonrpc: '2.0',
       id: 2,
@@ -767,22 +760,14 @@
         FAKE_SNAP_NAME,
         HandlerType.OnTransactionInsight,
         FAKE_ORIGIN,
-<<<<<<< HEAD
-        { jsonrpc: '2.0', method: '', params: transaction },
-=======
         { jsonrpc: '2.0', method: 'foo', params },
->>>>>>> 42a417fe
       ],
     });
 
     expect(await executor.readCommand()).toStrictEqual({
       id: 2,
       jsonrpc: '2.0',
-<<<<<<< HEAD
-      result: transaction,
-=======
       result: { ...params, origin: FAKE_ORIGIN },
->>>>>>> 42a417fe
     });
   });
 
