{
  "name": "@metamask/execution-environments",
  "version": "0.19.0",
  "description": "Snap sandbox environments for executing SES javascript",
  "repository": {
    "type": "git",
    "url": "https://github.com/MetaMask/snaps-skunkworks.git"
  },
  "main": "dist/index.js",
  "types": "dist/index.d.ts",
  "files": [
    "dist/"
  ],
  "scripts": {
    "test": "jest && yarn posttest",
    "posttest": "jest-it-up",
    "test:ci": "yarn test",
    "test:watch": "jest --watch",
    "lint:eslint": "eslint . --cache --ext js,ts",
    "lint:misc": "prettier '**/*.json' '**/*.md' '!CHANGELOG.md' --ignore-path .gitignore",
    "lint:fix": "yarn lint:eslint --fix && yarn lint:misc --write",
    "lint:changelog": "yarn auto-changelog validate",
    "lint": "yarn lint:eslint && yarn lint:misc --check",
    "clean": "rimraf '*.tsbuildinfo' 'dist/*' 'src/__GENERATED__/' 'coverage/*' '__test__/*'",
    "build:clean": "yarn clean && yarn build",
    "build:pre-tsc": "yarn build:typings",
    "build:post-tsc": "webpack --mode production && concat -o ./dist/webpack/node-process/bundle.js ./dist/webpack/node-process/lockdown.umd.min.js ./dist/webpack/node-process/bundle.js && concat -o ./dist/webpack/node-thread/bundle.js ./dist/webpack/node-thread/lockdown.umd.min.js ./dist/webpack/node-thread/bundle.js",
    "build:tsc": "tsc --project tsconfig.local.json",
    "build": "yarn build:pre-tsc && yarn build:tsc && yarn build:post-tsc",
    "build:typings": "open-rpc-typings -d ./src/openrpc.json --output-ts=./src/__GENERATED__/ --name-ts=openrpc && ts-auto-guard ./src/__GENERATED__/openrpc.ts --export-all",
    "auto-changelog-init": "auto-changelog init",
    "publish:package": "../../scripts/publish-package.sh"
  },
  "dependencies": {
    "@metamask/object-multiplex": "^1.2.0",
    "@metamask/post-message-stream": "^6.0.0",
    "@metamask/providers": "^9.0.0",
<<<<<<< HEAD
    "@metamask/snap-types": "^0.18.1",
    "@metamask/snap-utils": "workspace:^",
=======
    "@metamask/snap-types": "^0.19.0",
>>>>>>> 0e22a6b3
    "@metamask/utils": "^2.0.0",
    "eth-rpc-errors": "^4.0.3",
    "pump": "^3.0.0",
    "ses": "^0.15.15",
    "stream-browserify": "^3.0.0"
  },
  "devDependencies": {
    "@lavamoat/allow-scripts": "^2.0.3",
    "@metamask/auto-changelog": "^2.6.0",
    "@metamask/eslint-config": "^9.0.0",
    "@metamask/eslint-config-jest": "^9.0.0",
    "@metamask/eslint-config-nodejs": "^9.0.0",
    "@metamask/eslint-config-typescript": "^9.0.1",
    "@open-rpc/typings": "^1.12.1",
    "@types/jest": "^27.5.1",
    "@types/node": "^17.0.36",
    "concat": "^1.0.3",
    "copy-webpack-plugin": "^10.2.4",
    "eslint": "^7.30.0",
    "eslint-config-prettier": "^8.3.0",
    "eslint-plugin-import": "^2.23.4",
    "eslint-plugin-jest": "^24.4.0",
    "eslint-plugin-jsdoc": "^36.1.0",
    "eslint-plugin-node": "^11.1.0",
    "eslint-plugin-prettier": "^3.4.0",
    "jest": "^27.5.1",
    "jest-fetch-mock": "^3.0.3",
    "jest-it-up": "^2.0.0",
    "jsdom": "^19.0.0",
    "mock-socket": "^9.1.5",
    "node-polyfill-webpack-plugin": "^1.1.4",
    "prettier": "^2.3.2",
    "prettier-plugin-packagejson": "^2.2.11",
    "rimraf": "^3.0.2",
    "ts-auto-guard": "^2.3.0",
    "ts-jest": "^27.1.5",
    "ts-loader": "^9.3.1",
    "typescript": "^4.4.0",
    "webpack": "^5.68.0",
    "webpack-cli": "^4.9.2"
  },
  "engines": {
    "node": ">=16.0.0"
  },
  "publishConfig": {
    "access": "public",
    "registry": "https://registry.npmjs.org/"
  }
}<|MERGE_RESOLUTION|>--- conflicted
+++ resolved
@@ -35,12 +35,8 @@
     "@metamask/object-multiplex": "^1.2.0",
     "@metamask/post-message-stream": "^6.0.0",
     "@metamask/providers": "^9.0.0",
-<<<<<<< HEAD
-    "@metamask/snap-types": "^0.18.1",
+    "@metamask/snap-types": "^0.19.0",
     "@metamask/snap-utils": "workspace:^",
-=======
-    "@metamask/snap-types": "^0.19.0",
->>>>>>> 0e22a6b3
     "@metamask/utils": "^2.0.0",
     "eth-rpc-errors": "^4.0.3",
     "pump": "^3.0.0",
